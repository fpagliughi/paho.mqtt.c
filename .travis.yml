language: c

compiler:
  - gcc
  - clang

os:
  - linux
  - osx

sudo: required

before_install:
  - if [[ "$TRAVIS_OS_NAME" == "osx" ]]; then brew install openssl ; fi

env:
  global:
   # The next declaration is the encrypted COVERITY_SCAN_TOKEN, created
   #   via the "travis encrypt" command using the project repo's public key
   - secure: "Ro53zVdGCjCQx9U4wvD9GBwB346tIQ7y1MWOAe1QrFWlmoQLC8KUeddQkc+27pdrOG9Fm9QQcI82EDlh0bfRBy1ITfWSVVZVfbNLv9sBWesND1F9YlnFpn/fag2OE+ULPSEJVJMxZoqiR9yiYWO3pTWue4YjCSuFAjpQNO6VnV3HiQJRG1jeaylx0QVLQWKAL/qkRbuqG9o4xpS1Kebaj86+q9UTHcL1a+Aj53u+Ajqnc9ZbUB/yBrfHyufTKpAD8Ef/FEIWXg2svtiWVEwEsPtdTn5P7AefJ2FNEyT4uMKIEBzWIPeWvUZLFF6U7QA07+uYDE0Ir4voPptBUlIYqQz1CUz9XCOPmM/N+GgqpyNyUjpMb4CM1b+iwBwcsHc0Z1JFcPz65ZMSt1D/WeUfQlaB/KxQBpz4lD2mxEmAuBIoGNrAG+FRULoY+xQSAf7V0W8am6QbHNnXif30mdkF3lgAhaAOwWO03JD7ctEJXqzRbMK8HrBkrgWfHsRRLFT50m8CrNLFz+3lCYuPHge2gHUMDfIHMxd4N9f2dlfV9GJkHQOQYwFfP5L2Y5Xq9KTnZX+bsglDC2WcOJu2F8h1LxTMV5Kku8zl1RZlEAt8Qa9EtCMczA3sL4NfGxazO22WpyOvHdwb26mhdJTgquI5oZsl71zcIf+WLGfgUAEq4/k="


script:
<<<<<<< HEAD
  - if [[ "$COVERITY_SCAN_BRANCH" != 1 ]]; then ./travis-build.sh; fi

addons:
  coverity_scan:
    project:
      name: "eclipse/paho.mqtt.c"
      description: "Build submitted via Travis CI"
    notification_email: icraggs@uk.ibm.com
    build_command_prepend: "make clean"
    build_command: "make -j 4"
    branch_pattern: coverity-.*
=======
  - if [[ "$TRAVIS_OS_NAME" == "osx" ]]; then mkdir build.paho ; cd build.paho; cmake -DPAHO_WITH_SSL=TRUE -DPAHO_BUILD_DOCUMENTATION=FALSE -DPAHO_BUILD_SAMPLES=TRUE .. ; make ; fi
  - if [[ "$TRAVIS_OS_NAME" == "linux" ]]; then make ; fi
>>>>>>> de85312f
<|MERGE_RESOLUTION|>--- conflicted
+++ resolved
@@ -21,7 +21,6 @@
 
 
 script:
-<<<<<<< HEAD
   - if [[ "$COVERITY_SCAN_BRANCH" != 1 ]]; then ./travis-build.sh; fi
 
 addons:
@@ -33,7 +32,3 @@
     build_command_prepend: "make clean"
     build_command: "make -j 4"
     branch_pattern: coverity-.*
-=======
-  - if [[ "$TRAVIS_OS_NAME" == "osx" ]]; then mkdir build.paho ; cd build.paho; cmake -DPAHO_WITH_SSL=TRUE -DPAHO_BUILD_DOCUMENTATION=FALSE -DPAHO_BUILD_SAMPLES=TRUE .. ; make ; fi
-  - if [[ "$TRAVIS_OS_NAME" == "linux" ]]; then make ; fi
->>>>>>> de85312f
