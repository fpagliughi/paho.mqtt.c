language: c

compiler:
  - gcc
  - clang

os:
  - linux
  - osx

<<<<<<< HEAD
sudo: required

 
before_install:
  - 'if [[ "$TRAVIS_OS_NAME" == "osx" ]]; then export CFLAGS="-I/usr/local/opt/openssl/include $CFLAGS" LDFLAGS="-L/usr/local/opt/openssl/lib $LDFLAGS"; fi'
  
env:
  global:
   # The next declaration is the encrypted COVERITY_SCAN_TOKEN, created
   #   via the "travis encrypt" command using the project repo's public key
   - secure: "Ro53zVdGCjCQx9U4wvD9GBwB346tIQ7y1MWOAe1QrFWlmoQLC8KUeddQkc+27pdrOG9Fm9QQcI82EDlh0bfRBy1ITfWSVVZVfbNLv9sBWesND1F9YlnFpn/fag2OE+ULPSEJVJMxZoqiR9yiYWO3pTWue4YjCSuFAjpQNO6VnV3HiQJRG1jeaylx0QVLQWKAL/qkRbuqG9o4xpS1Kebaj86+q9UTHcL1a+Aj53u+Ajqnc9ZbUB/yBrfHyufTKpAD8Ef/FEIWXg2svtiWVEwEsPtdTn5P7AefJ2FNEyT4uMKIEBzWIPeWvUZLFF6U7QA07+uYDE0Ir4voPptBUlIYqQz1CUz9XCOPmM/N+GgqpyNyUjpMb4CM1b+iwBwcsHc0Z1JFcPz65ZMSt1D/WeUfQlaB/KxQBpz4lD2mxEmAuBIoGNrAG+FRULoY+xQSAf7V0W8am6QbHNnXif30mdkF3lgAhaAOwWO03JD7ctEJXqzRbMK8HrBkrgWfHsRRLFT50m8CrNLFz+3lCYuPHge2gHUMDfIHMxd4N9f2dlfV9GJkHQOQYwFfP5L2Y5Xq9KTnZX+bsglDC2WcOJu2F8h1LxTMV5Kku8zl1RZlEAt8Qa9EtCMczA3sL4NfGxazO22WpyOvHdwb26mhdJTgquI5oZsl71zcIf+WLGfgUAEq4/k="


script:
  - if [[ "$COVERITY_SCAN_BRANCH" != 1 ]]; then make ; fi

addons:
  coverity_scan:
    project:
      name: "eclipse/paho.mqtt.c"
      description: "Build submitted via Travis CI"
    notification_email: icraggs@uk.ibm.com
    build_command_prepend: "make clean"
    build_command: "make -j 4"
    branch_pattern: coverity-.*
=======
before_install:
  - if [[ "$TRAVIS_OS_NAME" == "osx" ]]; then brew install openssl ; fi

script:
  - if [[ "$TRAVIS_OS_NAME" == "osx" ]]; then mkdir build.paho ; cd build.paho; cmake -DPAHO_WITH_SSL=TRUE -DPAHO_BUILD_DOCUMENTATION=FALSE -DPAHO_BUILD_SAMPLES=TRUE .. ; make ; fi
  - if [[ "$TRAVIS_OS_NAME" == "linux" ]]; then make ; fi
>>>>>>> bc5dbc37
<|MERGE_RESOLUTION|>--- conflicted
+++ resolved
@@ -8,12 +8,10 @@
   - linux
   - osx
 
-<<<<<<< HEAD
 sudo: required
-
  
 before_install:
-  - 'if [[ "$TRAVIS_OS_NAME" == "osx" ]]; then export CFLAGS="-I/usr/local/opt/openssl/include $CFLAGS" LDFLAGS="-L/usr/local/opt/openssl/lib $LDFLAGS"; fi'
+  - if [[ "$TRAVIS_OS_NAME" == "osx" ]]; then brew install openssl ; fi
   
 env:
   global:
@@ -23,7 +21,8 @@
 
 
 script:
-  - if [[ "$COVERITY_SCAN_BRANCH" != 1 ]]; then make ; fi
+  - if [[ "$COVERITY_SCAN_BRANCH" != 1 -a "$TRAVIS_OS_NAME" == "osx" ]]; then mkdir build.paho ; cd build.paho; cmake -DPAHO_WITH_SSL=TRUE -DPAHO_BUILD_DOCUMENTATION=FALSE -DPAHO_BUILD_SAMPLES=TRUE .. ; make ; fi
+  - if [[ "$COVERITY_SCAN_BRANCH" != 1 -a "$TRAVIS_OS_NAME" == "linux" ]]; then make ; fi
 
 addons:
   coverity_scan:
@@ -34,11 +33,3 @@
     build_command_prepend: "make clean"
     build_command: "make -j 4"
     branch_pattern: coverity-.*
-=======
-before_install:
-  - if [[ "$TRAVIS_OS_NAME" == "osx" ]]; then brew install openssl ; fi
-
-script:
-  - if [[ "$TRAVIS_OS_NAME" == "osx" ]]; then mkdir build.paho ; cd build.paho; cmake -DPAHO_WITH_SSL=TRUE -DPAHO_BUILD_DOCUMENTATION=FALSE -DPAHO_BUILD_SAMPLES=TRUE .. ; make ; fi
-  - if [[ "$TRAVIS_OS_NAME" == "linux" ]]; then make ; fi
->>>>>>> bc5dbc37
