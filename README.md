--- conflicted
+++ resolved
@@ -1,5 +1,4 @@
 # Eclipse Paho MQTT C client
-
 
 This repository contains the source code for the [Eclipse Paho](http://eclipse.org/paho) MQTT C client library.
 
@@ -16,7 +15,7 @@
  * libmqttv3c.so - "classic" / synchronous
  * libmqttv3cs.so - "classic" / synchronous with SSL
 
-Optionally, you can build static version of those libraries.
+Optionally, using the CMake build, you can build static versions of those libraries.
 
 ## Build instructions for GNU Make
 
@@ -86,23 +85,16 @@
 
 Variable | Default Value | Description
 ------------ | ------------- | -------------
-<<<<<<< HEAD
 PAHO_BUILD_STATIC | FALSE | Build a static version of the libraries
 PAHO_WITH_SSL | FALSE | Flag that defines whether to build ssl-enabled binaries too. 
-=======
-PAHO_WITH_SSL | FALSE | Flag that defines whether to build ssl-enabled binaries too.
->>>>>>> fc4b1544
 OPENSSL_INC_SEARCH_PATH | "" (system default) | Directory containing OpenSSL includes
 OPENSSL_LIB_SEARCH_PATH | "" (system default) | Directory containing OpenSSL libraries
 PAHO_BUILD_DOCUMENTATION | FALSE | Create and install the HTML based API documentation (requires Doxygen)
 PAHO_BUILD_SAMPLES | FALSE | Build sample programs
-<<<<<<< HEAD
 MQTT_TEST_BROKER | tcp://localhost:1883 | MQTT connection URL for a broker to use during test execution
 MQTT_TEST_PROXY | tcp://localhost:1883 | Hostname of the test proxy to use
 MQTT_SSL_HOSTNAME | localhost | Hostname of a test SSL MQTT broker to use
-=======
 PAHO_BUILD_DEB_PACKAGE | FALSE | Build debian package
->>>>>>> fc4b1544
 
 Using these variables CMake can be used to generate your Ninja or Make files. Using CMake, building out-of-source is the default. Therefore it is recommended to invoke all build commands inside your chosen build directory but outside of the source tree.
 
@@ -141,7 +133,6 @@
 python ../test/mqttsas2.py &
 ctest -VV
 ```
-
 
 ### Cross compilation
 
@@ -178,31 +169,6 @@
 apt-get install gcc-mingw-w64-x86-64 gcc-mingw-w64-i686
 ```
 
-
-<<<<<<< HEAD
-=======
-## Build instructions for GNU Make (deprecated)
-
-The provided GNU Makefile is intended to perform all build steps in the ```build``` directory within the source-tree of Eclipse Paho. Generated binares, libraries, and the documentation can be found in the ```build/output``` directory after completion.
-
-Options that are passed to the compiler/linker can be specified by typical Unix build variables:
-
-Variable | Description
------------- | -------------
-CC | Path to the C compiler
-CFLAGS | Flags passed to compiler calls
-LDFLAGS | Flags passed to linker calls
-
-## Libraries
-
-The Paho C client comprises four shared libraries:
-
- * libmqttv3a.so - asynchronous
- * libmqttv3as.so - asynchronous with SSL
- * libmqttv3c.so - "classic" / synchronous
- * libmqttv3cs.so - "classic" / synchronous with SSL
-
->>>>>>> fc4b1544
 ## Usage and API
 
 Detailed API documentation is available by building the Doxygen docs in the  ``doc`` directory. A [snapshot is also available online](http://www.eclipse.org/paho/files/mqttdoc/Cclient/index.html).
