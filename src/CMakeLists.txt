--- conflicted
+++ resolved
@@ -47,16 +47,10 @@
     SocketBuffer.c
     Heap.c
     LinkedList.c
-<<<<<<< HEAD
     MQTTProperties.c
-=======
     Base64.c
-    Base64.h
     SHA1.c
-    SHA1.h
     WebSocket.c
-    WebSocket.h
->>>>>>> 0ca079ab
     )
 
 IF (WIN32)
