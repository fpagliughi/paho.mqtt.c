#*******************************************************************************
#  Copyright (c) 2015, 2019 logi.cals GmbH and others
#
#  All rights reserved. This program and the accompanying materials
#  are made available under the terms of the Eclipse Public License v1.0
#  and Eclipse Distribution License v1.0 which accompany this distribution.
#
#  The Eclipse Public License is available at
#     http://www.eclipse.org/legal/epl-v10.html
#  and the Eclipse Distribution License is available at
#    http://www.eclipse.org/org/documents/edl-v10.php.
#
#  Contributors:
#     Rainer Poisel - initial version
#     Ian Craggs (IBM Corp.) - merge master
#     Ian Craggs - update for MQTTV5 support
#*******************************************************************************/

# Note: on OS X you should install XCode and the associated command-line tools

## compilation/linkage settings

CONFIGURE_FILE(VersionInfo.h.in
    ${CMAKE_BINARY_DIR}/VersionInfo.h
    @ONLY
    )

SET(common_src
    MQTTProtocolClient.c
    Clients.c
    utf-8.c
    StackTrace.c
    MQTTPacket.c
    MQTTPacketOut.c
    Messages.c
    Tree.c
    Socket.c
    Log.c
    MQTTPersistence.c
    Thread.c
    MQTTProtocolOut.c
    MQTTPersistenceDefault.c
    SocketBuffer.c
    Heap.c
    LinkedList.c
    MQTTProperties.c
    MQTTReasonCodes.c
    Base64.c
    SHA1.c
    WebSocket.c
    )

IF (WIN32)
    SET(LIBS_SYSTEM ws2_32 crypt32 RpcRT4)
ELSEIF (UNIX)
    IF(CMAKE_SYSTEM_NAME MATCHES "Linux")
        SET(LIBS_SYSTEM c dl pthread anl)
        ADD_DEFINITIONS(-D_GNU_SOURCE -fvisibility=hidden)
    ELSEIF (CMAKE_SYSTEM_NAME MATCHES "Android")
        SET(LIBS_SYSTEM c dl)
    ELSEIF (CMAKE_SYSTEM_NAME MATCHES "FreeBSD")
        SET(LIBS_SYSTEM compat pthread)
    ELSE()
        SET(LIBS_SYSTEM c pthread)
    ENDIF()
ENDIF()

## common compilation for libpaho-mqtt3c and libpaho-mqtt3a
ADD_LIBRARY(common_obj OBJECT ${common_src})
SET_TARGET_PROPERTIES(common_obj PROPERTIES
    POSITION_INDEPENDENT_CODE ON
    COMPILE_DEFINITIONS "MQTT_EXPORTS=1")
TARGET_INCLUDE_DIRECTORIES(common_obj
    PRIVATE ${CMAKE_BINARY_DIR}
)

ADD_EXECUTABLE(MQTTVersion MQTTVersion.c)
TARGET_INCLUDE_DIRECTORIES(MQTTVersion
    PRIVATE ${CMAKE_BINARY_DIR}
)

<<<<<<< HEAD
IF (PAHO_BUILD_STATIC)
    ADD_LIBRARY(paho-mqtt3c STATIC $<TARGET_OBJECTS:common_obj> MQTTClient.c)
    ADD_LIBRARY(paho-mqtt3a STATIC $<TARGET_OBJECTS:common_obj> MQTTAsync.c)
ELSE()
    ADD_LIBRARY(paho-mqtt3c SHARED $<TARGET_OBJECTS:common_obj> MQTTClient.c)
    ADD_LIBRARY(paho-mqtt3a SHARED $<TARGET_OBJECTS:common_obj> MQTTAsync.c)
ENDIF()

TARGET_LINK_LIBRARIES(paho-mqtt3c ${LIBS_SYSTEM})
TARGET_LINK_LIBRARIES(paho-mqtt3a ${LIBS_SYSTEM})

TARGET_LINK_LIBRARIES(MQTTVersion paho-mqtt3a paho-mqtt3c ${LIBS_SYSTEM})
SET_TARGET_PROPERTIES(
    paho-mqtt3c paho-mqtt3a PROPERTIES
    VERSION ${CLIENT_VERSION}
    SOVERSION ${PAHO_VERSION_MAJOR}
    DEFINE_SYMBOL "MQTT_EXPORTS")

GENERATE_EXPORT_HEADER(paho-mqtt3a
    BASE_NAME LIBMQTT
    EXPORT_MACRO_NAME LIBMQTT_API
    EXPORT_FILE_NAME ${CMAKE_BINARY_DIR}/ExportDeclarations.h
)

FOREACH(TARGET paho-mqtt3c paho-mqtt3a)
    TARGET_INCLUDE_DIRECTORIES(${TARGET}
        PUBLIC
            $<INSTALL_INTERFACE:${CMAKE_INSTALL_INCLUDEDIR}>
            $<BUILD_INTERFACE:${CMAKE_CURRENT_SOURCE_DIR}>
        PRIVATE
            ${CMAKE_BINARY_DIR})
ENDFOREACH()

INSTALL(TARGETS paho-mqtt3c paho-mqtt3a
    EXPORT eclipse-paho-mqtt-cTargets
    ARCHIVE DESTINATION ${CMAKE_INSTALL_LIBDIR}
    LIBRARY DESTINATION ${CMAKE_INSTALL_LIBDIR}
    RUNTIME DESTINATION ${CMAKE_INSTALL_BINDIR})
INSTALL(TARGETS MQTTVersion
    RUNTIME DESTINATION ${CMAKE_INSTALL_BINDIR})

INSTALL(FILES MQTTAsync.h MQTTClient.h MQTTClientPersistence.h MQTTProperties.h MQTTReasonCodes.h MQTTSubscribeOpts.h ${CMAKE_BINARY_DIR}/ExportDeclarations.h
=======
IF (PAHO_BUILD_SHARED)
    ADD_LIBRARY(paho-mqtt3c SHARED $<TARGET_OBJECTS:common_obj> MQTTClient.c)
    ADD_LIBRARY(paho-mqtt3a SHARED $<TARGET_OBJECTS:common_obj> MQTTAsync.c)
    
    TARGET_LINK_LIBRARIES(paho-mqtt3c ${LIBS_SYSTEM})
    TARGET_LINK_LIBRARIES(paho-mqtt3a ${LIBS_SYSTEM})
    
    TARGET_LINK_LIBRARIES(MQTTVersion paho-mqtt3a paho-mqtt3c ${LIBS_SYSTEM})
    SET_TARGET_PROPERTIES(
        paho-mqtt3c paho-mqtt3a PROPERTIES
        VERSION ${CLIENT_VERSION}
        SOVERSION ${PAHO_VERSION_MAJOR}
        DEFINE_SYMBOL "MQTT_EXPORTS")
    FOREACH(TARGET paho-mqtt3c paho-mqtt3a)
        TARGET_INCLUDE_DIRECTORIES(${TARGET}
            PUBLIC
                $<INSTALL_INTERFACE:${CMAKE_INSTALL_INCLUDEDIR}>
                $<BUILD_INTERFACE:${CMAKE_CURRENT_SOURCE_DIR}>
            PRIVATE
                ${CMAKE_BINARY_DIR})
    ENDFOREACH()
    
	INSTALL(TARGETS paho-mqtt3c paho-mqtt3a
		EXPORT eclipse-paho-mqtt-cTargets
		ARCHIVE DESTINATION ${CMAKE_INSTALL_LIBDIR}
		LIBRARY DESTINATION ${CMAKE_INSTALL_LIBDIR}
		RUNTIME DESTINATION ${CMAKE_INSTALL_BINDIR})
    INSTALL(TARGETS MQTTVersion
        RUNTIME DESTINATION ${CMAKE_INSTALL_BINDIR})
ENDIF()

IF (PAHO_BUILD_STATIC)
    ADD_LIBRARY(paho-mqtt3c-static STATIC $<TARGET_OBJECTS:common_obj> MQTTClient.c)
    ADD_LIBRARY(paho-mqtt3a-static STATIC $<TARGET_OBJECTS:common_obj> MQTTAsync.c)

    TARGET_LINK_LIBRARIES(paho-mqtt3c-static ${LIBS_SYSTEM})
    TARGET_LINK_LIBRARIES(paho-mqtt3a-static ${LIBS_SYSTEM})
    IF (NOT WIN32)
        SET_TARGET_PROPERTIES(paho-mqtt3c-static PROPERTIES OUTPUT_NAME paho-mqtt3c)
        SET_TARGET_PROPERTIES(paho-mqtt3a-static PROPERTIES OUTPUT_NAME paho-mqtt3a)
    ENDIF()

    FOREACH(TARGET paho-mqtt3c-static paho-mqtt3a-static)
        TARGET_INCLUDE_DIRECTORIES(${TARGET}
            PUBLIC
                $<INSTALL_INTERFACE:${CMAKE_INSTALL_INCLUDEDIR}>
                $<BUILD_INTERFACE:${CMAKE_CURRENT_SOURCE_DIR}>
            PRIVATE
                ${CMAKE_BINARY_DIR})
    ENDFOREACH()

    IF (NOT PAHO_BUILD_SHARED)
        TARGET_LINK_LIBRARIES(MQTTVersion paho-mqtt3a-static paho-mqtt3c-static ${LIBS_SYSTEM})
        INSTALL(TARGETS paho-mqtt3c-static paho-mqtt3a-static
            EXPORT eclipse-paho-mqtt-cTargets
            ARCHIVE DESTINATION ${CMAKE_INSTALL_LIBDIR}
            LIBRARY DESTINATION ${CMAKE_INSTALL_LIBDIR}
            RUNTIME DESTINATION ${CMAKE_INSTALL_BINDIR})
    ELSE()
        INSTALL(TARGETS paho-mqtt3c-static paho-mqtt3a-static
            ARCHIVE DESTINATION ${CMAKE_INSTALL_LIBDIR})
    ENDIF()
ENDIF()

INSTALL(FILES MQTTAsync.h MQTTClient.h MQTTClientPersistence.h MQTTProperties.h MQTTReasonCodes.h MQTTSubscribeOpts.h ExportDeclarations.h
>>>>>>> a67785a3
    DESTINATION ${CMAKE_INSTALL_INCLUDEDIR})

IF (PAHO_WITH_SSL)
    SET(OPENSSL_SEARCH_PATH "" CACHE PATH "Directory containing OpenSSL libraries and includes")

    IF (${CMAKE_SYSTEM_NAME} STREQUAL "Darwin")
        IF(OPENSSL_SEARCH_PATH STREQUAL "")
            SET(OPENSSL_SEARCH_PATH "/usr/local/opt/openssl")
        ENDIF ()
    ENDIF (${CMAKE_SYSTEM_NAME} STREQUAL "Darwin")

    IF (WIN32)
        IF(OPENSSL_SEARCH_PATH STREQUAL "")
            SET(OPENSSL_SEARCH_PATH "C:/OpenSSL-Win64")
            SET(OPENSSL_SEARCH_LIB_PATH "${OPENSSL_SEARCH_PATH}/lib64")
            IF (DEFINED ENV{PAHO_WINDOWS_BUILD_BIT})
                IF ($ENV{PAHO_WINDOWS_BUILD_BIT} STREQUAL "x86")
                    SET(OPENSSL_SEARCH_PATH "C:/OpenSSL-Win32")
                    SET(OPENSSL_SEARCH_LIB_PATH "${OPENSSL_SEARCH_PATH}/lib32")
                ENDIF ()
            ENDIF ()
        ENDIF ()
    ELSE()
        SET(OPENSSL_SEARCH_LIB_PATH "${OPENSSL_SEARCH_PATH}/lib64")
    ENDIF ()

    FIND_PATH(OPENSSL_INCLUDE_DIR openssl/ssl.h
        HINTS ${OPENSSL_SEARCH_PATH}/include)
    FIND_LIBRARY(OPENSSL_LIB NAMES ssl libssl ssleay32
        HINTS ${OPENSSL_SEARCH_PATH}/lib ${OPENSSL_SEARCH_LIB_PATH})
    FIND_LIBRARY(OPENSSLCRYPTO_LIB NAMES crypto libcrypto libeay32
        HINTS ${OPENSSL_SEARCH_PATH}/lib ${OPENSSL_SEARCH_LIB_PATH})

    MESSAGE(STATUS "OpenSSL hints: ${OPENSSL_SEARCH_PATH}")
    MESSAGE(STATUS "OpenSSL headers found at ${OPENSSL_INCLUDE_DIR}")
    MESSAGE(STATUS "OpenSSL library found at ${OPENSSL_LIB}")
    MESSAGE(STATUS "OpenSSL Crypto library found at ${OPENSSLCRYPTO_LIB}")

    INCLUDE_DIRECTORIES(
        ${OPENSSL_INCLUDE_DIR}
    )

    ## common compilation for libpaho-mqtt3cs and libpaho-mqtt3as
    ## Note: SSL libraries must be recompiled due ifdefs
    ADD_LIBRARY(common_ssl_obj OBJECT ${common_src})
    SET_PROPERTY(TARGET common_ssl_obj PROPERTY POSITION_INDEPENDENT_CODE ON)
    SET_PROPERTY(TARGET common_ssl_obj PROPERTY COMPILE_DEFINITIONS "OPENSSL=1;MQTT_EXPORTS=1")
    TARGET_INCLUDE_DIRECTORIES(common_ssl_obj
        PRIVATE ${CMAKE_BINARY_DIR}
    )

<<<<<<< HEAD
    IF (PAHO_BUILD_STATIC)
        ADD_LIBRARY(paho-mqtt3cs STATIC $<TARGET_OBJECTS:common_ssl_obj> MQTTClient.c SSLSocket.c)
        ADD_LIBRARY(paho-mqtt3as STATIC $<TARGET_OBJECTS:common_ssl_obj> MQTTAsync.c SSLSocket.c)
    ELSE()
        ADD_LIBRARY(paho-mqtt3cs SHARED $<TARGET_OBJECTS:common_ssl_obj> MQTTClient.c SSLSocket.c)
        ADD_LIBRARY(paho-mqtt3as SHARED $<TARGET_OBJECTS:common_ssl_obj> MQTTAsync.c SSLSocket.c)
    ENDIF()

    TARGET_LINK_LIBRARIES(paho-mqtt3cs ${OPENSSL_LIB} ${OPENSSLCRYPTO_LIB} ${LIBS_SYSTEM})
    TARGET_LINK_LIBRARIES(paho-mqtt3as ${OPENSSL_LIB} ${OPENSSLCRYPTO_LIB} ${LIBS_SYSTEM})
    SET_TARGET_PROPERTIES(
        paho-mqtt3cs paho-mqtt3as PROPERTIES
        VERSION ${CLIENT_VERSION}
        SOVERSION ${PAHO_VERSION_MAJOR}
        COMPILE_DEFINITIONS "OPENSSL=1"
        DEFINE_SYMBOL "MQTT_EXPORTS")
    FOREACH(TARGET paho-mqtt3cs paho-mqtt3as)
        TARGET_INCLUDE_DIRECTORIES(${TARGET}
            PUBLIC
                $<INSTALL_INTERFACE:${CMAKE_INSTALL_INCLUDEDIR}>
                $<BUILD_INTERFACE:${CMAKE_CURRENT_SOURCE_DIR}>
            PRIVATE
                ${CMAKE_BINARY_DIR})
    ENDFOREACH()
    INSTALL(TARGETS paho-mqtt3cs paho-mqtt3as
        EXPORT eclipse-paho-mqtt-cTargets
        ARCHIVE DESTINATION  ${CMAKE_INSTALL_LIBDIR}
        LIBRARY DESTINATION  ${CMAKE_INSTALL_LIBDIR}
        RUNTIME DESTINATION  ${CMAKE_INSTALL_BINDIR})
=======
    IF (PAHO_BUILD_SHARED)
        ADD_LIBRARY(paho-mqtt3cs SHARED $<TARGET_OBJECTS:common_ssl_obj> MQTTClient.c SSLSocket.c)
        ADD_LIBRARY(paho-mqtt3as SHARED $<TARGET_OBJECTS:common_ssl_obj> MQTTAsync.c SSLSocket.c)
    
        TARGET_LINK_LIBRARIES(paho-mqtt3cs ${OPENSSL_LIB} ${OPENSSLCRYPTO_LIB} ${LIBS_SYSTEM})
        TARGET_LINK_LIBRARIES(paho-mqtt3as ${OPENSSL_LIB} ${OPENSSLCRYPTO_LIB} ${LIBS_SYSTEM})
        SET_TARGET_PROPERTIES(
            paho-mqtt3cs paho-mqtt3as PROPERTIES
            VERSION ${CLIENT_VERSION}
            SOVERSION ${PAHO_VERSION_MAJOR}
            COMPILE_DEFINITIONS "OPENSSL=1"
            DEFINE_SYMBOL "MQTT_EXPORTS")
        FOREACH(TARGET paho-mqtt3cs paho-mqtt3as)
            TARGET_INCLUDE_DIRECTORIES(${TARGET}
                PUBLIC
                    $<INSTALL_INTERFACE:${CMAKE_INSTALL_INCLUDEDIR}>
                    $<BUILD_INTERFACE:${CMAKE_CURRENT_SOURCE_DIR}>
                PRIVATE
                    ${CMAKE_BINARY_DIR})
        ENDFOREACH()
        INSTALL(TARGETS paho-mqtt3cs paho-mqtt3as
            EXPORT eclipse-paho-mqtt-cTargets
            ARCHIVE DESTINATION  ${CMAKE_INSTALL_LIBDIR}
            LIBRARY DESTINATION  ${CMAKE_INSTALL_LIBDIR}
            RUNTIME DESTINATION  ${CMAKE_INSTALL_BINDIR})
    ENDIF()

    IF (PAHO_BUILD_STATIC)
        ADD_LIBRARY(paho-mqtt3cs-static STATIC $<TARGET_OBJECTS:common_ssl_obj> MQTTClient.c SSLSocket.c)
        ADD_LIBRARY(paho-mqtt3as-static STATIC $<TARGET_OBJECTS:common_ssl_obj> MQTTAsync.c SSLSocket.c)

        TARGET_LINK_LIBRARIES(paho-mqtt3cs-static ${OPENSSL_LIBRARIES} ${LIBS_SYSTEM})
        TARGET_LINK_LIBRARIES(paho-mqtt3as-static ${OPENSSL_LIBRARIES} ${LIBS_SYSTEM})
        SET_TARGET_PROPERTIES(
            paho-mqtt3cs-static paho-mqtt3as-static PROPERTIES
            VERSION ${CLIENT_VERSION}
            SOVERSION ${PAHO_VERSION_MAJOR}
            COMPILE_DEFINITIONS "OPENSSL=1"
	        LINK_FLAGS "MQTT_EXPORTS")
        IF (NOT WIN32)
            SET_TARGET_PROPERTIES(paho-mqtt3cs-static PROPERTIES OUTPUT_NAME paho-mqtt3cs)
            SET_TARGET_PROPERTIES(paho-mqtt3as-static PROPERTIES OUTPUT_NAME paho-mqtt3as)
        ENDIF()

        IF (NOT PAHO_BUILD_SHARED)
            INSTALL(TARGETS paho-mqtt3cs-static paho-mqtt3as-static
                EXPORT eclipse-paho-mqtt-cTargets
                ARCHIVE DESTINATION  ${CMAKE_INSTALL_LIBDIR}
                LIBRARY DESTINATION  ${CMAKE_INSTALL_LIBDIR}
                RUNTIME DESTINATION  ${CMAKE_INSTALL_BINDIR})
        ELSE()
            INSTALL(TARGETS paho-mqtt3cs-static paho-mqtt3as-static
                ARCHIVE DESTINATION ${CMAKE_INSTALL_LIBDIR})
        ENDIF()
        FOREACH(TARGET paho-mqtt3cs-static paho-mqtt3as-static)
            TARGET_INCLUDE_DIRECTORIES(${TARGET}
                PUBLIC
                    $<INSTALL_INTERFACE:${CMAKE_INSTALL_INCLUDEDIR}>
                    $<BUILD_INTERFACE:${CMAKE_CURRENT_SOURCE_DIR}>
                PRIVATE
                    ${CMAKE_BINARY_DIR})
        ENDFOREACH()
    ENDIF()
>>>>>>> a67785a3
ENDIF()

INSTALL(EXPORT eclipse-paho-mqtt-cTargets
    FILE eclipse-paho-mqtt-cConfig.cmake
    NAMESPACE eclipse-paho-mqtt-c::
    DESTINATION lib/cmake/eclipse-paho-mqtt-c)

INCLUDE(CMakePackageConfigHelpers)
WRITE_BASIC_PACKAGE_VERSION_FILE("eclipse-paho-mqtt-cConfigVersion.cmake"
    VERSION ${CLIENT_VERSION}
    COMPATIBILITY SameMajorVersion)
INSTALL(FILES
    "${CMAKE_CURRENT_BINARY_DIR}/eclipse-paho-mqtt-cConfigVersion.cmake"
    DESTINATION lib/cmake/eclipse-paho-mqtt-c)

# Base64 test
ADD_EXECUTABLE( Base64Test EXCLUDE_FROM_ALL Base64.c Base64.h )
TARGET_COMPILE_DEFINITIONS( Base64Test PUBLIC "-DBASE64_TEST" )
IF (PAHO_WITH_SSL)
    ADD_EXECUTABLE( Base64TestOpenSSL EXCLUDE_FROM_ALL Base64.c Base64.h )
    TARGET_LINK_LIBRARIES( Base64TestOpenSSL ${OPENSSL_LIB} ${OPENSSLCRYPTO_LIB} )
    TARGET_COMPILE_DEFINITIONS( Base64TestOpenSSL PUBLIC "-DBASE64_TEST -DOPENSSL=1" )
ENDIF (PAHO_WITH_SSL)

# SHA1 test
ADD_EXECUTABLE( Sha1Test EXCLUDE_FROM_ALL SHA1.c SHA1.h )
TARGET_COMPILE_DEFINITIONS( Sha1Test PUBLIC "-DSHA1_TEST" )
IF (PAHO_WITH_SSL)
    ADD_EXECUTABLE( Sha1TestOpenSSL EXCLUDE_FROM_ALL SHA1.c SHA1.h )
    TARGET_LINK_LIBRARIES( Sha1TestOpenSSL ${OPENSSL_LIB} ${OPENSSLCRYPTO_LIB} )
    TARGET_COMPILE_DEFINITIONS( Sha1TestOpenSSL PUBLIC "-DSHA1_TEST -DOPENSSL=1" )
ENDIF (PAHO_WITH_SSL)<|MERGE_RESOLUTION|>--- conflicted
+++ resolved
@@ -70,59 +70,9 @@
 SET_TARGET_PROPERTIES(common_obj PROPERTIES
     POSITION_INDEPENDENT_CODE ON
     COMPILE_DEFINITIONS "MQTT_EXPORTS=1")
-TARGET_INCLUDE_DIRECTORIES(common_obj
-    PRIVATE ${CMAKE_BINARY_DIR}
-)
 
 ADD_EXECUTABLE(MQTTVersion MQTTVersion.c)
-TARGET_INCLUDE_DIRECTORIES(MQTTVersion
-    PRIVATE ${CMAKE_BINARY_DIR}
-)
-
-<<<<<<< HEAD
-IF (PAHO_BUILD_STATIC)
-    ADD_LIBRARY(paho-mqtt3c STATIC $<TARGET_OBJECTS:common_obj> MQTTClient.c)
-    ADD_LIBRARY(paho-mqtt3a STATIC $<TARGET_OBJECTS:common_obj> MQTTAsync.c)
-ELSE()
-    ADD_LIBRARY(paho-mqtt3c SHARED $<TARGET_OBJECTS:common_obj> MQTTClient.c)
-    ADD_LIBRARY(paho-mqtt3a SHARED $<TARGET_OBJECTS:common_obj> MQTTAsync.c)
-ENDIF()
-
-TARGET_LINK_LIBRARIES(paho-mqtt3c ${LIBS_SYSTEM})
-TARGET_LINK_LIBRARIES(paho-mqtt3a ${LIBS_SYSTEM})
-
-TARGET_LINK_LIBRARIES(MQTTVersion paho-mqtt3a paho-mqtt3c ${LIBS_SYSTEM})
-SET_TARGET_PROPERTIES(
-    paho-mqtt3c paho-mqtt3a PROPERTIES
-    VERSION ${CLIENT_VERSION}
-    SOVERSION ${PAHO_VERSION_MAJOR}
-    DEFINE_SYMBOL "MQTT_EXPORTS")
-
-GENERATE_EXPORT_HEADER(paho-mqtt3a
-    BASE_NAME LIBMQTT
-    EXPORT_MACRO_NAME LIBMQTT_API
-    EXPORT_FILE_NAME ${CMAKE_BINARY_DIR}/ExportDeclarations.h
-)
-
-FOREACH(TARGET paho-mqtt3c paho-mqtt3a)
-    TARGET_INCLUDE_DIRECTORIES(${TARGET}
-        PUBLIC
-            $<INSTALL_INTERFACE:${CMAKE_INSTALL_INCLUDEDIR}>
-            $<BUILD_INTERFACE:${CMAKE_CURRENT_SOURCE_DIR}>
-        PRIVATE
-            ${CMAKE_BINARY_DIR})
-ENDFOREACH()
-
-INSTALL(TARGETS paho-mqtt3c paho-mqtt3a
-    EXPORT eclipse-paho-mqtt-cTargets
-    ARCHIVE DESTINATION ${CMAKE_INSTALL_LIBDIR}
-    LIBRARY DESTINATION ${CMAKE_INSTALL_LIBDIR}
-    RUNTIME DESTINATION ${CMAKE_INSTALL_BINDIR})
-INSTALL(TARGETS MQTTVersion
-    RUNTIME DESTINATION ${CMAKE_INSTALL_BINDIR})
-
-INSTALL(FILES MQTTAsync.h MQTTClient.h MQTTClientPersistence.h MQTTProperties.h MQTTReasonCodes.h MQTTSubscribeOpts.h ${CMAKE_BINARY_DIR}/ExportDeclarations.h
-=======
+
 IF (PAHO_BUILD_SHARED)
     ADD_LIBRARY(paho-mqtt3c SHARED $<TARGET_OBJECTS:common_obj> MQTTClient.c)
     ADD_LIBRARY(paho-mqtt3a SHARED $<TARGET_OBJECTS:common_obj> MQTTAsync.c)
@@ -188,7 +138,6 @@
 ENDIF()
 
 INSTALL(FILES MQTTAsync.h MQTTClient.h MQTTClientPersistence.h MQTTProperties.h MQTTReasonCodes.h MQTTSubscribeOpts.h ExportDeclarations.h
->>>>>>> a67785a3
     DESTINATION ${CMAKE_INSTALL_INCLUDEDIR})
 
 IF (PAHO_WITH_SSL)
@@ -234,43 +183,9 @@
     ## common compilation for libpaho-mqtt3cs and libpaho-mqtt3as
     ## Note: SSL libraries must be recompiled due ifdefs
     ADD_LIBRARY(common_ssl_obj OBJECT ${common_src})
-    SET_PROPERTY(TARGET common_ssl_obj PROPERTY POSITION_INDEPENDENT_CODE ON)
+    SET_PROPERTY(TARGET common_ssl_obj PROPERTY	POSITION_INDEPENDENT_CODE ON)
     SET_PROPERTY(TARGET common_ssl_obj PROPERTY COMPILE_DEFINITIONS "OPENSSL=1;MQTT_EXPORTS=1")
-    TARGET_INCLUDE_DIRECTORIES(common_ssl_obj
-        PRIVATE ${CMAKE_BINARY_DIR}
-    )
-
-<<<<<<< HEAD
-    IF (PAHO_BUILD_STATIC)
-        ADD_LIBRARY(paho-mqtt3cs STATIC $<TARGET_OBJECTS:common_ssl_obj> MQTTClient.c SSLSocket.c)
-        ADD_LIBRARY(paho-mqtt3as STATIC $<TARGET_OBJECTS:common_ssl_obj> MQTTAsync.c SSLSocket.c)
-    ELSE()
-        ADD_LIBRARY(paho-mqtt3cs SHARED $<TARGET_OBJECTS:common_ssl_obj> MQTTClient.c SSLSocket.c)
-        ADD_LIBRARY(paho-mqtt3as SHARED $<TARGET_OBJECTS:common_ssl_obj> MQTTAsync.c SSLSocket.c)
-    ENDIF()
-
-    TARGET_LINK_LIBRARIES(paho-mqtt3cs ${OPENSSL_LIB} ${OPENSSLCRYPTO_LIB} ${LIBS_SYSTEM})
-    TARGET_LINK_LIBRARIES(paho-mqtt3as ${OPENSSL_LIB} ${OPENSSLCRYPTO_LIB} ${LIBS_SYSTEM})
-    SET_TARGET_PROPERTIES(
-        paho-mqtt3cs paho-mqtt3as PROPERTIES
-        VERSION ${CLIENT_VERSION}
-        SOVERSION ${PAHO_VERSION_MAJOR}
-        COMPILE_DEFINITIONS "OPENSSL=1"
-        DEFINE_SYMBOL "MQTT_EXPORTS")
-    FOREACH(TARGET paho-mqtt3cs paho-mqtt3as)
-        TARGET_INCLUDE_DIRECTORIES(${TARGET}
-            PUBLIC
-                $<INSTALL_INTERFACE:${CMAKE_INSTALL_INCLUDEDIR}>
-                $<BUILD_INTERFACE:${CMAKE_CURRENT_SOURCE_DIR}>
-            PRIVATE
-                ${CMAKE_BINARY_DIR})
-    ENDFOREACH()
-    INSTALL(TARGETS paho-mqtt3cs paho-mqtt3as
-        EXPORT eclipse-paho-mqtt-cTargets
-        ARCHIVE DESTINATION  ${CMAKE_INSTALL_LIBDIR}
-        LIBRARY DESTINATION  ${CMAKE_INSTALL_LIBDIR}
-        RUNTIME DESTINATION  ${CMAKE_INSTALL_BINDIR})
-=======
+
     IF (PAHO_BUILD_SHARED)
         ADD_LIBRARY(paho-mqtt3cs SHARED $<TARGET_OBJECTS:common_ssl_obj> MQTTClient.c SSLSocket.c)
         ADD_LIBRARY(paho-mqtt3as SHARED $<TARGET_OBJECTS:common_ssl_obj> MQTTAsync.c SSLSocket.c)
@@ -334,7 +249,6 @@
                     ${CMAKE_BINARY_DIR})
         ENDFOREACH()
     ENDIF()
->>>>>>> a67785a3
 ENDIF()
 
 INSTALL(EXPORT eclipse-paho-mqtt-cTargets
@@ -354,16 +268,16 @@
 ADD_EXECUTABLE( Base64Test EXCLUDE_FROM_ALL Base64.c Base64.h )
 TARGET_COMPILE_DEFINITIONS( Base64Test PUBLIC "-DBASE64_TEST" )
 IF (PAHO_WITH_SSL)
-    ADD_EXECUTABLE( Base64TestOpenSSL EXCLUDE_FROM_ALL Base64.c Base64.h )
-    TARGET_LINK_LIBRARIES( Base64TestOpenSSL ${OPENSSL_LIB} ${OPENSSLCRYPTO_LIB} )
-    TARGET_COMPILE_DEFINITIONS( Base64TestOpenSSL PUBLIC "-DBASE64_TEST -DOPENSSL=1" )
+	ADD_EXECUTABLE( Base64TestOpenSSL EXCLUDE_FROM_ALL Base64.c Base64.h )
+	TARGET_LINK_LIBRARIES( Base64TestOpenSSL ${OPENSSL_LIB} ${OPENSSLCRYPTO_LIB} )
+	TARGET_COMPILE_DEFINITIONS( Base64TestOpenSSL PUBLIC "-DBASE64_TEST -DOPENSSL=1" )
 ENDIF (PAHO_WITH_SSL)
 
 # SHA1 test
 ADD_EXECUTABLE( Sha1Test EXCLUDE_FROM_ALL SHA1.c SHA1.h )
 TARGET_COMPILE_DEFINITIONS( Sha1Test PUBLIC "-DSHA1_TEST" )
 IF (PAHO_WITH_SSL)
-    ADD_EXECUTABLE( Sha1TestOpenSSL EXCLUDE_FROM_ALL SHA1.c SHA1.h )
-    TARGET_LINK_LIBRARIES( Sha1TestOpenSSL ${OPENSSL_LIB} ${OPENSSLCRYPTO_LIB} )
-    TARGET_COMPILE_DEFINITIONS( Sha1TestOpenSSL PUBLIC "-DSHA1_TEST -DOPENSSL=1" )
+	ADD_EXECUTABLE( Sha1TestOpenSSL EXCLUDE_FROM_ALL SHA1.c SHA1.h )
+	TARGET_LINK_LIBRARIES( Sha1TestOpenSSL ${OPENSSL_LIB} ${OPENSSLCRYPTO_LIB} )
+	TARGET_COMPILE_DEFINITIONS( Sha1TestOpenSSL PUBLIC "-DSHA1_TEST -DOPENSSL=1" )
 ENDIF (PAHO_WITH_SSL)