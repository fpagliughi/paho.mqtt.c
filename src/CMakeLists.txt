--- conflicted
+++ resolved
@@ -75,7 +75,6 @@
 
 IF (WIN32)
     SET(LIBS_SYSTEM ws2_32)
-<<<<<<< HEAD
 ELSEIF (UNIX)
     IF(CMAKE_SYSTEM_NAME MATCHES "Linux")
         SET(LIBS_SYSTEM c dl pthread)
@@ -84,16 +83,6 @@
     ELSE()
         SET(LIBS_SYSTEM c pthread)
     ENDIF()
-=======
-ELSEIF (CMAKE_SYSTEM_NAME MATCHES "Linux")
-    SET(LIBS_SYSTEM dl)
-ELSEIF (CMAKE_SYSTEM_NAME MATCHES "FreeBSD")
-    SET(LIBS_SYSTEM compat)
-ENDIF()
-
-IF (UNIX)
-    SET(THREAD_LIBS_SYSTEM pthread)
->>>>>>> 71d7b4f5
 ENDIF()
 
 IF (UNIX)
@@ -109,7 +98,6 @@
 ENDIF (${CMAKE_SYSTEM_NAME} STREQUAL "Darwin")
 
 ADD_EXECUTABLE(MQTTVersion MQTTVersion.c)
-<<<<<<< HEAD
 
 ADD_LIBRARY(paho-mqtt3c SHARED $<TARGET_OBJECTS:common_obj> MQTTClient.c)
 ADD_LIBRARY(paho-mqtt3a SHARED $<TARGET_OBJECTS:common_obj> MQTTAsync.c)
@@ -117,18 +105,11 @@
 TARGET_LINK_LIBRARIES(paho-mqtt3c ${THREAD_LIBS_SYSTEM} ${LIBS_SYSTEM})
 TARGET_LINK_LIBRARIES(paho-mqtt3a ${THREAD_LIBS_SYSTEM} ${LIBS_SYSTEM})
 
-=======
-ADD_LIBRARY(paho-mqtt3c SHARED ${common_src} MQTTClient.c)
-ADD_LIBRARY(paho-mqtt3a SHARED ${common_src} MQTTAsync.c)
-TARGET_LINK_LIBRARIES(paho-mqtt3c ${THREAD_LIBS_SYSTEM} ${LIBS_SYSTEM})
-TARGET_LINK_LIBRARIES(paho-mqtt3a ${THREAD_LIBS_SYSTEM} ${LIBS_SYSTEM})
->>>>>>> 71d7b4f5
 TARGET_LINK_LIBRARIES(MQTTVersion paho-mqtt3a paho-mqtt3c ${LIBS_SYSTEM})
 SET_TARGET_PROPERTIES(
     paho-mqtt3c paho-mqtt3a PROPERTIES
     VERSION ${CLIENT_VERSION}
     SOVERSION ${PAHO_VERSION_MAJOR})
-<<<<<<< HEAD
 
 INSTALL(TARGETS paho-mqtt3c paho-mqtt3a
     ARCHIVE DESTINATION lib
@@ -151,17 +132,10 @@
         LIBRARY DESTINATION lib)
 ENDIF()
 
-=======
-INSTALL(TARGETS paho-mqtt3c paho-mqtt3a MQTTVersion
-    RUNTIME DESTINATION bin
-    LIBRARY DESTINATION ${PAHO_LIBRARY_DIR_NAME})
->>>>>>> 71d7b4f5
 INSTALL(FILES MQTTAsync.h MQTTClient.h MQTTClientPersistence.h
     DESTINATION include)
 
 IF (PAHO_WITH_SSL)
-<<<<<<< HEAD
-SET(OPENSSL_LIB_SEARCH_PATH "" CACHE PATH "Directory containing OpenSSL libraries")
     SET(OPENSSL_INC_SEARCH_PATH "" CACHE PATH "Directory containing OpenSSL includes")
 
     IF (${CMAKE_SYSTEM_NAME} STREQUAL "Darwin")
@@ -197,11 +171,6 @@
     ADD_LIBRARY(paho-mqtt3cs SHARED $<TARGET_OBJECTS:common_ssl_obj> MQTTClient.c SSLSocket.c)
     ADD_LIBRARY(paho-mqtt3as SHARED $<TARGET_OBJECTS:common_ssl_obj> MQTTAsync.c SSLSocket.c)
 
-=======
-    ADD_LIBRARY(paho-mqtt3cs SHARED ${common_src} MQTTClient.c SSLSocket.c)
-    ADD_LIBRARY(paho-mqtt3as SHARED ${common_src} MQTTAsync.c SSLSocket.c)
-
->>>>>>> 71d7b4f5
     TARGET_LINK_LIBRARIES(paho-mqtt3cs ${THREAD_LIBS_SYSTEM} ${OPENSSL_LIB} ${OPENSSLCRYPTO_LIB} ${LIBS_SYSTEM})
     TARGET_LINK_LIBRARIES(paho-mqtt3as ${THREAD_LIBS_SYSTEM} ${OPENSSL_LIB} ${OPENSSLCRYPTO_LIB} ${LIBS_SYSTEM})
     SET_TARGET_PROPERTIES(
@@ -210,7 +179,6 @@
         SOVERSION ${PAHO_VERSION_MAJOR}
         COMPILE_DEFINITIONS "OPENSSL=1")
     INSTALL(TARGETS paho-mqtt3cs
-<<<<<<< HEAD
         ARCHIVE DESTINATION lib
         LIBRARY DESTINATION  ${PAHO_LIBRARY_DIR_NAME})
     INSTALL(TARGETS paho-mqtt3as
@@ -231,12 +199,4 @@
             ARCHIVE DESTINATION lib
             LIBRARY DESTINATION  ${PAHO_LIBRARY_DIR_NAME})
     ENDIF()
-
-=======
-        RUNTIME DESTINATION bin
-        LIBRARY DESTINATION ${PAHO_LIBRARY_DIR_NAME})
-    INSTALL(TARGETS paho-mqtt3as
-        RUNTIME DESTINATION bin
-        LIBRARY DESTINATION ${PAHO_LIBRARY_DIR_NAME})
->>>>>>> 71d7b4f5
 ENDIF()