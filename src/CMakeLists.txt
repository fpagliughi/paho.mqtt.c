--- conflicted
+++ resolved
@@ -50,10 +50,11 @@
 
 IF (WIN32)
     SET(LIBS_SYSTEM ws2_32)
-<<<<<<< HEAD
 ELSEIF (UNIX)
     IF(CMAKE_SYSTEM_NAME MATCHES "Linux")
         SET(LIBS_SYSTEM c dl pthread)
+    ELSEIF (CMAKE_SYSTEM_NAME MATCHES "FreeBSD")
+        SET(LIBS_SYSTEM compat)
     ELSE()
         SET(LIBS_SYSTEM c pthread)
     ENDIF()
@@ -62,15 +63,6 @@
 ## common compilation for libpaho-mqtt3c and libpaho-mqtt3a
 ADD_LIBRARY(common_obj OBJECT ${common_src})
 SET_PROPERTY(TARGET common_obj PROPERTY POSITION_INDEPENDENT_CODE ON)
-=======
-ELSEIF (CMAKE_SYSTEM_NAME MATCHES "Linux")
-    SET(LIBS_SYSTEM dl)
-ELSEIF (CMAKE_SYSTEM_NAME MATCHES "FreeBSD")
-    SET(LIBS_SYSTEM compat)
-ENDIF()
-
-
->>>>>>> de85312f
 
 ADD_EXECUTABLE(MQTTVersion MQTTVersion.c)
 
@@ -84,10 +76,10 @@
     paho-mqtt3c paho-mqtt3a PROPERTIES
     VERSION ${CLIENT_VERSION}
     SOVERSION ${PAHO_VERSION_MAJOR})
-<<<<<<< HEAD
+
 INSTALL(TARGETS paho-mqtt3c paho-mqtt3a
     ARCHIVE DESTINATION lib
-    LIBRARY DESTINATION lib)
+    LIBRARY DESTINATION ${PAHO_LIBRARY_DIR_NAME})
 INSTALL(TARGETS MQTTVersion
     RUNTIME DESTINATION bin)
 
@@ -106,11 +98,6 @@
         LIBRARY DESTINATION lib)
 ENDIF()
 
-=======
-INSTALL(TARGETS paho-mqtt3c paho-mqtt3a MQTTVersion
-    RUNTIME DESTINATION bin
-    LIBRARY DESTINATION ${PAHO_LIBRARY_DIR_NAME})
->>>>>>> de85312f
 INSTALL(FILES MQTTAsync.h MQTTClient.h MQTTClientPersistence.h
     DESTINATION include)
 
@@ -129,11 +116,8 @@
     FIND_LIBRARY(OPENSSLCRYPTO_LIB NAMES crypto libcrypto
       	HINTS ${OPENSSL_BREW_PATH}/lib ${OPENSSL_DIR}/lib ${OPENSSL_DIR}/lib64)
 
-<<<<<<< HEAD
-    MESSAGE(STATUS "OpenSSL hint ${OPENSSL_INC_SEARCH_PATH} (includes) / ")
-=======
+    ##MESSAGE(STATUS "OpenSSL hint ${OPENSSL_INC_SEARCH_PATH} (includes) / ")
     MESSAGE(STATUS "OpenSSL hints: ${OPENSSL_INC_SEARCH_PATH},${OPENSSL_BREW_PATH}")
->>>>>>> de85312f
     MESSAGE(STATUS "OpenSSL headers found at ${OPENSSL_INCLUDE_DIR}")
     MESSAGE(STATUS "OpenSSL library found at ${OPENSSL_LIB}")
     MESSAGE(STATUS "OpenSSL Crypto library found at ${OPENSSLCRYPTO_LIB}")
@@ -157,12 +141,11 @@
         SOVERSION ${PAHO_VERSION_MAJOR}
         COMPILE_DEFINITIONS "OPENSSL=1")
     INSTALL(TARGETS paho-mqtt3cs
-<<<<<<< HEAD
         ARCHIVE DESTINATION lib
-        LIBRARY DESTINATION lib)
+        LIBRARY DESTINATION  ${PAHO_LIBRARY_DIR_NAME})
     INSTALL(TARGETS paho-mqtt3as
         ARCHIVE DESTINATION lib
-        LIBRARY DESTINATION lib)
+        LIBRARY DESTINATION  ${PAHO_LIBRARY_DIR_NAME})
 
     IF (PAHO_BUILD_STATIC)
         ADD_LIBRARY(paho-mqtt3cs-static STATIC $<TARGET_OBJECTS:common_ssl_obj> MQTTClient.c SSLSocket.c)
@@ -173,17 +156,10 @@
 
         INSTALL(TARGETS paho-mqtt3cs-static
             ARCHIVE DESTINATION lib
-            LIBRARY DESTINATION lib)
+            LIBRARY DESTINATION  ${PAHO_LIBRARY_DIR_NAME})
         INSTALL(TARGETS paho-mqtt3as-static
             ARCHIVE DESTINATION lib
-            LIBRARY DESTINATION lib)
+            LIBRARY DESTINATION  ${PAHO_LIBRARY_DIR_NAME})
     ENDIF()
 
-=======
-        RUNTIME DESTINATION bin
-        LIBRARY DESTINATION ${PAHO_LIBRARY_DIR_NAME})
-    INSTALL(TARGETS paho-mqtt3as
-        RUNTIME DESTINATION bin
-        LIBRARY DESTINATION ${PAHO_LIBRARY_DIR_NAME})
->>>>>>> de85312f
 ENDIF()