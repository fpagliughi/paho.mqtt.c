#*******************************************************************************
#  Copyright (c) 2015 logi.cals GmbH
#
#  All rights reserved. This program and the accompanying materials
#  are made available under the terms of the Eclipse Public License v1.0
#  and Eclipse Distribution License v1.0 which accompany this distribution.
#
#  The Eclipse Public License is available at
#     http://www.eclipse.org/legal/epl-v10.html
#  and the Eclipse Distribution License is available at
#    http://www.eclipse.org/org/documents/edl-v10.php.
#
#  Contributors:
#     Rainer Poisel - initial version
#*******************************************************************************/

# Note: on OS X you should install XCode and the associated command-line tools

## compilation/linkage settings
INCLUDE_DIRECTORIES(
    .
    ${CMAKE_BINARY_DIR}
    )

CONFIGURE_FILE(VersionInfo.h.in
    ${CMAKE_BINARY_DIR}/VersionInfo.h
    @ONLY
    )

SET(common_src
    MQTTProtocolClient.c
    Clients.c
    utf-8.c
    StackTrace.c
    MQTTPacket.c
    MQTTPacketOut.c
    Messages.c
    Tree.c
    Socket.c
    Log.c
    MQTTPersistence.c
    Thread.c
    MQTTProtocolOut.c
    MQTTPersistenceDefault.c
    SocketBuffer.c
    Heap.c
    LinkedList.c
    )

IF (WIN32)
    SET(LIBS_SYSTEM ws2_32)
ELSEIF (UNIX)
    IF(CMAKE_SYSTEM_NAME MATCHES "Linux")
        SET(LIBS_SYSTEM c dl pthread)
    ELSE()
        SET(LIBS_SYSTEM c pthread)
    ENDIF()
ENDIF()

ADD_EXECUTABLE(MQTTVersion MQTTVersion.c)
ADD_LIBRARY(paho-mqtt3c SHARED ${common_src} MQTTClient.c)
ADD_LIBRARY(paho-mqtt3a SHARED ${common_src} MQTTAsync.c)
<<<<<<< HEAD
TARGET_LINK_LIBRARIES(paho-mqtt3c ${LIBS_SYSTEM})
TARGET_LINK_LIBRARIES(paho-mqtt3a ${LIBS_SYSTEM})
=======
TARGET_LINK_LIBRARIES(paho-mqtt3c pthread ${LIBS_SYSTEM})
TARGET_LINK_LIBRARIES(paho-mqtt3a pthread ${LIBS_SYSTEM})
>>>>>>> bc5dbc37
TARGET_LINK_LIBRARIES(MQTTVersion paho-mqtt3a paho-mqtt3c ${LIBS_SYSTEM})
SET_TARGET_PROPERTIES(
    paho-mqtt3c paho-mqtt3a PROPERTIES
    VERSION ${CLIENT_VERSION}
    SOVERSION ${PAHO_VERSION_MAJOR})
INSTALL(TARGETS paho-mqtt3c paho-mqtt3a
    ARCHIVE DESTINATION lib
    LIBRARY DESTINATION lib)
INSTALL(TARGETS MQTTVersion
    RUNTIME DESTINATION bin)
INSTALL(FILES MQTTAsync.h MQTTClient.h MQTTClientPersistence.h
    DESTINATION include)

IF (PAHO_WITH_SSL)
SET(OPENSSL_LIB_SEARCH_PATH "" CACHE PATH "Directory containing OpenSSL libraries")
    SET(OPENSSL_INC_SEARCH_PATH "" CACHE PATH "Directory containing OpenSSL includes")

    IF (${CMAKE_SYSTEM_NAME} STREQUAL "Darwin")
      SET(OPENSSL_BREW_PATH "/usr/local/opt/openssl")
    ENDIF (${CMAKE_SYSTEM_NAME} STREQUAL "Darwin")

    FIND_PATH(OPENSSL_INCLUDE_DIR openssl/ssl.h
        HINTS ${OPENSSL_INC_SEARCH_PATH}/include ${OPENSSL_BREW_PATH}/include/)
    FIND_LIBRARY(OPENSSL_LIB NAMES ssl libssl
        HINTS ${OPENSSL_BREW_PATH}/lib ${OPENSSL_DIR}/lib ${OPENSSL_DIR}/lib64)
    FIND_LIBRARY(OPENSSLCRYPTO_LIB NAMES crypto libcrypto
      	HINTS ${OPENSSL_BREW_PATH}/lib ${OPENSSL_DIR}/lib ${OPENSSL_DIR}/lib64)

    MESSAGE(STATUS "OpenSSL hint ${OPENSSL_INC_SEARCH_PATH} (includes) / ")
    MESSAGE(STATUS "OpenSSL headers found at ${OPENSSL_INCLUDE_DIR}")
    MESSAGE(STATUS "OpenSSL library found at ${OPENSSL_LIB}")
    MESSAGE(STATUS "OpenSSL Crypto library found at ${OPENSSLCRYPTO_LIB}")

    INCLUDE_DIRECTORIES(
        ${OPENSSL_INCLUDE_DIR}
    )
    ADD_LIBRARY(paho-mqtt3cs SHARED ${common_src} MQTTClient.c SSLSocket.c)
    ADD_LIBRARY(paho-mqtt3as SHARED ${common_src} MQTTAsync.c SSLSocket.c)
<<<<<<< HEAD
    TARGET_LINK_LIBRARIES(paho-mqtt3cs ${OPENSSL_LIBRARIES} ${LIBS_SYSTEM})
    TARGET_LINK_LIBRARIES(paho-mqtt3as ${OPENSSL_LIBRARIES} ${LIBS_SYSTEM})
=======

    TARGET_LINK_LIBRARIES(paho-mqtt3cs pthread ${OPENSSL_LIB} ${OPENSSLCRYPTO_LIB} ${LIBS_SYSTEM})
    TARGET_LINK_LIBRARIES(paho-mqtt3as pthread ${OPENSSL_LIB} ${OPENSSLCRYPTO_LIB} ${LIBS_SYSTEM})
>>>>>>> bc5dbc37
    SET_TARGET_PROPERTIES(
        paho-mqtt3cs paho-mqtt3as PROPERTIES
        VERSION ${CLIENT_VERSION}
        SOVERSION ${PAHO_VERSION_MAJOR}
        COMPILE_DEFINITIONS "OPENSSL=1")
    INSTALL(TARGETS paho-mqtt3cs
        ARCHIVE DESTINATION lib
        LIBRARY DESTINATION lib)
    INSTALL(TARGETS paho-mqtt3as
        ARCHIVE DESTINATION lib
        LIBRARY DESTINATION lib)
ENDIF()<|MERGE_RESOLUTION|>--- conflicted
+++ resolved
@@ -1,5 +1,5 @@
 #*******************************************************************************
-#  Copyright (c) 2015 logi.cals GmbH
+#  Copyright (c) 2015, 2017 logi.cals GmbH and others
 #
 #  All rights reserved. This program and the accompanying materials
 #  are made available under the terms of the Eclipse Public License v1.0
@@ -12,6 +12,7 @@
 #
 #  Contributors:
 #     Rainer Poisel - initial version
+#     Ian Craggs (IBM Corp.) - merge master
 #*******************************************************************************/
 
 # Note: on OS X you should install XCode and the associated command-line tools
@@ -60,13 +61,8 @@
 ADD_EXECUTABLE(MQTTVersion MQTTVersion.c)
 ADD_LIBRARY(paho-mqtt3c SHARED ${common_src} MQTTClient.c)
 ADD_LIBRARY(paho-mqtt3a SHARED ${common_src} MQTTAsync.c)
-<<<<<<< HEAD
-TARGET_LINK_LIBRARIES(paho-mqtt3c ${LIBS_SYSTEM})
-TARGET_LINK_LIBRARIES(paho-mqtt3a ${LIBS_SYSTEM})
-=======
 TARGET_LINK_LIBRARIES(paho-mqtt3c pthread ${LIBS_SYSTEM})
 TARGET_LINK_LIBRARIES(paho-mqtt3a pthread ${LIBS_SYSTEM})
->>>>>>> bc5dbc37
 TARGET_LINK_LIBRARIES(MQTTVersion paho-mqtt3a paho-mqtt3c ${LIBS_SYSTEM})
 SET_TARGET_PROPERTIES(
     paho-mqtt3c paho-mqtt3a PROPERTIES
@@ -105,14 +101,9 @@
     )
     ADD_LIBRARY(paho-mqtt3cs SHARED ${common_src} MQTTClient.c SSLSocket.c)
     ADD_LIBRARY(paho-mqtt3as SHARED ${common_src} MQTTAsync.c SSLSocket.c)
-<<<<<<< HEAD
-    TARGET_LINK_LIBRARIES(paho-mqtt3cs ${OPENSSL_LIBRARIES} ${LIBS_SYSTEM})
-    TARGET_LINK_LIBRARIES(paho-mqtt3as ${OPENSSL_LIBRARIES} ${LIBS_SYSTEM})
-=======
 
     TARGET_LINK_LIBRARIES(paho-mqtt3cs pthread ${OPENSSL_LIB} ${OPENSSLCRYPTO_LIB} ${LIBS_SYSTEM})
     TARGET_LINK_LIBRARIES(paho-mqtt3as pthread ${OPENSSL_LIB} ${OPENSSLCRYPTO_LIB} ${LIBS_SYSTEM})
->>>>>>> bc5dbc37
     SET_TARGET_PROPERTIES(
         paho-mqtt3cs paho-mqtt3as PROPERTIES
         VERSION ${CLIENT_VERSION}
