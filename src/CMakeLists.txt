--- conflicted
+++ resolved
@@ -1,6 +1,5 @@
 #*******************************************************************************
-#  Copyright (c) 2015, 2023 logi.cals GmbH and others
-#  Copyright (c) 2023, Frank Pagliughi <fpagliughi@mindspring.com>
+#  Copyright (c) 2015, 2024 logi.cals GmbH, Frank Pagliughi <fpagliughi@mindspring.com> and others
 #
 #  All rights reserved. This program and the accompanying materials
 #  are made available under the terms of the Eclipse Public License v2.0
@@ -53,12 +52,15 @@
   set(common_src ${common_src}
     StackTrace.c
     Heap.c
-<<<<<<< HEAD
   )
 endif()
 
 if(WIN32)
-  set(LIBS_SYSTEM ws2_32 crypt32 RpcRT4)
+  if(PAHO_WITH_LIBRESSL)
+    set(LIBS_SYSTEM ws2_32 crypt32 RpcRT4 bcrypt)
+  else()
+    set(LIBS_SYSTEM ws2_32 crypt32 RpcRT4)
+  endif()
 elseif(UNIX)
   if(CMAKE_SYSTEM_NAME MATCHES "Linux")
     set(LIBS_SYSTEM c dl pthread rt)
@@ -110,71 +112,11 @@
 
   add_library(eclipse-paho-mqtt-c::paho-mqtt3c ALIAS paho-mqtt3c)
   add_library(eclipse-paho-mqtt-c::paho-mqtt3a ALIAS paho-mqtt3a)
-=======
-    )
-ENDIF()
-
-IF (WIN32)
-    IF (PAHO_WITH_LIBRESSL)
-        SET(LIBS_SYSTEM ws2_32 crypt32 RpcRT4 bcrypt)
-    ELSE()
-        SET(LIBS_SYSTEM ws2_32 crypt32 RpcRT4)
-    ENDIF()
-ELSEIF (UNIX)
-    IF(CMAKE_SYSTEM_NAME MATCHES "Linux")
-        SET(LIBS_SYSTEM c dl pthread rt)
-        # anl is only available with glibc so check if it is found before using
-        # it or build will fail on uclibc or musl
-        FIND_LIBRARY(LIB_ANL anl)
-        IF(LIB_ANL)
-            SET(LIBS_SYSTEM "${LIBS_SYSTEM}" anl)
-        ENDIF()
-        IF(PAHO_WITH_LIBUUID)
-            SET(LIBS_SYSTEM "${LIBS_SYSTEM}" uuid)
-        ENDIF()
-        ADD_DEFINITIONS(-D_GNU_SOURCE -fvisibility=hidden)
-    ELSEIF (CMAKE_SYSTEM_NAME MATCHES "Android")
-        SET(LIBS_SYSTEM c dl)
-    ELSEIF (CMAKE_SYSTEM_NAME MATCHES "FreeBSD")
-        SET(LIBS_SYSTEM compat pthread)
-    ELSE()
-        SET(LIBS_SYSTEM c pthread)
-    ENDIF()
-ENDIF()
-
-IF (PAHO_BUILD_SHARED)
-# common compilation for libpaho-mqtt3c and libpaho-mqtt3a
-ADD_LIBRARY(common_obj OBJECT ${common_src})
-SET_TARGET_PROPERTIES(common_obj PROPERTIES
-    POSITION_INDEPENDENT_CODE ON
-    COMPILE_DEFINITIONS "PAHO_MQTT_EXPORTS=1")
-ADD_EXECUTABLE(MQTTVersion MQTTVersion.c)
-SET_TARGET_PROPERTIES(MQTTVersion PROPERTIES
-    POSITION_INDEPENDENT_CODE ON
-    COMPILE_DEFINITIONS "PAHO_MQTT_IMPORTS=1")
-ENDIF()
-
-IF (PAHO_BUILD_STATIC)    
-ADD_LIBRARY(common_obj_static OBJECT ${common_src})
-SET_TARGET_PROPERTIES(common_obj_static PROPERTIES
-    POSITION_INDEPENDENT_CODE ON
-    COMPILE_DEFINITIONS "PAHO_MQTT_STATIC=1")
-ENDIF()
-
-IF (PAHO_BUILD_SHARED)
-    ADD_LIBRARY(paho-mqtt3c SHARED $<TARGET_OBJECTS:common_obj> MQTTClient.c)
-    ADD_LIBRARY(paho-mqtt3a SHARED $<TARGET_OBJECTS:common_obj> MQTTAsync.c MQTTAsyncUtils.c)
-    
-    TARGET_LINK_LIBRARIES(paho-mqtt3c ${LIBS_SYSTEM})
-    TARGET_LINK_LIBRARIES(paho-mqtt3a ${LIBS_SYSTEM})
-    TARGET_LINK_LIBRARIES(MQTTVersion paho-mqtt3a paho-mqtt3c ${LIBS_SYSTEM})
->>>>>>> 7e37bfb3
     
   target_link_libraries(paho-mqtt3c ${LIBS_SYSTEM})
   target_link_libraries(paho-mqtt3a ${LIBS_SYSTEM})
   target_link_libraries(MQTTVersion paho-mqtt3a paho-mqtt3c ${LIBS_SYSTEM})
     
-<<<<<<< HEAD
   set_target_properties(paho-mqtt3c paho-mqtt3a PROPERTIES
     VERSION ${PROJECT_VERSION}
     SOVERSION ${PROJECT_VERSION_MAJOR}
@@ -206,82 +148,7 @@
       PRIVATE
         ${CMAKE_BINARY_DIR})
   endforeach()
-=======
-	INSTALL(TARGETS paho-mqtt3c paho-mqtt3a
-		EXPORT eclipse-paho-mqtt-cTargets
-		ARCHIVE DESTINATION ${CMAKE_INSTALL_LIBDIR}
-		LIBRARY DESTINATION ${CMAKE_INSTALL_LIBDIR}
-		RUNTIME DESTINATION ${CMAKE_INSTALL_BINDIR})
-    INSTALL(TARGETS MQTTVersion
-        RUNTIME DESTINATION ${CMAKE_INSTALL_BINDIR})
-ENDIF()
-
-IF (PAHO_BUILD_STATIC)
-    ADD_LIBRARY(paho-mqtt3c-static STATIC $<TARGET_OBJECTS:common_obj_static> MQTTClient.c)
-    ADD_LIBRARY(paho-mqtt3a-static STATIC $<TARGET_OBJECTS:common_obj_static> MQTTAsync.c MQTTAsyncUtils.c)
-
-    TARGET_LINK_LIBRARIES(paho-mqtt3c-static ${LIBS_SYSTEM})
-    TARGET_LINK_LIBRARIES(paho-mqtt3a-static ${LIBS_SYSTEM})
-    IF (NOT WIN32)
-        SET_TARGET_PROPERTIES(paho-mqtt3c-static PROPERTIES OUTPUT_NAME paho-mqtt3c)
-        SET_TARGET_PROPERTIES(paho-mqtt3a-static PROPERTIES OUTPUT_NAME paho-mqtt3a)
-    ENDIF()       
-    SET_TARGET_PROPERTIES(
-        paho-mqtt3c-static paho-mqtt3a-static PROPERTIES
-        VERSION ${CLIENT_VERSION}
-        SOVERSION ${PAHO_VERSION_MAJOR}
-        COMPILE_DEFINITIONS "PAHO_MQTT_STATIC=1")
-
-    FOREACH(TARGET paho-mqtt3c-static paho-mqtt3a-static)
-        TARGET_INCLUDE_DIRECTORIES(${TARGET}
-            PUBLIC
-                $<INSTALL_INTERFACE:${CMAKE_INSTALL_INCLUDEDIR}>
-                $<BUILD_INTERFACE:${CMAKE_CURRENT_SOURCE_DIR}>
-            PRIVATE
-                ${CMAKE_BINARY_DIR})
-    ENDFOREACH()
-
-    IF (NOT PAHO_BUILD_SHARED)
-        INSTALL(TARGETS paho-mqtt3c-static paho-mqtt3a-static
-            EXPORT eclipse-paho-mqtt-cTargets
-            ARCHIVE DESTINATION ${CMAKE_INSTALL_LIBDIR}
-            LIBRARY DESTINATION ${CMAKE_INSTALL_LIBDIR}
-            RUNTIME DESTINATION ${CMAKE_INSTALL_BINDIR})
-    ELSE()
-        INSTALL(TARGETS paho-mqtt3c-static paho-mqtt3a-static
-            ARCHIVE DESTINATION ${CMAKE_INSTALL_LIBDIR})
-    ENDIF()
-ENDIF()
-
-INSTALL(FILES MQTTAsync.h MQTTClient.h MQTTClientPersistence.h MQTTProperties.h MQTTReasonCodes.h MQTTSubscribeOpts.h MQTTExportDeclarations.h
-    DESTINATION ${CMAKE_INSTALL_INCLUDEDIR})
-
-IF (PAHO_WITH_SSL OR PAHO_WITH_LIBRESSL)
-    
-    IF (PAHO_WITH_LIBRESSL)
-        SET(OPENSSL_ROOT_DIR "" CACHE PATH "Directory containing LibreSSL libraries and includes")
-        find_package(LibreSSL REQUIRED)
-        SET(SSL_INCLUDE_DIR ${LIBRESSL_INCLUDE_DIR} CACHE PATH "Directory containing SSL includes")
-        SET(SSL_LIBRARY_NAME LibreSSL CACHE STRING "Name of the used SSL library")
-    ELSE()
-        SET(LIBRESSL_ROOT_DIR "" CACHE PATH "Directory containing OpenSSL libraries and includes")
-        find_package(OpenSSL REQUIRED)
-        SET(SSL_INCLUDE_DIR ${OPENSSL_INCLUDE_DIR} CACHE PATH "Directory containing SSL includes")
-        SET(SSL_LIBRARY_NAME OpenSSL CACHE STRING "Name of the used SSL library")
-    ENDIF()
-    message("Use ${SSL_LIBRARY_NAME} at ${LIBRESSL_ROOT_DIR}")
-    message("SSL_INCLUDE_DIR: ${SSL_INCLUDE_DIR} ${LIBRESSL_SSL_LIBRARY} ${LIBRESSL_CRYPTO_LIBRARY}")
-    
-
-    IF (PAHO_BUILD_SHARED)
-        ## common compilation for libpaho-mqtt3cs and libpaho-mqtt3as
-    	## Note: SSL libraries must be recompiled due ifdefs
-    	ADD_LIBRARY(common_ssl_obj OBJECT ${common_src})
-    	TARGET_INCLUDE_DIRECTORIES(common_ssl_obj PUBLIC ${SSL_INCLUDE_DIR})
-    	SET_PROPERTY(TARGET common_ssl_obj PROPERTY	POSITION_INDEPENDENT_CODE ON)
-    	SET_PROPERTY(TARGET common_ssl_obj PROPERTY COMPILE_DEFINITIONS "OPENSSL=1;PAHO_MQTT_EXPORTS=1")
->>>>>>> 7e37bfb3
-    
+
   install(TARGETS paho-mqtt3c paho-mqtt3a
     EXPORT eclipse-paho-mqtt-cTargets
     ARCHIVE DESTINATION ${CMAKE_INSTALL_LIBDIR}
@@ -358,20 +225,30 @@
     ${CMAKE_INSTALL_INCLUDEDIR}
 )
 
-if(PAHO_WITH_SSL)
-  set(OPENSSL_ROOT_DIR "" CACHE PATH "Directory containing OpenSSL libraries and includes")
-  find_package(OpenSSL REQUIRED)
+if(PAHO_WITH_SSL OR PAHO_WITH_LIBRESSL)
+  if(PAHO_WITH_LIBRESSL)
+    set(LIBRESSL_ROOT_DIR "" CACHE PATH "Directory containing LibreSSL libraries and includes")
+    find_package(LibreSSL REQUIRED)
+    set(SSL_INCLUDE_DIR ${LIBRESSL_INCLUDE_DIR} CACHE PATH "Directory containing SSL includes")
+    set(SSL_LIBRARY_NAME LibreSSL CACHE STRING "Name of the used SSL library")
+  else()
+    set(OPENSSL_ROOT_DIR "" CACHE PATH "Directory containing OpenSSL libraries and includes")
+    find_package(OpenSSL REQUIRED)
+    set(SSL_INCLUDE_DIR ${OPENSSL_INCLUDE_DIR} CACHE PATH "Directory containing SSL includes")
+    set(SSL_LIBRARY_NAME OpenSSL CACHE STRING "Name of the used SSL library")
+  endif()
+  message("Use ${SSL_LIBRARY_NAME} at ${LIBRESSL_ROOT_DIR}")
+  message("SSL_INCLUDE_DIR: ${SSL_INCLUDE_DIR} ${LIBRESSL_SSL_LIBRARY} ${LIBRESSL_CRYPTO_LIBRARY}")
 
   if(PAHO_BUILD_SHARED)
     ## common compilation for libpaho-mqtt3cs and libpaho-mqtt3as
     ## Note: SSL libraries must be recompiled due to ifdefs
     add_library(common_ssl_obj OBJECT ${common_src})
-    target_include_directories(common_ssl_obj PUBLIC ${OPENSSL_INCLUDE_DIR})
+    target_include_directories(common_ssl_obj PUBLIC ${SSL_INCLUDE_DIR})
 
     set_property(TARGET common_ssl_obj PROPERTY POSITION_INDEPENDENT_CODE ON)
     target_compile_definitions(common_ssl_obj PRIVATE OPENSSL=1 PAHO_MQTT_EXPORTS=1)
     
-<<<<<<< HEAD
     add_library(paho-mqtt3cs SHARED
       $<TARGET_OBJECTS:common_ssl_obj>
       MQTTClient.c
@@ -419,7 +296,7 @@
       )
       target_link_libraries(${TARGET}
         PUBLIC
-          OpenSSL::SSL OpenSSL::Crypto ${LIBS_SYSTEM}
+          ${SSL_LIBRARY_NAME}::SSL ${SSL_LIBRARY_NAME}::Crypto ${LIBS_SYSTEM}
       )
     endforeach()
 
@@ -435,7 +312,7 @@
     ## common compilation for libpaho-mqtt3cs and libpaho-mqtt3as
     ## Note: SSL libraries must be recompiled due ifdefs
     add_library(common_ssl_obj_static OBJECT ${common_src})
-    target_include_directories(common_ssl_obj_static PUBLIC ${OPENSSL_INCLUDE_DIR})
+    target_include_directories(common_ssl_obj_static PUBLIC ${SSL_INCLUDE_DIR})
 
     set_property(TARGET common_ssl_obj_static PROPERTY POSITION_INDEPENDENT_CODE ON)
     target_compile_definitions(common_ssl_obj_static PRIVATE OPENSSL=1 PAHO_MQTT_STATIC=1)
@@ -504,10 +381,9 @@
         PRIVATE
           ${CMAKE_BINARY_DIR}
       )
-
       target_link_libraries(${TARGET}
         PUBLIC
-          OpenSSL::SSL OpenSSL::Crypto ${LIBS_SYSTEM}
+          ${SSL_LIBRARY_NAME}::SSL ${SSL_LIBRARY_NAME}::Crypto ${LIBS_SYSTEM}
       )
     endforeach()
   endif()
@@ -528,134 +404,18 @@
 
 install(
   FILES
-=======
-        SET_TARGET_PROPERTIES(
-            paho-mqtt3cs paho-mqtt3as PROPERTIES
-            VERSION ${CLIENT_VERSION}
-            SOVERSION ${PAHO_VERSION_MAJOR}
-            COMPILE_DEFINITIONS "OPENSSL=1;PAHO_MQTT_EXPORTS=1")
-
-        IF(${CMAKE_SYSTEM_NAME} STREQUAL "Darwin")
-		    SET(MQTTCLIENT_ENTRY_POINT _MQTTClient_init)
-		    SET(MQTTASYNC_ENTRY_POINT _MQTTAsync_init)
-        ELSEIF (NOT WIN32)
-            SET(MQTTCLIENT_ENTRY_POINT MQTTClient_init)
-		    SET(MQTTASYNC_ENTRY_POINT MQTTAsync_init)
-        ENDIF()
-
-        IF (NOT WIN32)
-            SET_TARGET_PROPERTIES(
-	           paho-mqtt3cs PROPERTIES
-	           LINK_FLAGS "-Wl,-init,${MQTTCLIENT_ENTRY_POINT}")
-	        SET_TARGET_PROPERTIES(
-	           paho-mqtt3as PROPERTIES
-	           LINK_FLAGS "-Wl,-init,${MQTTASYNC_ENTRY_POINT}")
-        ENDIF()
-
-        FOREACH(TARGET paho-mqtt3cs paho-mqtt3as)
-            TARGET_INCLUDE_DIRECTORIES(${TARGET}
-                PUBLIC
-                    $<INSTALL_INTERFACE:${CMAKE_INSTALL_INCLUDEDIR}>
-                    $<BUILD_INTERFACE:${CMAKE_CURRENT_SOURCE_DIR}>
-                PRIVATE
-                    ${CMAKE_BINARY_DIR})
-            TARGET_LINK_LIBRARIES(${TARGET}
-                PUBLIC
-                    ${SSL_LIBRARY_NAME}::SSL ${SSL_LIBRARY_NAME}::Crypto ${LIBS_SYSTEM})
-        ENDFOREACH()
-        INSTALL(TARGETS paho-mqtt3cs paho-mqtt3as
-            EXPORT eclipse-paho-mqtt-cTargets
-            ARCHIVE DESTINATION  ${CMAKE_INSTALL_LIBDIR}
-            LIBRARY DESTINATION  ${CMAKE_INSTALL_LIBDIR}
-            RUNTIME DESTINATION  ${CMAKE_INSTALL_BINDIR})
-    ENDIF()
-
-    IF (PAHO_BUILD_STATIC)
-        ## common compilation for libpaho-mqtt3cs and libpaho-mqtt3as
-    	## Note: SSL libraries must be recompiled due ifdefs
-    	ADD_LIBRARY(common_ssl_obj_static OBJECT ${common_src})
-    	TARGET_INCLUDE_DIRECTORIES(common_ssl_obj_static PUBLIC ${SSL_INCLUDE_DIR})
-    	SET_PROPERTY(TARGET common_ssl_obj_static PROPERTY POSITION_INDEPENDENT_CODE ON)
-    	SET_PROPERTY(TARGET common_ssl_obj_static PROPERTY COMPILE_DEFINITIONS "OPENSSL=1;PAHO_MQTT_STATIC=1")
-    
-        ADD_LIBRARY(paho-mqtt3cs-static STATIC $<TARGET_OBJECTS:common_ssl_obj_static> MQTTClient.c SSLSocket.c)
-        ADD_LIBRARY(paho-mqtt3as-static STATIC $<TARGET_OBJECTS:common_ssl_obj_static> MQTTAsync.c MQTTAsyncUtils.c SSLSocket.c)
-
-        SET_TARGET_PROPERTIES(
-            paho-mqtt3cs-static paho-mqtt3as-static PROPERTIES
-            VERSION ${CLIENT_VERSION}
-            SOVERSION ${PAHO_VERSION_MAJOR}
-            COMPILE_DEFINITIONS "OPENSSL=1;PAHO_MQTT_STATIC=1")
-        IF (NOT WIN32)
-            SET_TARGET_PROPERTIES(paho-mqtt3cs-static PROPERTIES OUTPUT_NAME paho-mqtt3cs)
-            SET_TARGET_PROPERTIES(paho-mqtt3as-static PROPERTIES OUTPUT_NAME paho-mqtt3as)
-        ENDIF()
-
-	    IF(${CMAKE_SYSTEM_NAME} STREQUAL "Darwin")
-			SET(MQTTCLIENT_ENTRY_POINT _MQTTClient_init)
-			SET(MQTTASYNC_ENTRY_POINT _MQTTAsync_init)
-		ELSEIF (NOT WIN32)
-			SET(MQTTCLIENT_ENTRY_POINT MQTTClient_init)
-			SET(MQTTASYNC_ENTRY_POINT MQTTAsync_init)
-		ENDIF()
-
-		IF (NOT WIN32)
-		    SET_TARGET_PROPERTIES(
-	            paho-mqtt3cs-static PROPERTIES
-	            LINK_FLAGS "-Wl,-init,${MQTTCLIENT_ENTRY_POINT}")
-	        SET_TARGET_PROPERTIES(
-	            paho-mqtt3as-static PROPERTIES
-	            LINK_FLAGS "-Wl,-init,${MQTTASYNC_ENTRY_POINT}")
-	    ENDIF()
-
-        IF (NOT PAHO_BUILD_SHARED)
-            INSTALL(TARGETS paho-mqtt3cs-static paho-mqtt3as-static
-                EXPORT eclipse-paho-mqtt-cTargets
-                ARCHIVE DESTINATION  ${CMAKE_INSTALL_LIBDIR}
-                LIBRARY DESTINATION  ${CMAKE_INSTALL_LIBDIR}
-                RUNTIME DESTINATION  ${CMAKE_INSTALL_BINDIR})
-        ELSE()
-            INSTALL(TARGETS paho-mqtt3cs-static paho-mqtt3as-static
-                ARCHIVE DESTINATION ${CMAKE_INSTALL_LIBDIR})
-        ENDIF()
-        FOREACH(TARGET paho-mqtt3cs-static paho-mqtt3as-static)
-            TARGET_INCLUDE_DIRECTORIES(${TARGET}
-                PUBLIC
-                    $<INSTALL_INTERFACE:${CMAKE_INSTALL_INCLUDEDIR}>
-                    $<BUILD_INTERFACE:${CMAKE_CURRENT_SOURCE_DIR}>
-                PRIVATE
-                    ${CMAKE_BINARY_DIR})
-            TARGET_LINK_LIBRARIES(${TARGET}
-                PUBLIC
-                    ${SSL_LIBRARY_NAME}::SSL ${SSL_LIBRARY_NAME}::Crypto ${LIBS_SYSTEM})
-        ENDFOREACH()
-    ENDIF()
-ENDIF()
-
-INSTALL(EXPORT eclipse-paho-mqtt-cTargets
-    FILE eclipse-paho-mqtt-cConfig.cmake
-    NAMESPACE eclipse-paho-mqtt-c::
-    DESTINATION ${CMAKE_INSTALL_LIBDIR}/cmake/eclipse-paho-mqtt-c)
-
-INCLUDE(CMakePackageConfigHelpers)
-WRITE_BASIC_PACKAGE_VERSION_FILE("eclipse-paho-mqtt-cConfigVersion.cmake"
-    VERSION ${CLIENT_VERSION}
-    COMPATIBILITY SameMajorVersion)
-INSTALL(FILES
->>>>>>> 7e37bfb3
     "${CMAKE_CURRENT_BINARY_DIR}/eclipse-paho-mqtt-cConfigVersion.cmake"
   DESTINATION
     ${CMAKE_INSTALL_LIBDIR}/cmake/eclipse-paho-mqtt-c
 )
 
 # Base64 test
-<<<<<<< HEAD
 add_executable(Base64Test EXCLUDE_FROM_ALL Base64.c Base64.h)
 target_compile_definitions(Base64Test PUBLIC BASE64_TEST)
 
-if(PAHO_WITH_SSL)
+if(PAHO_WITH_SSL OR PAHO_WITH_LIBRESSL)
   add_executable(Base64TestOpenSSL EXCLUDE_FROM_ALL Base64.c Base64.h )
-  target_link_libraries(Base64TestOpenSSL OpenSSL::SSL OpenSSL::Crypto)
+  target_link_libraries(Base64TestOpenSSL ${SSL_LIBRARY_NAME}::SSL ${SSL_LIBRARY_NAME}::Crypto)
   target_compile_definitions(Base64TestOpenSSL PUBLIC BASE64_TEST OPENSSL=1)
 endif()
 
@@ -663,26 +423,8 @@
 add_executable(Sha1Test EXCLUDE_FROM_ALL SHA1.c SHA1.h)
 target_compile_definitions(Sha1Test PUBLIC SHA1_TEST)
 
-if(PAHO_WITH_SSL)
+if(PAHO_WITH_SSL OR PAHO_WITH_LIBRESSL)
 	add_executable(Sha1TestOpenSSL EXCLUDE_FROM_ALL SHA1.c SHA1.h)
-	target_link_libraries(Sha1TestOpenSSL OpenSSL::SSL OpenSSL::Crypto)
+	target_link_libraries(Sha1TestOpenSSL ${SSL_LIBRARY_NAME}::SSL ${SSL_LIBRARY_NAME}::Crypto)
 	target_compile_definitions(Sha1TestOpenSSL PUBLIC SHA1_TEST OPENSSL=1)
-endif()
-=======
-ADD_EXECUTABLE( Base64Test EXCLUDE_FROM_ALL Base64.c Base64.h )
-TARGET_COMPILE_DEFINITIONS( Base64Test PUBLIC "-DBASE64_TEST" )
-IF (PAHO_WITH_SSL OR PAHO_WITH_LIBRESSL)
-	ADD_EXECUTABLE( Base64TestOpenSSL EXCLUDE_FROM_ALL Base64.c Base64.h )
-	TARGET_LINK_LIBRARIES( Base64TestOpenSSL ${SSL_LIBRARY_NAME}::SSL ${SSL_LIBRARY_NAME}::Crypto)
-	TARGET_COMPILE_DEFINITIONS( Base64TestOpenSSL PUBLIC "-DBASE64_TEST -DOPENSSL=1" )
-ENDIF ()
-
-# SHA1 test
-ADD_EXECUTABLE( Sha1Test EXCLUDE_FROM_ALL SHA1.c SHA1.h )
-TARGET_COMPILE_DEFINITIONS( Sha1Test PUBLIC "-DSHA1_TEST" )
-IF (PAHO_WITH_SSL OR PAHO_WITH_LIBRESSL)
-	ADD_EXECUTABLE( Sha1TestOpenSSL EXCLUDE_FROM_ALL SHA1.c SHA1.h )
-	TARGET_LINK_LIBRARIES( Sha1TestOpenSSL ${SSL_LIBRARY_NAME}::SSL ${SSL_LIBRARY_NAME}::Crypto)
-	TARGET_COMPILE_DEFINITIONS( Sha1TestOpenSSL PUBLIC "-DSHA1_TEST -DOPENSSL=1" )
-ENDIF ()
->>>>>>> 7e37bfb3
+endif()