#*******************************************************************************
#  Copyright (c) 2015, 2018 logi.cals GmbH and others
#
#  All rights reserved. This program and the accompanying materials
#  are made available under the terms of the Eclipse Public License v1.0
#  and Eclipse Distribution License v1.0 which accompany this distribution.
#
#  The Eclipse Public License is available at
#     http://www.eclipse.org/legal/epl-v10.html
#  and the Eclipse Distribution License is available at
#    http://www.eclipse.org/org/documents/edl-v10.php.
#
#  Contributors:
#     Rainer Poisel - initial version
#     Ian Craggs (IBM Corp.) - merge master
#     Ian Craggs - update for MQTTV5 support
#*******************************************************************************/

# Note: on OS X you should install XCode and the associated command-line tools

## compilation/linkage settings

CONFIGURE_FILE(VersionInfo.h.in
    ${CMAKE_BINARY_DIR}/VersionInfo.h
    @ONLY
    )

SET(common_src
    MQTTProtocolClient.c
    Clients.c
    utf-8.c
    StackTrace.c
    MQTTPacket.c
    MQTTPacketOut.c
    Messages.c
    Tree.c
    Socket.c
    Log.c
    MQTTPersistence.c
    Thread.c
    MQTTProtocolOut.c
    MQTTPersistenceDefault.c
    SocketBuffer.c
    Heap.c
    LinkedList.c
    MQTTProperties.c
    MQTTReasonCodes.c
    Base64.c
    SHA1.c
    WebSocket.c
    )

IF (WIN32)
    SET(LIBS_SYSTEM ws2_32 crypt32 RpcRT4)
ELSEIF (UNIX)
    IF(CMAKE_SYSTEM_NAME MATCHES "Linux")
        SET(LIBS_SYSTEM c dl pthread anl)
        ADD_DEFINITIONS(-D_GNU_SOURCE)
    ELSEIF (CMAKE_SYSTEM_NAME MATCHES "Android")
        SET(LIBS_SYSTEM c dl)
    ELSEIF (CMAKE_SYSTEM_NAME MATCHES "FreeBSD")
        SET(LIBS_SYSTEM compat pthread)
    ELSE()
        SET(LIBS_SYSTEM c pthread)
    ENDIF()
ENDIF()

## common compilation for libpaho-mqtt3c and libpaho-mqtt3a
ADD_LIBRARY(common_obj OBJECT ${common_src})
SET_TARGET_PROPERTIES(common_obj PROPERTIES
    POSITION_INDEPENDENT_CODE ON
    COMPILE_DEFINITIONS "MQTT_EXPORTS=1")

ADD_EXECUTABLE(MQTTVersion MQTTVersion.c)

ADD_LIBRARY(paho-mqtt3c SHARED $<TARGET_OBJECTS:common_obj> MQTTClient.c)
ADD_LIBRARY(paho-mqtt3a SHARED $<TARGET_OBJECTS:common_obj> MQTTAsync.c)

TARGET_LINK_LIBRARIES(paho-mqtt3c ${LIBS_SYSTEM})
TARGET_LINK_LIBRARIES(paho-mqtt3a ${LIBS_SYSTEM})

TARGET_LINK_LIBRARIES(MQTTVersion paho-mqtt3a paho-mqtt3c ${LIBS_SYSTEM})
SET_TARGET_PROPERTIES(
    paho-mqtt3c paho-mqtt3a PROPERTIES
    VERSION ${CLIENT_VERSION}
<<<<<<< HEAD
    SOVERSION ${PAHO_VERSION_MAJOR})
FOREACH(TARGET paho-mqtt3c paho-mqtt3a)
    TARGET_INCLUDE_DIRECTORIES(${TARGET}
        PUBLIC
            $<INSTALL_INTERFACE:${CMAKE_INSTALL_INCLUDEDIR}>
            $<BUILD_INTERFACE:${CMAKE_CURRENT_SOURCE_DIR}>
        PRIVATE
            ${CMAKE_BINARY_DIR})
ENDFOREACH()

=======
    SOVERSION ${PAHO_VERSION_MAJOR}
    DEFINE_SYMBOL "MQTT_EXPORTS")
>>>>>>> 706db7c8

INSTALL(TARGETS paho-mqtt3c paho-mqtt3a
    EXPORT eclipse-paho-mqtt-cTargets
    ARCHIVE DESTINATION ${CMAKE_INSTALL_LIBDIR}
    LIBRARY DESTINATION ${CMAKE_INSTALL_LIBDIR}
    RUNTIME DESTINATION ${CMAKE_INSTALL_BINDIR})
INSTALL(TARGETS MQTTVersion
    RUNTIME DESTINATION ${CMAKE_INSTALL_BINDIR})

IF (PAHO_BUILD_STATIC)
    ADD_LIBRARY(paho-mqtt3c-static STATIC $<TARGET_OBJECTS:common_obj> MQTTClient.c)
    ADD_LIBRARY(paho-mqtt3a-static STATIC $<TARGET_OBJECTS:common_obj> MQTTAsync.c)

    TARGET_LINK_LIBRARIES(paho-mqtt3c-static ${LIBS_SYSTEM})
    TARGET_LINK_LIBRARIES(paho-mqtt3a-static ${LIBS_SYSTEM})
    SET_TARGET_PROPERTIES(paho-mqtt3c-static PROPERTIES OUTPUT_NAME paho-mqtt3c)
    SET_TARGET_PROPERTIES(paho-mqtt3a-static PROPERTIES OUTPUT_NAME paho-mqtt3a)

    FOREACH(TARGET paho-mqtt3c paho-mqtt3a)
        TARGET_INCLUDE_DIRECTORIES(${TARGET}
            PUBLIC
                $<INSTALL_INTERFACE:${CMAKE_INSTALL_INCLUDEDIR}>
                $<BUILD_INTERFACE:${CMAKE_CURRENT_SOURCE_DIR}>
            PRIVATE
                ${CMAKE_BINARY_DIR})
    ENDFOREACH()

    INSTALL(TARGETS paho-mqtt3c-static paho-mqtt3a-static
        ARCHIVE DESTINATION ${CMAKE_INSTALL_LIBDIR})
ENDIF()

INSTALL(FILES MQTTAsync.h MQTTClient.h MQTTClientPersistence.h MQTTProperties.h MQTTReasonCodes.h MQTTSubscribeOpts.h
    DESTINATION ${CMAKE_INSTALL_INCLUDEDIR})

IF (PAHO_WITH_SSL)
    SET(OPENSSL_SEARCH_PATH "" CACHE PATH "Directory containing OpenSSL libraries and includes")

    IF (${CMAKE_SYSTEM_NAME} STREQUAL "Darwin")
      SET(OPENSSL_SEARCH_PATH "/usr/local/opt/openssl")
    ENDIF (${CMAKE_SYSTEM_NAME} STREQUAL "Darwin")

    IF (WIN32)
      SET(OPENSSL_SEARCH_PATH "C:/OpenSSL-Win64")
      SET(OPENSSL_SEARCH_LIB_PATH "${OPENSSL_SEARCH_PATH}/lib64")
      IF (DEFINED ENV{PAHO_WINDOWS_BUILD_BIT})
        IF ($ENV{PAHO_WINDOWS_BUILD_BIT} STREQUAL "x86")
          SET(OPENSSL_SEARCH_PATH "C:/OpenSSL-Win32")
          SET(OPENSSL_SEARCH_LIB_PATH "${OPENSSL_SEARCH_PATH}/lib32")
        ENDIF ()
      ENDIF ()
    ELSE()
      SET(OPENSSL_SEARCH_LIB_PATH "${OPENSSL_SEARCH_PATH}/lib64")
    ENDIF ()

    FIND_PATH(OPENSSL_INCLUDE_DIR openssl/ssl.h
        HINTS ${OPENSSL_SEARCH_PATH}/include)
    FIND_LIBRARY(OPENSSL_LIB NAMES ssl libssl ssleay32
        HINTS ${OPENSSL_SEARCH_PATH}/lib ${OPENSSL_SEARCH_LIB_PATH})
    FIND_LIBRARY(OPENSSLCRYPTO_LIB NAMES crypto libcrypto libeay32
      	HINTS ${OPENSSL_SEARCH_PATH}/lib ${OPENSSL_SEARCH_LIB_PATH})

    MESSAGE(STATUS "OpenSSL hints: ${OPENSSL_SEARCH_PATH}")
    MESSAGE(STATUS "OpenSSL headers found at ${OPENSSL_INCLUDE_DIR}")
    MESSAGE(STATUS "OpenSSL library found at ${OPENSSL_LIB}")
    MESSAGE(STATUS "OpenSSL Crypto library found at ${OPENSSLCRYPTO_LIB}")

    INCLUDE_DIRECTORIES(
        ${OPENSSL_INCLUDE_DIR}
    )

    ## common compilation for libpaho-mqtt3cs and libpaho-mqtt3as
    ## Note: SSL libraries must be recompiled due ifdefs
    ADD_LIBRARY(common_ssl_obj OBJECT ${common_src})
    SET_PROPERTY(TARGET common_ssl_obj PROPERTY POSITION_INDEPENDENT_CODE ON)
    SET_PROPERTY(TARGET common_ssl_obj PROPERTY COMPILE_DEFINITIONS "OPENSSL=1")
    ADD_LIBRARY(paho-mqtt3cs SHARED $<TARGET_OBJECTS:common_ssl_obj> MQTTClient.c SSLSocket.c)
    ADD_LIBRARY(paho-mqtt3as SHARED $<TARGET_OBJECTS:common_ssl_obj> MQTTAsync.c SSLSocket.c)

    TARGET_LINK_LIBRARIES(paho-mqtt3cs ${OPENSSL_LIB} ${OPENSSLCRYPTO_LIB} ${LIBS_SYSTEM})
    TARGET_LINK_LIBRARIES(paho-mqtt3as ${OPENSSL_LIB} ${OPENSSLCRYPTO_LIB} ${LIBS_SYSTEM})
    SET_TARGET_PROPERTIES(
        paho-mqtt3cs paho-mqtt3as PROPERTIES
        VERSION ${CLIENT_VERSION}
        SOVERSION ${PAHO_VERSION_MAJOR}
        COMPILE_DEFINITIONS "OPENSSL=1")
    FOREACH(TARGET paho-mqtt3cs paho-mqtt3as)
        TARGET_INCLUDE_DIRECTORIES(${TARGET}
            PUBLIC
                $<INSTALL_INTERFACE:${CMAKE_INSTALL_INCLUDEDIR}>
                $<BUILD_INTERFACE:${CMAKE_CURRENT_SOURCE_DIR}>
            PRIVATE
                ${CMAKE_BINARY_DIR})
    ENDFOREACH()
    INSTALL(TARGETS paho-mqtt3cs paho-mqtt3as
        EXPORT eclipse-paho-mqtt-cTargets
        ARCHIVE DESTINATION  ${CMAKE_INSTALL_LIBDIR}
        LIBRARY DESTINATION  ${CMAKE_INSTALL_LIBDIR}
        RUNTIME DESTINATION  ${CMAKE_INSTALL_BINDIR})

    IF (PAHO_BUILD_STATIC)
        ADD_LIBRARY(paho-mqtt3cs-static STATIC $<TARGET_OBJECTS:common_ssl_obj> MQTTClient.c SSLSocket.c)
        ADD_LIBRARY(paho-mqtt3as-static STATIC $<TARGET_OBJECTS:common_ssl_obj> MQTTAsync.c SSLSocket.c)

        TARGET_LINK_LIBRARIES(paho-mqtt3cs-static ${OPENSSL_LIBRARIES} ${LIBS_SYSTEM})
        TARGET_LINK_LIBRARIES(paho-mqtt3as-static ${OPENSSL_LIBRARIES} ${LIBS_SYSTEM})
        SET_TARGET_PROPERTIES(
        paho-mqtt3cs-static paho-mqtt3as-static PROPERTIES
        VERSION ${CLIENT_VERSION}
        SOVERSION ${PAHO_VERSION_MAJOR}
        COMPILE_DEFINITIONS "OPENSSL=1")
        SET_TARGET_PROPERTIES(paho-mqtt3cs-static PROPERTIES OUTPUT_NAME paho-mqtt3cs)
        SET_TARGET_PROPERTIES(paho-mqtt3as-static PROPERTIES OUTPUT_NAME paho-mqtt3as)

        INSTALL(TARGETS paho-mqtt3cs-static paho-mqtt3as-static
            ARCHIVE DESTINATION ${CMAKE_INSTALL_LIBDIR})
        FOREACH(TARGET paho-mqtt3cs-static paho-mqtt3as-static)
            TARGET_INCLUDE_DIRECTORIES(${TARGET}
                PUBLIC
                    $<INSTALL_INTERFACE:${CMAKE_INSTALL_INCLUDEDIR}>
                    $<BUILD_INTERFACE:${CMAKE_CURRENT_SOURCE_DIR}>
                PRIVATE
                    ${CMAKE_BINARY_DIR})
        ENDFOREACH()
    ENDIF()
ENDIF()

INSTALL(EXPORT eclipse-paho-mqtt-cTargets
    FILE eclipse-paho-mqtt-cConfig.cmake
    NAMESPACE eclipse-paho-mqtt-c::
    DESTINATION lib/cmake/eclipse-paho-mqtt-c)

INCLUDE(CMakePackageConfigHelpers)
WRITE_BASIC_PACKAGE_VERSION_FILE("eclipse-paho-mqtt-cConfigVersion.cmake"
    VERSION ${CLIENT_VERSION}
    COMPATIBILITY SameMajorVersion)
INSTALL(FILES
    "${CMAKE_CURRENT_BINARY_DIR}/eclipse-paho-mqtt-cConfigVersion.cmake"
    DESTINATION lib/cmake/eclipse-paho-mqtt-c)

# Base64 test
ADD_EXECUTABLE( Base64Test EXCLUDE_FROM_ALL Base64.c Base64.h )
TARGET_COMPILE_DEFINITIONS( Base64Test PUBLIC "-DBASE64_TEST" )
IF (PAHO_WITH_SSL)
	ADD_EXECUTABLE( Base64TestOpenSSL EXCLUDE_FROM_ALL Base64.c Base64.h )
	TARGET_LINK_LIBRARIES( Base64TestOpenSSL ${OPENSSL_LIB} ${OPENSSLCRYPTO_LIB} )
	TARGET_COMPILE_DEFINITIONS( Base64TestOpenSSL PUBLIC "-DBASE64_TEST -DOPENSSL=1" )
ENDIF (PAHO_WITH_SSL)

# SHA1 test
ADD_EXECUTABLE( Sha1Test EXCLUDE_FROM_ALL SHA1.c SHA1.h )
TARGET_COMPILE_DEFINITIONS( Sha1Test PUBLIC "-DSHA1_TEST" )
IF (PAHO_WITH_SSL)
	ADD_EXECUTABLE( Sha1TestOpenSSL EXCLUDE_FROM_ALL SHA1.c SHA1.h )
	TARGET_LINK_LIBRARIES( Sha1TestOpenSSL ${OPENSSL_LIB} ${OPENSSLCRYPTO_LIB} )
	TARGET_COMPILE_DEFINITIONS( Sha1TestOpenSSL PUBLIC "-DSHA1_TEST -DOPENSSL=1" )
ENDIF (PAHO_WITH_SSL)<|MERGE_RESOLUTION|>--- conflicted
+++ resolved
@@ -1,5 +1,5 @@
 #*******************************************************************************
-#  Copyright (c) 2015, 2018 logi.cals GmbH and others
+#  Copyright (c) 2015, 2019 logi.cals GmbH and others
 #
 #  All rights reserved. This program and the accompanying materials
 #  are made available under the terms of the Eclipse Public License v1.0
@@ -83,8 +83,8 @@
 SET_TARGET_PROPERTIES(
     paho-mqtt3c paho-mqtt3a PROPERTIES
     VERSION ${CLIENT_VERSION}
-<<<<<<< HEAD
-    SOVERSION ${PAHO_VERSION_MAJOR})
+    SOVERSION ${PAHO_VERSION_MAJOR}
+    DEFINE_SYMBOL "MQTT_EXPORTS")
 FOREACH(TARGET paho-mqtt3c paho-mqtt3a)
     TARGET_INCLUDE_DIRECTORIES(${TARGET}
         PUBLIC
@@ -93,11 +93,6 @@
         PRIVATE
             ${CMAKE_BINARY_DIR})
 ENDFOREACH()
-
-=======
-    SOVERSION ${PAHO_VERSION_MAJOR}
-    DEFINE_SYMBOL "MQTT_EXPORTS")
->>>>>>> 706db7c8
 
 INSTALL(TARGETS paho-mqtt3c paho-mqtt3a
     EXPORT eclipse-paho-mqtt-cTargets
