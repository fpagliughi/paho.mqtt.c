/*******************************************************************************
<<<<<<< HEAD
 * Copyright (c) 2009, 2015 IBM Corp.
=======
 * Copyright (c) 2009, 2016 IBM Corp.
>>>>>>> b62244d5
 *
 * All rights reserved. This program and the accompanying materials
 * are made available under the terms of the Eclipse Public License v1.0
 * and Eclipse Distribution License v1.0 which accompany this distribution. 
 *
 * The Eclipse Public License is available at 
 *    http://www.eclipse.org/legal/epl-v10.html
 * and the Eclipse Distribution License is available at 
 *   http://www.eclipse.org/org/documents/edl-v10.php.
 *
 * Contributors:
 *    Ian Craggs - initial implementation and documentation
 *    Ian Craggs, Allan Stockdill-Mander - SSL support
 *    Ian Craggs - multiple server connection support
 *    Ian Craggs - fix for bug 413429 - connectionLost not called
 *    Ian Craggs - fix for bug 415042 - using already freed structure
 *    Ian Craggs - fix for bug 419233 - mutexes not reporting errors
 *    Ian Craggs - fix for bug 420851
 *    Ian Craggs - fix for bug 432903 - queue persistence
 *    Ian Craggs - MQTT 3.1.1 support
 *    Rong Xiang, Ian Craggs - C++ compatibility
 *    Ian Craggs - fix for bug 442400: reconnecting after network cable unplugged
 *    Ian Craggs - fix for bug 444934 - incorrect free in freeCommand1
 *    Ian Craggs - fix for bug 445891 - assigning msgid is not thread safe
<<<<<<< HEAD
 *    Ian Craggs - fix for bug 465369 - longer latency than expected
 *    Ian Craggs - fix for bug 444103 - success/failure callbacks not invoked
 *    Ian Craggs - fix for bug 484363 - segfault in getReadySocket
=======
 *    Ian Craggs - automatic reconnect and offline buffering (send while disconnected)
>>>>>>> b62244d5
 *******************************************************************************/

/**
 * @file
 * \brief Asynchronous API implementation
 *
 */

#define _GNU_SOURCE /* for pthread_mutexattr_settype */
#include <stdlib.h>
#if !defined(WIN32) && !defined(WIN64)
	#include <sys/time.h>
#endif

#if !defined(NO_PERSISTENCE)
#include "MQTTPersistence.h"
#endif
#include "MQTTAsync.h"
#include "utf-8.h"
#include "MQTTProtocol.h"
#include "MQTTProtocolOut.h"
#include "Thread.h"
#include "SocketBuffer.h"
#include "StackTrace.h"
#include "Heap.h"

#define URI_TCP "tcp://"

#include <VersionInfo.h>

char* client_timestamp_eye = "MQTTAsyncV3_Timestamp " BUILD_TIMESTAMP;
char* client_version_eye = "MQTTAsyncV3_Version " CLIENT_VERSION;

#if !defined(min)
#define min(a, b) (((a) < (b)) ? (a) : (b))
#endif

extern Sockets s;

static ClientStates ClientState =
{
	CLIENT_VERSION, /* version */
	NULL /* client list */	
};

ClientStates* bstate = &ClientState;

MQTTProtocol state;

enum MQTTAsync_threadStates
{
	STOPPED, STARTING, RUNNING, STOPPING
};

enum MQTTAsync_threadStates sendThread_state = STOPPED;
enum MQTTAsync_threadStates receiveThread_state = STOPPED;
static thread_id_type sendThread_id = 0,
					receiveThread_id = 0;

#if defined(WIN32) || defined(WIN64)
static mutex_type mqttasync_mutex = NULL;
static mutex_type socket_mutex = NULL;
static mutex_type mqttcommand_mutex = NULL;
static sem_type send_sem = NULL;
extern mutex_type stack_mutex;
extern mutex_type heap_mutex;
extern mutex_type log_mutex;
BOOL APIENTRY DllMain(HANDLE hModule,
					  DWORD  ul_reason_for_call,
					  LPVOID lpReserved)
{
	switch (ul_reason_for_call)
	{
		case DLL_PROCESS_ATTACH:
			Log(TRACE_MAX, -1, "DLL process attach");
			if (mqttasync_mutex == NULL)
			{
				mqttasync_mutex = CreateMutex(NULL, 0, NULL);
				mqttcommand_mutex = CreateMutex(NULL, 0, NULL);
				send_sem = CreateEvent(
		        NULL,               /* default security attributes */
		        FALSE,              /* manual-reset event? */
		        FALSE,              /* initial state is nonsignaled */
		        NULL                /* object name */
		        );
				stack_mutex = CreateMutex(NULL, 0, NULL);
				heap_mutex = CreateMutex(NULL, 0, NULL);
				log_mutex = CreateMutex(NULL, 0, NULL);
				socket_mutex = CreateMutex(NULL, 0, NULL);
			}
		case DLL_THREAD_ATTACH:
			Log(TRACE_MAX, -1, "DLL thread attach");
		case DLL_THREAD_DETACH:
			Log(TRACE_MAX, -1, "DLL thread detach");
		case DLL_PROCESS_DETACH:
			Log(TRACE_MAX, -1, "DLL process detach");
	}
	return TRUE;
}
#else
static pthread_mutex_t mqttasync_mutex_store = PTHREAD_MUTEX_INITIALIZER;
static mutex_type mqttasync_mutex = &mqttasync_mutex_store;

static pthread_mutex_t socket_mutex_store = PTHREAD_MUTEX_INITIALIZER;
static mutex_type socket_mutex = &socket_mutex_store;

static pthread_mutex_t mqttcommand_mutex_store = PTHREAD_MUTEX_INITIALIZER;
static mutex_type mqttcommand_mutex = &mqttcommand_mutex_store;

static cond_type_struct send_cond_store = { PTHREAD_COND_INITIALIZER, PTHREAD_MUTEX_INITIALIZER };
static cond_type send_cond = &send_cond_store;

void MQTTAsync_init()
{
	pthread_mutexattr_t attr;
	int rc;

	pthread_mutexattr_init(&attr);
	pthread_mutexattr_settype(&attr, PTHREAD_MUTEX_ERRORCHECK);
	if ((rc = pthread_mutex_init(mqttasync_mutex, &attr)) != 0)
		printf("MQTTAsync: error %d initializing async_mutex\n", rc);
	if ((rc = pthread_mutex_init(mqttcommand_mutex, &attr)) != 0)
		printf("MQTTAsync: error %d initializing command_mutex\n", rc);
	if ((rc = pthread_mutex_init(socket_mutex, &attr)) != 0)
		printf("MQTTClient: error %d initializing socket_mutex\n", rc);

	if ((rc = pthread_cond_init(&send_cond->cond, NULL)) != 0)
		printf("MQTTAsync: error %d initializing send_cond cond\n", rc);
	if ((rc = pthread_mutex_init(&send_cond->mutex, &attr)) != 0)
		printf("MQTTAsync: error %d initializing send_cond mutex\n", rc);
}

#define WINAPI
#endif

static volatile int initialized = 0;
static List* handles = NULL;
static int tostop = 0;
static List* commands = NULL;

MQTTPacket* MQTTAsync_cycle(int* sock, unsigned long timeout, int* rc);
int MQTTAsync_cleanSession(Clients* client);
void MQTTAsync_stop();
int MQTTAsync_disconnect_internal(MQTTAsync handle, int timeout);
void MQTTAsync_closeOnly(Clients* client);
void MQTTAsync_closeSession(Clients* client);
void MQTTProtocol_closeSession(Clients* client, int sendwill);
void MQTTAsync_writeComplete(int socket);

#if defined(WIN32) || defined(WIN64)
#define START_TIME_TYPE DWORD
START_TIME_TYPE MQTTAsync_start_clock(void)
{
	return GetTickCount();
}
#elif defined(AIX)
#define START_TIME_TYPE struct timespec
START_TIME_TYPE MQTTAsync_start_clock(void)
{
	static struct timespec start;
	clock_gettime(CLOCK_REALTIME, &start);
	return start;
}
#else
#define START_TIME_TYPE struct timeval
START_TIME_TYPE MQTTAsync_start_clock(void)
{
	static struct timeval start;
	gettimeofday(&start, NULL);
	return start;
}
#endif


#if defined(WIN32) || defined(WIN64)
long MQTTAsync_elapsed(DWORD milliseconds)
{
	return GetTickCount() - milliseconds;
}
#elif defined(AIX)
#define assert(a)
long MQTTAsync_elapsed(struct timespec start)
{
	struct timespec now, res;

	clock_gettime(CLOCK_REALTIME, &now);
	ntimersub(now, start, res);
	return (res.tv_sec)*1000L + (res.tv_nsec)/1000000L;
}
#else
long MQTTAsync_elapsed(struct timeval start)
{
	struct timeval now, res;

	gettimeofday(&now, NULL);
	timersub(&now, &start, &res);
	return (res.tv_sec)*1000 + (res.tv_usec)/1000;
}
#endif


typedef struct
{
	MQTTAsync_message* msg;
	char* topicName;
	int topicLen;
	unsigned int seqno; /* only used on restore */
} qEntry;

typedef struct
{
	int type;
	MQTTAsync_onSuccess* onSuccess;
	MQTTAsync_onFailure* onFailure;
	MQTTAsync_token token;
	void* context;
	START_TIME_TYPE start_time;
	union
	{
		struct
		{
			int count;
			char** topics;
			int* qoss;
		} sub;
		struct
		{
			int count;
			char** topics;
		} unsub;
		struct
		{
			char* destinationName;
			int payloadlen;
			void* payload;
			int qos;
			int retained;
		} pub;
		struct
		{
			int internal;
			int timeout;
		} dis;
		struct
		{
			int timeout;
			int serverURIcount;
			char** serverURIs;
			int currentURI;
			int MQTTVersion; /**< current MQTT version being used to connect */
		} conn;
	} details;
} MQTTAsync_command;


typedef struct MQTTAsync_struct
{
	char* serverURI;
	int ssl;
	Clients* c;
	
	/* "Global", to the client, callback definitions */
	MQTTAsync_connectionLost* cl;
	MQTTAsync_messageArrived* ma;
	MQTTAsync_deliveryComplete* dc;
	void* context; /* the context to be associated with the main callbacks*/

	MQTTAsync_connected* connected;
	void* connected_context; /* the context to be associated with the connected callback*/
	
	MQTTAsync_command connect;				/* Connect operation properties */
	MQTTAsync_command disconnect;			/* Disconnect operation properties */
	MQTTAsync_command* pending_write;       /* Is there a socket write pending? */
	
	List* responses;
	unsigned int command_seqno;						

	MQTTPacket* pack;

	/* added for offline buffering */
	MQTTAsync_createOptions* createOptions;
	int shouldBeConnected;

	/* added for automatic reconnect */
	int automaticReconnect;
	int minRetryInterval;
	int maxRetryInterval;

	int currentInterval;
	START_TIME_TYPE lastConnectionFailedTime;
	int retrying;
	int reconnectNow;

} MQTTAsyncs;


typedef struct
{
	MQTTAsync_command command;
	MQTTAsyncs* client;
	unsigned int seqno; /* only used on restore */
} MQTTAsync_queuedCommand;

void MQTTAsync_freeCommand(MQTTAsync_queuedCommand *command);
void MQTTAsync_freeCommand1(MQTTAsync_queuedCommand *command);
int MQTTAsync_deliverMessage(MQTTAsyncs* m, char* topicName, size_t topicLen, MQTTAsync_message* mm);
#if !defined(NO_PERSISTENCE)
int MQTTAsync_restoreCommands(MQTTAsyncs* client);
#endif

void MQTTAsync_sleep(long milliseconds)
{
	FUNC_ENTRY;
#if defined(WIN32) || defined(WIN64)
	Sleep(milliseconds);
#else
	usleep(milliseconds*1000);
#endif
	FUNC_EXIT;
}


/**
 * List callback function for comparing clients by socket
 * @param a first integer value
 * @param b second integer value
 * @return boolean indicating whether a and b are equal
 */
int clientSockCompare(void* a, void* b)
{
	MQTTAsyncs* m = (MQTTAsyncs*)a;
	return m->c->net.socket == *(int*)b;
}


void MQTTAsync_lock_mutex(mutex_type amutex)
{
	int rc = Thread_lock_mutex(amutex);
	if (rc != 0)
		Log(LOG_ERROR, 0, "Error %s locking mutex", strerror(rc));
}


void MQTTAsync_unlock_mutex(mutex_type amutex)
{
	int rc = Thread_unlock_mutex(amutex);
	if (rc != 0)
		Log(LOG_ERROR, 0, "Error %s unlocking mutex", strerror(rc));
}


int MQTTAsync_checkConn(MQTTAsync_command* command, MQTTAsyncs* client)
{
  int rc;

  FUNC_ENTRY;
  rc = command->details.conn.currentURI < command->details.conn.serverURIcount ||
      (command->details.conn.MQTTVersion == 4 && client->c->MQTTVersion == MQTTVERSION_DEFAULT);
  FUNC_EXIT_RC(rc);
  return rc;
}


int MQTTAsync_createWithOptions(MQTTAsync* handle, const char* serverURI, const char* clientId,
		int persistence_type, void* persistence_context,  MQTTAsync_createOptions* options)
{
	int rc = 0;
	MQTTAsyncs *m = NULL;

	FUNC_ENTRY;
	MQTTAsync_lock_mutex(mqttasync_mutex);

	if (serverURI == NULL || clientId == NULL)
	{
		rc = MQTTASYNC_NULL_PARAMETER;
		goto exit;
	}

	if (!UTF8_validateString(clientId))
	{
		rc = MQTTASYNC_BAD_UTF8_STRING;
		goto exit;
	}

	if (options && (strncmp(options->struct_id, "MQCO", 4) != 0 || options->struct_version != 0))
	{
		rc = MQTTASYNC_BAD_STRUCTURE;
		goto exit;
	}

	if (!initialized)
	{
		#if defined(HEAP_H)
			Heap_initialize();
		#endif
		Log_initialize((Log_nameValue*)MQTTAsync_getVersionInfo());
		bstate->clients = ListInitialize();
		Socket_outInitialize();
		Socket_setWriteCompleteCallback(MQTTAsync_writeComplete);
		handles = ListInitialize();
		commands = ListInitialize();
#if defined(OPENSSL)
		SSLSocket_initialize();
#endif
		initialized = 1;
	}
	m = malloc(sizeof(MQTTAsyncs));
	*handle = m;
	memset(m, '\0', sizeof(MQTTAsyncs));
	if (strncmp(URI_TCP, serverURI, strlen(URI_TCP)) == 0)
		serverURI += strlen(URI_TCP);
#if defined(OPENSSL)
	else if (strncmp(URI_SSL, serverURI, strlen(URI_SSL)) == 0)
	{
		serverURI += strlen(URI_SSL);
		m->ssl = 1;
	}
#endif
	m->serverURI = MQTTStrdup(serverURI);
	m->responses = ListInitialize();
	ListAppend(handles, m, sizeof(MQTTAsyncs));

	m->c = malloc(sizeof(Clients));
	memset(m->c, '\0', sizeof(Clients));
	m->c->context = m;
	m->c->outboundMsgs = ListInitialize();
	m->c->inboundMsgs = ListInitialize();
	m->c->messageQueue = ListInitialize();
	m->c->clientID = MQTTStrdup(clientId);

	m->shouldBeConnected = 0;
	if (options)
	{
		m->createOptions = malloc(sizeof(MQTTAsync_createOptions));
		memcpy(m->createOptions, options, sizeof(MQTTAsync_createOptions));
	}

#if !defined(NO_PERSISTENCE)
	rc = MQTTPersistence_create(&(m->c->persistence), persistence_type, persistence_context);
	if (rc == 0)
	{
		rc = MQTTPersistence_initialize(m->c, m->serverURI);
		if (rc == 0)
		{
			MQTTAsync_restoreCommands(m);
			MQTTPersistence_restoreMessageQueue(m->c);
		}
	}
#endif
	ListAppend(bstate->clients, m->c, sizeof(Clients) + 3*sizeof(List));

exit:
	MQTTAsync_unlock_mutex(mqttasync_mutex);
	FUNC_EXIT_RC(rc);
	return rc;
}


int MQTTAsync_create(MQTTAsync* handle, const char* serverURI, const char* clientId,
		int persistence_type, void* persistence_context)
{
	return MQTTAsync_createWithOptions(handle, serverURI, clientId, persistence_type,
		persistence_context, NULL);
}


void MQTTAsync_terminate(void)
{
	FUNC_ENTRY;
	MQTTAsync_stop();
	if (initialized)
	{
		ListElement* elem = NULL;
		ListFree(bstate->clients);
		ListFree(handles);
		while (ListNextElement(commands, &elem))
			MQTTAsync_freeCommand1((MQTTAsync_queuedCommand*)(elem->content));
		ListFree(commands);
		handles = NULL;
		Socket_outTerminate();
#if defined(OPENSSL)
		SSLSocket_terminate();
#endif
		#if defined(HEAP_H)
			Heap_terminate();
		#endif
		Log_terminate();
		initialized = 0;
	}
	FUNC_EXIT;
}


#if !defined(NO_PERSISTENCE)
int MQTTAsync_unpersistCommand(MQTTAsync_queuedCommand* qcmd)
{
	int rc = 0;
	char key[PERSISTENCE_MAX_KEY_LENGTH + 1];
	
	FUNC_ENTRY;
	sprintf(key, "%s%d", PERSISTENCE_COMMAND_KEY, qcmd->seqno);
	if ((rc = qcmd->client->c->persistence->premove(qcmd->client->c->phandle, key)) != 0)
		Log(LOG_ERROR, 0, "Error %d removing command from persistence", rc);
	FUNC_EXIT_RC(rc);
	return rc;
}


int MQTTAsync_persistCommand(MQTTAsync_queuedCommand* qcmd)
{
	int rc = 0;
	MQTTAsyncs* aclient = qcmd->client;
	MQTTAsync_command* command = &qcmd->command;
	int* lens = NULL;
	void** bufs = NULL;
	int bufindex = 0, i, nbufs = 0;
	char key[PERSISTENCE_MAX_KEY_LENGTH + 1];
	
	FUNC_ENTRY;
	switch (command->type)
	{
		case SUBSCRIBE:
			nbufs = 3 + (command->details.sub.count * 2);
				
			lens = (int*)malloc(nbufs * sizeof(int));
			bufs = malloc(nbufs * sizeof(char *));
				
			bufs[bufindex] = &command->type;
			lens[bufindex++] = sizeof(command->type);

			bufs[bufindex] = &command->token;
			lens[bufindex++] = sizeof(command->token);
				
			bufs[bufindex] = &command->details.sub.count;
			lens[bufindex++] = sizeof(command->details.sub.count);		
				
			for (i = 0; i < command->details.sub.count; ++i)
			{
				bufs[bufindex] = command->details.sub.topics[i];
				lens[bufindex++] = (int)strlen(command->details.sub.topics[i]) + 1;	
				bufs[bufindex] = &command->details.sub.qoss[i];
				lens[bufindex++] = sizeof(command->details.sub.qoss[i]);
			}			
			sprintf(key, "%s%d", PERSISTENCE_COMMAND_KEY, ++aclient->command_seqno);
			break;
				
		case UNSUBSCRIBE:
			nbufs = 3 + command->details.unsub.count;
			
			lens = (int*)malloc(nbufs * sizeof(int));
			bufs = malloc(nbufs * sizeof(char *));
				
			bufs[bufindex] = &command->type;
			lens[bufindex++] = sizeof(command->type);

			bufs[bufindex] = &command->token;
			lens[bufindex++] = sizeof(command->token);
				
			bufs[bufindex] = &command->details.unsub.count;
			lens[bufindex++] = sizeof(command->details.unsub.count);		
				
			for (i = 0; i < command->details.unsub.count; ++i)
			{
				bufs[bufindex] = command->details.unsub.topics[i];
				lens[bufindex++] = (int)strlen(command->details.unsub.topics[i]) + 1;	
			}	
			sprintf(key, "%s%d", PERSISTENCE_COMMAND_KEY, ++aclient->command_seqno);
			break;	
			
		case PUBLISH:
			nbufs = 7;
				
			lens = (int*)malloc(nbufs * sizeof(int));
			bufs = malloc(nbufs * sizeof(char *));
				
			bufs[bufindex] = &command->type;
			lens[bufindex++] = sizeof(command->type);

			bufs[bufindex] = &command->token;
			lens[bufindex++] = sizeof(command->token);
				
			bufs[bufindex] = command->details.pub.destinationName;
			lens[bufindex++] = (int)strlen(command->details.pub.destinationName) + 1;
				
			bufs[bufindex] = &command->details.pub.payloadlen;
			lens[bufindex++] = sizeof(command->details.pub.payloadlen);
				
			bufs[bufindex] = command->details.pub.payload;
			lens[bufindex++] = command->details.pub.payloadlen;
				
			bufs[bufindex] = &command->details.pub.qos;
			lens[bufindex++] = sizeof(command->details.pub.qos);
				
			bufs[bufindex] = &command->details.pub.retained;
			lens[bufindex++] = sizeof(command->details.pub.retained);				
		
			sprintf(key, "%s%d", PERSISTENCE_COMMAND_KEY, ++aclient->command_seqno);
			break;	
	}
	if (nbufs > 0)
	{
		if ((rc = aclient->c->persistence->pput(aclient->c->phandle, key, nbufs, (char**)bufs, lens)) != 0)
			Log(LOG_ERROR, 0, "Error persisting command, rc %d", rc);
		qcmd->seqno = aclient->command_seqno;
	}
	if (lens)
		free(lens);
	if (bufs)
		free(bufs);
	FUNC_EXIT_RC(rc);
	return rc;
}


MQTTAsync_queuedCommand* MQTTAsync_restoreCommand(char* buffer, int buflen)
{
	MQTTAsync_command* command = NULL;
	MQTTAsync_queuedCommand* qcommand = NULL;
	char* ptr = buffer;
	int i;
	size_t data_size;
	
	FUNC_ENTRY;
	qcommand = malloc(sizeof(MQTTAsync_queuedCommand));
	memset(qcommand, '\0', sizeof(MQTTAsync_queuedCommand));
	command = &qcommand->command;
	
	command->type = *(int*)ptr;
	ptr += sizeof(int);
	
	command->token = *(MQTTAsync_token*)ptr;
	ptr += sizeof(MQTTAsync_token);

	switch (command->type)
	{
		case SUBSCRIBE:
			command->details.sub.count = *(int*)ptr;
			ptr += sizeof(int);
				
			for (i = 0; i < command->details.sub.count; ++i)
			{
				data_size = strlen(ptr) + 1;
				
				command->details.sub.topics[i] = malloc(data_size);
				strcpy(command->details.sub.topics[i], ptr);
				ptr += data_size;
				
				command->details.sub.qoss[i] = *(int*)ptr;
				ptr += sizeof(int);
			}			
			break;
			
		case UNSUBSCRIBE:
			command->details.sub.count = *(int*)ptr;
			ptr += sizeof(int);
				
			for (i = 0; i < command->details.unsub.count; ++i)
			{
				size_t data_size = strlen(ptr) + 1;
				
				command->details.unsub.topics[i] = malloc(data_size);
				strcpy(command->details.unsub.topics[i], ptr);
				ptr += data_size;
			}			
			break;
			
		case PUBLISH:
			data_size = strlen(ptr) + 1;	
			command->details.pub.destinationName = malloc(data_size);
			strcpy(command->details.pub.destinationName, ptr);
			ptr += data_size;
			
			command->details.pub.payloadlen = *(int*)ptr;
			ptr += sizeof(int);
			
			data_size = command->details.pub.payloadlen;
			command->details.pub.payload = malloc(data_size);
			memcpy(command->details.pub.payload, ptr, data_size);
			ptr += data_size;
			
			command->details.pub.qos = *(int*)ptr;
			ptr += sizeof(int);
			
			command->details.pub.retained = *(int*)ptr;
			ptr += sizeof(int);	
			break;
			
		default:
			free(qcommand);
			qcommand = NULL;
			
	}
	
	FUNC_EXIT;
	return qcommand;
}


void MQTTAsync_insertInOrder(List* list, void* content, int size)
{
	ListElement* index = NULL;
	ListElement* current = NULL;

	FUNC_ENTRY;
	while (ListNextElement(list, &current) != NULL && index == NULL)
	{
		if (((MQTTAsync_queuedCommand*)content)->seqno < ((MQTTAsync_queuedCommand*)current->content)->seqno)
			index = current;
	}

	ListInsert(list, content, size, index);
	FUNC_EXIT;
}


int MQTTAsync_restoreCommands(MQTTAsyncs* client)
{
	int rc = 0;
	char **msgkeys;
	int nkeys;
	int i = 0;
	Clients* c = client->c;
	int commands_restored = 0;

	FUNC_ENTRY;
	if (c->persistence && (rc = c->persistence->pkeys(c->phandle, &msgkeys, &nkeys)) == 0)
	{
		while (rc == 0 && i < nkeys)
		{
			char *buffer = NULL;
			int buflen;
					
			if (strncmp(msgkeys[i], PERSISTENCE_COMMAND_KEY, strlen(PERSISTENCE_COMMAND_KEY)) != 0)
				;
			else if ((rc = c->persistence->pget(c->phandle, msgkeys[i], &buffer, &buflen)) == 0)
			{
				MQTTAsync_queuedCommand* cmd = MQTTAsync_restoreCommand(buffer, buflen);
				
				if (cmd)
				{
					cmd->client = client;	
					cmd->seqno = atoi(msgkeys[i]+2);
					MQTTPersistence_insertInOrder(commands, cmd, sizeof(MQTTAsync_queuedCommand));
					free(buffer);
					client->command_seqno = max(client->command_seqno, cmd->seqno);
					commands_restored++;
				}
			}
			if (msgkeys[i])
				free(msgkeys[i]);
			i++;
		}
		if (msgkeys != NULL)
			free(msgkeys);
	}
	Log(TRACE_MINIMUM, -1, "%d commands restored for client %s", commands_restored, c->clientID);
	FUNC_EXIT_RC(rc);
	return rc;
}
#endif


int MQTTAsync_addCommand(MQTTAsync_queuedCommand* command, int command_size)
{
	int rc = 0;
	
	FUNC_ENTRY;
	MQTTAsync_lock_mutex(mqttcommand_mutex);
	command->command.start_time = MQTTAsync_start_clock();
	if (command->command.type == CONNECT || 
		(command->command.type == DISCONNECT && command->command.details.dis.internal))
	{
		MQTTAsync_queuedCommand* head = NULL; 
		
		if (commands->first)
			head = (MQTTAsync_queuedCommand*)(commands->first->content);
		
		if (head != NULL && head->client == command->client && head->command.type == command->command.type)
			MQTTAsync_freeCommand(command); /* ignore duplicate connect or disconnect command */
		else
			ListInsert(commands, command, command_size, commands->first); /* add to the head of the list */
	}
	else
	{
		ListAppend(commands, command, command_size);
#if !defined(NO_PERSISTENCE)
		if (command->client->c->persistence)
			MQTTAsync_persistCommand(command);
#endif
	}
	MQTTAsync_unlock_mutex(mqttcommand_mutex);
#if !defined(WIN32) && !defined(WIN64)
	rc = Thread_signal_cond(send_cond);
	if (rc != 0)
		Log(LOG_ERROR, 0, "Error %d from signal cond", rc);
#else
	if (!Thread_check_sem(send_sem))
		Thread_post_sem(send_sem);
#endif
	FUNC_EXIT_RC(rc);
	return rc;
}


void MQTTAsync_startConnectRetry(MQTTAsyncs* m)
{
	if (m->automaticReconnect && m->shouldBeConnected)
	{
		m->lastConnectionFailedTime = MQTTAsync_start_clock();
		if (m->retrying)
			m->currentInterval = min(m->currentInterval * 2, m->maxRetryInterval);
		else
		{
			m->currentInterval = m->minRetryInterval;
			m->retrying = 1;
		}
	}
}


int MQTTAsync_reconnect(MQTTAsync handle)
{
	int rc = MQTTASYNC_FAILURE;
	MQTTAsyncs* m = handle;

	FUNC_ENTRY;
	MQTTAsync_lock_mutex(mqttasync_mutex);

	if (m->automaticReconnect && m->shouldBeConnected)
	{
		m->reconnectNow = 1;
		if (m->retrying == 0)
		{
			m->currentInterval = m->minRetryInterval;
			m->retrying = 1;
		}
		rc = MQTTASYNC_SUCCESS;
	}

	MQTTAsync_unlock_mutex(mqttasync_mutex);
	FUNC_EXIT_RC(rc);
	return rc;
}


void MQTTAsync_checkDisconnect(MQTTAsync handle, MQTTAsync_command* command)
{
	MQTTAsyncs* m = handle;

	FUNC_ENTRY;
	/* wait for all inflight message flows to finish, up to timeout */;
	if (m->c->outboundMsgs->count == 0 || MQTTAsync_elapsed(command->start_time) >= command->details.dis.timeout)
	{	
		int was_connected = m->c->connected;
		MQTTAsync_closeSession(m->c);
		if (command->details.dis.internal)
		{
			if (m->cl && was_connected)
			{
				Log(TRACE_MIN, -1, "Calling connectionLost for client %s", m->c->clientID);
				(*(m->cl))(m->context, NULL);
			}
			MQTTAsync_startConnectRetry(m);
		}
		else if (command->onSuccess)
		{
			Log(TRACE_MIN, -1, "Calling disconnect complete for client %s", m->c->clientID);
			(*(command->onSuccess))(command->context, NULL);
		}
	}
	FUNC_EXIT;
}


/**
 * See if any pending writes have been completed, and cleanup if so.
 * Cleaning up means removing any publication data that was stored because the write did
 * not originally complete.
 */
void MQTTProtocol_checkPendingWrites()
{
	FUNC_ENTRY;
	if (state.pending_writes.count > 0)
	{
		ListElement* le = state.pending_writes.first;
		while (le)
		{
			if (Socket_noPendingWrites(((pending_write*)(le->content))->socket))
			{
				MQTTProtocol_removePublication(((pending_write*)(le->content))->p);
				state.pending_writes.current = le;
				ListRemove(&(state.pending_writes), le->content); /* does NextElement itself */
				le = state.pending_writes.current;
			}
			else
				ListNextElement(&(state.pending_writes), &le);
		}
	}
	FUNC_EXIT;
}


void MQTTAsync_freeConnect(MQTTAsync_command command)
{
	if (command.type == CONNECT)
	{
		int i;
		
		for (i = 0; i < command.details.conn.serverURIcount; ++i)
			free(command.details.conn.serverURIs[i]);
		if (command.details.conn.serverURIs)
			free(command.details.conn.serverURIs); 
	}
}


void MQTTAsync_freeCommand1(MQTTAsync_queuedCommand *command)
{
	if (command->command.type == SUBSCRIBE)
	{
		int i;
		
		for (i = 0; i < command->command.details.sub.count; i++)
			free(command->command.details.sub.topics[i]);

		free(command->command.details.sub.topics);
		free(command->command.details.sub.qoss);
	}
	else if (command->command.type == UNSUBSCRIBE)
	{
		int i;
		
		for (i = 0; i < command->command.details.unsub.count; i++)
			free(command->command.details.unsub.topics[i]);

		free(command->command.details.unsub.topics);
	}
	else if (command->command.type == PUBLISH)
	{
		/* qos 1 and 2 topics are freed in the protocol code when the flows are completed */
		if (command->command.details.pub.destinationName)
			free(command->command.details.pub.destinationName); 
		free(command->command.details.pub.payload);
	}
}

void MQTTAsync_freeCommand(MQTTAsync_queuedCommand *command)
{
	MQTTAsync_freeCommand1(command);
	free(command);
}


void MQTTAsync_writeComplete(int socket)				
{
	ListElement* found = NULL;
	
	FUNC_ENTRY;
	/* a partial write is now complete for a socket - this will be on a publish*/
	
	MQTTProtocol_checkPendingWrites();
	
	/* find the client using this socket */
	if ((found = ListFindItem(handles, &socket, clientSockCompare)) != NULL)
	{
		MQTTAsyncs* m = (MQTTAsyncs*)(found->content);
		
		time(&(m->c->net.lastSent));
				
		/* see if there is a pending write flagged */
		if (m->pending_write)
		{
			ListElement* cur_response = NULL;
			MQTTAsync_command* command = m->pending_write;
			MQTTAsync_queuedCommand* com = NULL;
					
			while (ListNextElement(m->responses, &cur_response))
			{
				com = (MQTTAsync_queuedCommand*)(cur_response->content);
				if (com->client->pending_write == m->pending_write)
					break;
			}
					
			if (cur_response && command->onSuccess)
			{
				MQTTAsync_successData data;
								
				data.token = command->token;
				data.alt.pub.destinationName = command->details.pub.destinationName;
				data.alt.pub.message.payload = command->details.pub.payload;
				data.alt.pub.message.payloadlen = command->details.pub.payloadlen;
				data.alt.pub.message.qos = command->details.pub.qos;
				data.alt.pub.message.retained = command->details.pub.retained;
				Log(TRACE_MIN, -1, "Calling publish success for client %s", m->c->clientID);
				(*(command->onSuccess))(command->context, &data);
			}		
			m->pending_write = NULL;
			
			ListDetach(m->responses, com);
			MQTTAsync_freeCommand(com);
		}
	}
	FUNC_EXIT;
}
			

int MQTTAsync_processCommand()
{
	int rc = 0;
	MQTTAsync_queuedCommand* command = NULL;
	ListElement* cur_command = NULL;
	List* ignored_clients = NULL;
	
	FUNC_ENTRY;
	MQTTAsync_lock_mutex(mqttasync_mutex);
	MQTTAsync_lock_mutex(mqttcommand_mutex);
	
	/* only the first command in the list must be processed for any particular client, so if we skip
	   a command for a client, we must skip all following commands for that client.  Use a list of 
	   ignored clients to keep track
	*/
	ignored_clients = ListInitialize();
	
	/* don't try a command until there isn't a pending write for that client, and we are not connecting */
	while (ListNextElement(commands, &cur_command))
	{
		MQTTAsync_queuedCommand* cmd = (MQTTAsync_queuedCommand*)(cur_command->content);
		
		if (ListFind(ignored_clients, cmd->client))
			continue;
		
		if (cmd->command.type == CONNECT || cmd->command.type == DISCONNECT || (cmd->client->c->connected && 
			cmd->client->c->connect_state == 0 && Socket_noPendingWrites(cmd->client->c->net.socket)))
		{
			if ((cmd->command.type == PUBLISH || cmd->command.type == SUBSCRIBE || cmd->command.type == UNSUBSCRIBE) &&
				cmd->client->c->outboundMsgs->count >= MAX_MSG_ID - 1)
				; /* no more message ids available */
			else
			{
				command = cmd;
				break;
			}
		}
		ListAppend(ignored_clients, cmd->client, sizeof(cmd->client));
	}
	ListFreeNoContent(ignored_clients);
	if (command)
	{
		ListDetach(commands, command);
#if !defined(NO_PERSISTENCE)
		if (command->client->c->persistence)
			MQTTAsync_unpersistCommand(command);
#endif
	}
	MQTTAsync_unlock_mutex(mqttcommand_mutex);
	
	if (!command)
		goto exit; /* nothing to do */
	
	if (command->command.type == CONNECT)
	{
		if (command->client->c->connect_state != 0 || command->client->c->connected)
			rc = 0;
		else
		{
			char* serverURI = command->client->serverURI;

			if (command->command.details.conn.serverURIcount > 0)
			{
				if (command->client->c->MQTTVersion == MQTTVERSION_DEFAULT)
				{
					if (command->command.details.conn.MQTTVersion == 3)
					{
						command->command.details.conn.currentURI++;
						command->command.details.conn.MQTTVersion = 4;
					} 
				}
				else
					command->command.details.conn.currentURI++;
				serverURI = command->command.details.conn.serverURIs[command->command.details.conn.currentURI];
					
				if (strncmp(URI_TCP, serverURI, strlen(URI_TCP)) == 0)
					serverURI += strlen(URI_TCP);
#if defined(OPENSSL)
				else if (strncmp(URI_SSL, serverURI, strlen(URI_SSL)) == 0)
				{
					serverURI += strlen(URI_SSL);
					command->client->ssl = 1;
				}
#endif
			}

			if (command->client->c->MQTTVersion == MQTTVERSION_DEFAULT)
			{
				if (command->command.details.conn.MQTTVersion == 0)
					command->command.details.conn.MQTTVersion = MQTTVERSION_3_1_1;
				else if (command->command.details.conn.MQTTVersion == MQTTVERSION_3_1_1)
					command->command.details.conn.MQTTVersion = MQTTVERSION_3_1;
			}
			else
				command->command.details.conn.MQTTVersion = command->client->c->MQTTVersion;

			Log(TRACE_MIN, -1, "Connecting to serverURI %s with MQTT version %d", serverURI, command->command.details.conn.MQTTVersion);
#if defined(OPENSSL)
			rc = MQTTProtocol_connect(serverURI, command->client->c, command->client->ssl, command->command.details.conn.MQTTVersion);
#else
			rc = MQTTProtocol_connect(serverURI, command->client->c, command->command.details.conn.MQTTVersion);
#endif
			if (command->client->c->connect_state == 0)
				rc = SOCKET_ERROR;
			
			/* if the TCP connect is pending, then we must call select to determine when the connect has completed,
			which is indicated by the socket being ready *either* for reading *or* writing.  The next couple of lines
			make sure we check for writeability as well as readability, otherwise we wait around longer than we need to
			in Socket_getReadySocket() */ 
			if (rc == EINPROGRESS)
				Socket_addPendingWrite(command->client->c->net.socket);
		}
	}
	else if (command->command.type == SUBSCRIBE)
	{
		List* topics = ListInitialize();
		List* qoss = ListInitialize();
		int i;
		
		for (i = 0; i < command->command.details.sub.count; i++)
		{
			ListAppend(topics, command->command.details.sub.topics[i], strlen(command->command.details.sub.topics[i]));
			ListAppend(qoss, &command->command.details.sub.qoss[i], sizeof(int));
		}
		rc = MQTTProtocol_subscribe(command->client->c, topics, qoss, command->command.token);
		ListFreeNoContent(topics);
		ListFreeNoContent(qoss);
	}
	else if (command->command.type == UNSUBSCRIBE)
	{
		List* topics = ListInitialize();
		int i;
			
		for (i = 0; i < command->command.details.unsub.count; i++)
			ListAppend(topics, command->command.details.unsub.topics[i], strlen(command->command.details.unsub.topics[i]));
			
		rc = MQTTProtocol_unsubscribe(command->client->c, topics, command->command.token);
		ListFreeNoContent(topics);
	}
	else if (command->command.type == PUBLISH)
	{
		Messages* msg = NULL;
		Publish* p = NULL;
	
		p = malloc(sizeof(Publish));

		p->payload = command->command.details.pub.payload;
		p->payloadlen = command->command.details.pub.payloadlen;
		p->topic = command->command.details.pub.destinationName;
		p->msgId = command->command.token;

		rc = MQTTProtocol_startPublish(command->client->c, p, command->command.details.pub.qos, command->command.details.pub.retained, &msg);
		
		if (command->command.details.pub.qos == 0)
		{ 
			if (rc == TCPSOCKET_COMPLETE)
			{		
				if (command->command.onSuccess)
				{
					MQTTAsync_successData data;
								
					data.token = command->command.token;
					data.alt.pub.destinationName = command->command.details.pub.destinationName;
					data.alt.pub.message.payload = command->command.details.pub.payload;
					data.alt.pub.message.payloadlen = command->command.details.pub.payloadlen;
					data.alt.pub.message.qos = command->command.details.pub.qos;
					data.alt.pub.message.retained = command->command.details.pub.retained;
					Log(TRACE_MIN, -1, "Calling publish success for client %s", command->client->c->clientID);
					(*(command->command.onSuccess))(command->command.context, &data);
				}
			}
			else
			{
				command->command.details.pub.destinationName = NULL; /* this will be freed by the protocol code */
				command->client->pending_write = &command->command;
			}
		}
		else
			command->command.details.pub.destinationName = NULL; /* this will be freed by the protocol code */
		free(p); /* should this be done if the write isn't complete? */
	}
	else if (command->command.type == DISCONNECT)
	{
		if (command->client->c->connect_state != 0 || command->client->c->connected != 0)
		{
			command->client->c->connect_state = -2;
			MQTTAsync_checkDisconnect(command->client, &command->command);
		}
	}

	if (command->command.type == CONNECT && rc != SOCKET_ERROR && rc != MQTTASYNC_PERSISTENCE_ERROR)
	{
		command->client->connect = command->command;
		MQTTAsync_freeCommand(command);
	}
	else if (command->command.type == DISCONNECT)
	{
		command->client->disconnect = command->command;
		MQTTAsync_freeCommand(command);
	}
	else if (command->command.type == PUBLISH && command->command.details.pub.qos == 0)
	{
		if (rc == TCPSOCKET_INTERRUPTED)
			ListAppend(command->client->responses, command, sizeof(command));
		else
			MQTTAsync_freeCommand(command);
	}
	else if (rc == SOCKET_ERROR || rc == MQTTASYNC_PERSISTENCE_ERROR)
	{
		if (command->command.type == CONNECT)
		{
			MQTTAsync_disconnectOptions opts = MQTTAsync_disconnectOptions_initializer;
			MQTTAsync_disconnect(command->client, &opts); /* not "internal" because we don't want to call connection lost */
		}
		else
			MQTTAsync_disconnect_internal(command->client, 0);
			
		if (command->command.type == CONNECT && MQTTAsync_checkConn(&command->command, command->client))
		{
			Log(TRACE_MIN, -1, "Connect failed, more to try");
			/* put the connect command back to the head of the command queue, using the next serverURI */
			rc = MQTTAsync_addCommand(command, sizeof(command->command.details.conn));
		}
		else
		{
			if (command->command.onFailure)
			{
				Log(TRACE_MIN, -1, "Calling command failure for client %s", command->client->c->clientID);
				(*(command->command.onFailure))(command->command.context, NULL);
			}
			MQTTAsync_freeConnect(command->command);
			MQTTAsync_freeCommand(command);  /* free up the command if necessary */
		}
	}
	else /* put the command into a waiting for response queue for each client, indexed by msgid */
		ListAppend(command->client->responses, command, sizeof(command));

exit:
	MQTTAsync_unlock_mutex(mqttasync_mutex);
	rc = (command != NULL);
	FUNC_EXIT_RC(rc);
	return rc;
}


void MQTTAsync_checkTimeouts()
{
	ListElement* current = NULL;
	static time_t last = 0L;
	time_t now;

	FUNC_ENTRY;
	time(&(now));
	if (difftime(now, last) < 3)
		goto exit;

	MQTTAsync_lock_mutex(mqttasync_mutex);
	last = now;
	while (ListNextElement(handles, &current))		/* for each client */
	{
		ListElement* cur_response = NULL;
		int i = 0, 
			timed_out_count = 0;
		
		MQTTAsyncs* m = (MQTTAsyncs*)(current->content);
		
		/* check connect timeout */
		if (m->c->connect_state != 0 && MQTTAsync_elapsed(m->connect.start_time) > (m->connect.details.conn.timeout * 1000))
		{
			if (MQTTAsync_checkConn(&m->connect, m))
			{
				MQTTAsync_queuedCommand* conn;
				
				MQTTAsync_closeOnly(m->c);
				/* put the connect command back to the head of the command queue, using the next serverURI */
				conn = malloc(sizeof(MQTTAsync_queuedCommand));
				memset(conn, '\0', sizeof(MQTTAsync_queuedCommand));
				conn->client = m;
				conn->command = m->connect;
				Log(TRACE_MIN, -1, "Connect failed with timeout, more to try");
				MQTTAsync_addCommand(conn, sizeof(m->connect));
			}
			else
			{
				MQTTAsync_closeSession(m->c);
				MQTTAsync_freeConnect(m->connect);
				if (m->connect.onFailure)
				{
					Log(TRACE_MIN, -1, "Calling connect failure for client %s", m->c->clientID);
					(*(m->connect.onFailure))(m->connect.context, NULL);
				}
				MQTTAsync_startConnectRetry(m);
			}
			continue;
		}
	
		/* check disconnect timeout */
		if (m->c->connect_state == -2)
			MQTTAsync_checkDisconnect(m, &m->disconnect);
	
		timed_out_count = 0;
		/* check response timeouts */
		while (ListNextElement(m->responses, &cur_response))
		{
			MQTTAsync_queuedCommand* com = (MQTTAsync_queuedCommand*)(cur_response->content);
			
			if (1 /*MQTTAsync_elapsed(com->command.start_time) < 120000*/)	
				break; /* command has not timed out */
			else
			{
				if (com->command.onFailure)
				{		
					Log(TRACE_MIN, -1, "Calling %s failure for client %s", 
								MQTTPacket_name(com->command.type), m->c->clientID);
					(*(com->command.onFailure))(com->command.context, NULL);
				}
				timed_out_count++;
			}
		}
		for (i = 0; i < timed_out_count; ++i)
			ListRemoveHead(m->responses);	/* remove the first response in the list */

		if (m->automaticReconnect && m->retrying)
		{
			if (m->reconnectNow || MQTTAsync_elapsed(m->lastConnectionFailedTime) > (m->currentInterval * 1000))
			{
				/* put the connect command to the head of the command queue, using the next serverURI */
				MQTTAsync_queuedCommand* conn = malloc(sizeof(MQTTAsync_queuedCommand));
				memset(conn, '\0', sizeof(MQTTAsync_queuedCommand));
				conn->client = m;
				conn->command = m->connect;
				Log(TRACE_MIN, -1, "Automatically attempting to reconnect");
				MQTTAsync_addCommand(conn, sizeof(m->connect));
				m->reconnectNow = 0;
			}
		}
	}
	MQTTAsync_unlock_mutex(mqttasync_mutex);
exit:
	FUNC_EXIT;
}


thread_return_type WINAPI MQTTAsync_sendThread(void* n)
{
	FUNC_ENTRY;
	MQTTAsync_lock_mutex(mqttasync_mutex);
	sendThread_state = RUNNING;
	sendThread_id = Thread_getid();
	MQTTAsync_unlock_mutex(mqttasync_mutex);
	while (!tostop)
	{
		int rc;
		
		while (commands->count > 0)
		{
			if (MQTTAsync_processCommand() == 0)
				break;  /* no commands were processed, so go into a wait */
		}
#if !defined(WIN32) && !defined(WIN64)
		if ((rc = Thread_wait_cond(send_cond, 1)) != 0 && rc != ETIMEDOUT)
			Log(LOG_ERROR, -1, "Error %d waiting for condition variable", rc);
#else
		if ((rc = Thread_wait_sem(send_sem, 1000)) != 0 && rc != ETIMEDOUT)
			Log(LOG_ERROR, -1, "Error %d waiting for semaphore", rc);
#endif
			
		MQTTAsync_checkTimeouts();
	}
	sendThread_state = STOPPING;
	MQTTAsync_lock_mutex(mqttasync_mutex);
	sendThread_state = STOPPED;
	sendThread_id = 0;
	MQTTAsync_unlock_mutex(mqttasync_mutex);
	FUNC_EXIT;
	return 0;
}


void MQTTAsync_emptyMessageQueue(Clients* client)
{
	FUNC_ENTRY;
	/* empty message queue */
	if (client->messageQueue->count > 0)
	{
		ListElement* current = NULL;
		while (ListNextElement(client->messageQueue, &current))
		{
			qEntry* qe = (qEntry*)(current->content);
			free(qe->topicName);
			free(qe->msg->payload);
			free(qe->msg);
		}
		ListEmpty(client->messageQueue);
	}
	FUNC_EXIT;
}


void MQTTAsync_removeResponsesAndCommands(MQTTAsyncs* m)
{
	int count = 0;	
	ListElement* current = NULL;
	ListElement *next = NULL;

	FUNC_ENTRY;
	if (m->responses)
	{
		ListElement* cur_response = NULL;

		while (ListNextElement(m->responses, &cur_response))
		{
			MQTTAsync_queuedCommand* command = (MQTTAsync_queuedCommand*)(cur_response->content);

			if (command->command.onFailure)
			{
				MQTTAsync_failureData data;

				data.token = command->command.token;
				data.code = MQTTASYNC_OPERATION_INCOMPLETE; /* interrupted return code */

				Log(TRACE_MIN, -1, "Calling %s failure for client %s",
						MQTTPacket_name(command->command.type), m->c->clientID);
				(*(command->command.onFailure))(command->command.context, &data);
			}

			MQTTAsync_freeCommand1(command);
			count++;
		}
	}
	ListEmpty(m->responses);
	Log(TRACE_MINIMUM, -1, "%d responses removed for client %s", count, m->c->clientID);
	
	/* remove commands in the command queue relating to this client */
	count = 0;
	current = ListNextElement(commands, &next);
	ListNextElement(commands, &next);
	while (current)
	{
		MQTTAsync_queuedCommand* command = (MQTTAsync_queuedCommand*)(current->content);
		
		if (command->client == m)
		{
			ListDetach(commands, command);

			if (command->command.onFailure)
			{
				MQTTAsync_failureData data;

				data.token = command->command.token;
				data.code = MQTTASYNC_OPERATION_INCOMPLETE; /* interrupted return code */

				Log(TRACE_MIN, -1, "Calling %s failure for client %s",
							MQTTPacket_name(command->command.type), m->c->clientID);
					(*(command->command.onFailure))(command->command.context, &data);
			}

			MQTTAsync_freeCommand(command);
			count++;
		}
		current = next;
		ListNextElement(commands, &next);
	}
	Log(TRACE_MINIMUM, -1, "%d commands removed for client %s", count, m->c->clientID);
	FUNC_EXIT;
}


void MQTTAsync_destroy(MQTTAsync* handle)
{
	MQTTAsyncs* m = *handle;

	FUNC_ENTRY;
	MQTTAsync_lock_mutex(mqttasync_mutex);

	if (m == NULL)
		goto exit;

	MQTTAsync_removeResponsesAndCommands(m);
	ListFree(m->responses);
	
	if (m->c)
	{
		int saved_socket = m->c->net.socket;
		char* saved_clientid = MQTTStrdup(m->c->clientID);
#if !defined(NO_PERSISTENCE)
		MQTTPersistence_close(m->c);
#endif
		MQTTAsync_emptyMessageQueue(m->c);
		MQTTProtocol_freeClient(m->c);
		if (!ListRemove(bstate->clients, m->c))
			Log(LOG_ERROR, 0, NULL);
		else
			Log(TRACE_MIN, 1, NULL, saved_clientid, saved_socket);
		free(saved_clientid);
	}
		
	if (m->serverURI)
		free(m->serverURI);
	if (m->createOptions)
		free(m->createOptions);
	if (!ListRemove(handles, m))
		Log(LOG_ERROR, -1, "free error");
	*handle = NULL;
	if (bstate->clients->count == 0)
		MQTTAsync_terminate();

exit:
	MQTTAsync_unlock_mutex(mqttasync_mutex);
	FUNC_EXIT;
}


void MQTTAsync_freeMessage(MQTTAsync_message** message)
{
	FUNC_ENTRY;
	free((*message)->payload);
	free(*message);
	*message = NULL;
	FUNC_EXIT;
}


void MQTTAsync_free(void* memory)
{
	FUNC_ENTRY;
	free(memory);
	FUNC_EXIT;
}


int MQTTAsync_completeConnection(MQTTAsyncs* m, MQTTPacket* pack)
{
	int rc = MQTTASYNC_FAILURE;

	FUNC_ENTRY;
	if (m->c->connect_state == 3) /* MQTT connect sent - wait for CONNACK */
	{
		Connack* connack = (Connack*)pack;
		Log(LOG_PROTOCOL, 1, NULL, m->c->net.socket, m->c->clientID, connack->rc);
		if ((rc = connack->rc) == MQTTASYNC_SUCCESS)
		{
			m->retrying = 0;
			m->c->connected = 1;
			m->c->good = 1;
			m->c->connect_state = 0;
			if (m->c->cleansession)
				rc = MQTTAsync_cleanSession(m->c);
			if (m->c->outboundMsgs->count > 0)
			{
				ListElement* outcurrent = NULL;

				while (ListNextElement(m->c->outboundMsgs, &outcurrent))
				{
					Messages* m = (Messages*)(outcurrent->content);
					m->lastTouch = 0;
				}
				MQTTProtocol_retry((time_t)0, 1, 1);
				if (m->c->connected != 1)
					rc = MQTTASYNC_DISCONNECTED;
			}
		}
		free(connack);
		m->pack = NULL;
#if !defined(WIN32) && !defined(WIN64)
		Thread_signal_cond(send_cond);
#else
		if (!Thread_check_sem(send_sem))
			Thread_post_sem(send_sem);
#endif
	}
	FUNC_EXIT_RC(rc);
	return rc;
}

/* This is the thread function that handles the calling of callback functions if set */
thread_return_type WINAPI MQTTAsync_receiveThread(void* n)
{
	long timeout = 10L; /* first time in we have a small timeout.  Gets things started more quickly */

	FUNC_ENTRY;
	MQTTAsync_lock_mutex(mqttasync_mutex);
	receiveThread_state = RUNNING;
	receiveThread_id = Thread_getid();
	while (!tostop)
	{
		int rc = SOCKET_ERROR;
		int sock = -1;
		MQTTAsyncs* m = NULL;
		MQTTPacket* pack = NULL;

		MQTTAsync_unlock_mutex(mqttasync_mutex);
		pack = MQTTAsync_cycle(&sock, timeout, &rc);
		MQTTAsync_lock_mutex(mqttasync_mutex);
		if (tostop)
			break;
		timeout = 1000L;

		if (sock == 0)
			continue;
		/* find client corresponding to socket */
		if (ListFindItem(handles, &sock, clientSockCompare) == NULL)
		{
			Log(TRACE_MINIMUM, -1, "Could not find client corresponding to socket %d", sock);
			/* Socket_close(sock); - removing socket in this case is not necessary (Bug 442400) */
			continue;
		}
		m = (MQTTAsyncs*)(handles->current->content);
		if (m == NULL)
		{
			Log(LOG_ERROR, -1, "Client structure was NULL for socket %d - removing socket", sock);
			Socket_close(sock);
			continue;
		}
		if (rc == SOCKET_ERROR)
		{
			Log(TRACE_MINIMUM, -1, "Error from MQTTAsync_cycle() - removing socket %d", sock);
			if (m->c->connected == 1)
			{
				MQTTAsync_unlock_mutex(mqttasync_mutex);
				MQTTAsync_disconnect_internal(m, 0);
				MQTTAsync_lock_mutex(mqttasync_mutex);
			}
			else /* calling disconnect_internal won't have any effect if we're already disconnected */
				MQTTAsync_closeOnly(m->c);
		}
		else
		{
			if (m->c->messageQueue->count > 0)
			{
				qEntry* qe = (qEntry*)(m->c->messageQueue->first->content);
				int topicLen = qe->topicLen;

				if (strlen(qe->topicName) == topicLen)
					topicLen = 0;

				if (m->ma)
					rc = MQTTAsync_deliverMessage(m, qe->topicName, topicLen, qe->msg);
				else 
					rc = 1;
					
				if (rc)
				{
					ListRemove(m->c->messageQueue, qe);
#if !defined(NO_PERSISTENCE)
					if (m->c->persistence)
						MQTTPersistence_unpersistQueueEntry(m->c, (MQTTPersistence_qEntry*)qe);
#endif
				}
				else
					Log(TRACE_MIN, -1, "False returned from messageArrived for client %s, message remains on queue",
						m->c->clientID);
			}
			if (pack)
			{
				if (pack->header.bits.type == CONNACK)
				{
					int sessionPresent = ((Connack*)pack)->flags.bits.sessionPresent;
					int rc = MQTTAsync_completeConnection(m, pack);
					
					if (rc == MQTTASYNC_SUCCESS)
					{
						if (m->connect.details.conn.serverURIcount > 0)
							Log(TRACE_MIN, -1, "Connect succeeded to %s", 
								m->connect.details.conn.serverURIs[m->connect.details.conn.currentURI]);
						MQTTAsync_freeConnect(m->connect);
						int onSuccess = (m->connect.onSuccess != NULL); /* save setting of onSuccess callback */
						if (m->connect.onSuccess)
						{
							MQTTAsync_successData data;
							memset(&data, '\0', sizeof(data));
							Log(TRACE_MIN, -1, "Calling connect success for client %s", m->c->clientID);
							if (m->connect.details.conn.serverURIcount > 0)
								data.alt.connect.serverURI = m->connect.details.conn.serverURIs[m->connect.details.conn.currentURI];
							else
								data.alt.connect.serverURI = m->serverURI;
							data.alt.connect.MQTTVersion = m->connect.details.conn.MQTTVersion;
							data.alt.connect.sessionPresent = sessionPresent;
							(*(m->connect.onSuccess))(m->connect.context, &data);
							m->connect.onSuccess = NULL; /* don't accidentally call it again */
						}
						if (m->connected)
						{
							Log(TRACE_MIN, -1, "Calling connected for client %s", m->c->clientID);
							char* reason = (onSuccess) ? "connect onSuccess called" : "automatic reconnect";
							(*(m->connected))(m->connected_context, reason);
						}
					}
					else
					{
						if (MQTTAsync_checkConn(&m->connect, m))
						{
							MQTTAsync_queuedCommand* conn;
							
							MQTTAsync_closeOnly(m->c);
							/* put the connect command back to the head of the command queue, using the next serverURI */
							conn = malloc(sizeof(MQTTAsync_queuedCommand));
							memset(conn, '\0', sizeof(MQTTAsync_queuedCommand));
							conn->client = m;
							conn->command = m->connect; 
							Log(TRACE_MIN, -1, "Connect failed, more to try");
							MQTTAsync_addCommand(conn, sizeof(m->connect));
						}
						else
						{
							MQTTAsync_closeSession(m->c);
							MQTTAsync_freeConnect(m->connect);
							if (m->connect.onFailure)
							{
								MQTTAsync_failureData data;
						
								data.token = 0;
								data.code = rc;
								data.message = "CONNACK return code";
								Log(TRACE_MIN, -1, "Calling connect failure for client %s", m->c->clientID);
								(*(m->connect.onFailure))(m->connect.context, &data);
							}
							MQTTAsync_startConnectRetry(m);
						}
					}
				}
				else if (pack->header.bits.type == SUBACK)
				{
					ListElement* current = NULL;
									
					/* use the msgid to find the callback to be called */
					while (ListNextElement(m->responses, &current))
					{
						MQTTAsync_queuedCommand* command = (MQTTAsync_queuedCommand*)(current->content);
						if (command->command.token == ((Suback*)pack)->msgId)
						{	
							Suback* sub = (Suback*)pack;
							if (!ListDetach(m->responses, command)) /* remove the response from the list */
								Log(LOG_ERROR, -1, "Subscribe command not removed from command list");

							/* Call the failure callback if there is one subscribe in the MQTT packet and
							 * the return code is 0x80 (failure).  If the MQTT packet contains >1 subscription
							 * request, then we call onSuccess with the list of returned QoSs, which inelegantly,
							 * could include some failures, or worse, the whole list could have failed.
							 */
							if (sub->qoss->count == 1 && *(int*)(sub->qoss->first->content) == MQTT_BAD_SUBSCRIBE)
							{
								if (command->command.onFailure)
								{
									MQTTAsync_failureData data;

									data.token = command->command.token;
									data.code = *(int*)(sub->qoss->first->content);
									Log(TRACE_MIN, -1, "Calling subscribe failure for client %s", m->c->clientID);
									(*(command->command.onFailure))(command->command.context, &data);
								}
							}
							else if (command->command.onSuccess)
							{
								MQTTAsync_successData data;
								int* array = NULL;
								
								if (sub->qoss->count == 1)
									data.alt.qos = *(int*)(sub->qoss->first->content);
								else if (sub->qoss->count > 1)
								{
									ListElement* cur_qos = NULL;
									int* element = array = data.alt.qosList = malloc(sub->qoss->count * sizeof(int));
									while (ListNextElement(sub->qoss, &cur_qos))
										*element++ = *(int*)(cur_qos->content);
								} 
								data.token = command->command.token;
								Log(TRACE_MIN, -1, "Calling subscribe success for client %s", m->c->clientID);
								(*(command->command.onSuccess))(command->command.context, &data);
								if (array)
									free(array);
							}
							MQTTAsync_freeCommand(command);
							break;
						}
					}
					rc = MQTTProtocol_handleSubacks(pack, m->c->net.socket);
				}
				else if (pack->header.bits.type == UNSUBACK)
				{
					ListElement* current = NULL;
					int handleCalled = 0;
					
					/* use the msgid to find the callback to be called */
					while (ListNextElement(m->responses, &current))
					{
						MQTTAsync_queuedCommand* command = (MQTTAsync_queuedCommand*)(current->content);
						if (command->command.token == ((Unsuback*)pack)->msgId)
						{		
							if (!ListDetach(m->responses, command)) /* remove the response from the list */
								Log(LOG_ERROR, -1, "Unsubscribe command not removed from command list");
							if (command->command.onSuccess)
							{
								rc = MQTTProtocol_handleUnsubacks(pack, m->c->net.socket);
								handleCalled = 1;
								Log(TRACE_MIN, -1, "Calling unsubscribe success for client %s", m->c->clientID);
								(*(command->command.onSuccess))(command->command.context, NULL);
							}
							MQTTAsync_freeCommand(command);
							break;
						}
					}
					if (!handleCalled)
						rc = MQTTProtocol_handleUnsubacks(pack, m->c->net.socket);
				}
			}
		}
	}
	receiveThread_state = STOPPED;
	receiveThread_id = 0;
	MQTTAsync_unlock_mutex(mqttasync_mutex);
#if !defined(WIN32) && !defined(WIN64)
	if (sendThread_state != STOPPED)
		Thread_signal_cond(send_cond);
#else
	if (sendThread_state != STOPPED && !Thread_check_sem(send_sem))
		Thread_post_sem(send_sem);
#endif
	FUNC_EXIT;
	return 0;
}


void MQTTAsync_stop()
{
	int rc = 0;

	FUNC_ENTRY;
	if (sendThread_state != STOPPED || receiveThread_state != STOPPED)
	{
		int conn_count = 0;
		ListElement* current = NULL;

		if (handles != NULL)
		{
			/* find out how many handles are still connected */
			while (ListNextElement(handles, &current))
			{
				if (((MQTTAsyncs*)(current->content))->c->connect_state > 0 ||
						((MQTTAsyncs*)(current->content))->c->connected)
					++conn_count;
			}
		}
		Log(TRACE_MIN, -1, "Conn_count is %d", conn_count);
		/* stop the background thread, if we are the last one to be using it */
		if (conn_count == 0)
		{
			int count = 0;
			tostop = 1;
			while ((sendThread_state != STOPPED || receiveThread_state != STOPPED) && ++count < 100)
			{
				MQTTAsync_unlock_mutex(mqttasync_mutex);
				Log(TRACE_MIN, -1, "sleeping");
				MQTTAsync_sleep(100L);
				MQTTAsync_lock_mutex(mqttasync_mutex);
			}
			rc = 1;
			tostop = 0;
		}
	}
	FUNC_EXIT_RC(rc);
}


int MQTTAsync_setCallbacks(MQTTAsync handle, void* context,
									MQTTAsync_connectionLost* cl,
									MQTTAsync_messageArrived* ma,
									MQTTAsync_deliveryComplete* dc)
{
	int rc = MQTTASYNC_SUCCESS;
	MQTTAsyncs* m = handle;

	FUNC_ENTRY;
	MQTTAsync_lock_mutex(mqttasync_mutex);

	if (m == NULL || ma == NULL || m->c->connect_state != 0)
		rc = MQTTASYNC_FAILURE;
	else
	{
		m->context = context;
		m->cl = cl;
		m->ma = ma;
		m->dc = dc;
	}

	MQTTAsync_unlock_mutex(mqttasync_mutex);
	FUNC_EXIT_RC(rc);
	return rc;
}


int MQTTAsync_setConnected(MQTTAsync handle, void* context, MQTTAsync_connected* connected)
{
	int rc = MQTTASYNC_SUCCESS;
	MQTTAsyncs* m = handle;

	FUNC_ENTRY;
	MQTTAsync_lock_mutex(mqttasync_mutex);

	if (m == NULL || m->c->connect_state != 0)
		rc = MQTTASYNC_FAILURE;
	else
	{
		m->connected_context = context;
		m->connected = connected;
	}

	MQTTAsync_unlock_mutex(mqttasync_mutex);
	FUNC_EXIT_RC(rc);
	return rc;
}


void MQTTAsync_closeOnly(Clients* client)
{
	FUNC_ENTRY;
	client->good = 0;
	client->ping_outstanding = 0;
	if (client->net.socket > 0)
	{
		if (client->connected)
			MQTTPacket_send_disconnect(&client->net, client->clientID);
		Thread_lock_mutex(socket_mutex);
#if defined(OPENSSL)
		SSLSocket_close(&client->net);
#endif
		Socket_close(client->net.socket);
		Thread_unlock_mutex(socket_mutex);
		client->net.socket = 0;
#if defined(OPENSSL)
		client->net.ssl = NULL;
#endif
	}
	client->connected = 0;
	client->connect_state = 0;		
	FUNC_EXIT;
}


void MQTTAsync_closeSession(Clients* client)
{
	FUNC_ENTRY;
	MQTTAsync_closeOnly(client);

	if (client->cleansession)
		MQTTAsync_cleanSession(client);
		
	FUNC_EXIT;
}


/**
 * List callback function for comparing clients by client structure
 * @param a Async structure
 * @param b Client structure
 * @return boolean indicating whether a and b are equal
 */
int clientStructCompare(void* a, void* b)
{
	MQTTAsyncs* m = (MQTTAsyncs*)a;
	return m->c == (Clients*)b;
}


int MQTTAsync_cleanSession(Clients* client)
{
	int rc = 0;
	ListElement* found = NULL;

	FUNC_ENTRY;
#if !defined(NO_PERSISTENCE)
	rc = MQTTPersistence_clear(client);
#endif
	MQTTProtocol_emptyMessageList(client->inboundMsgs);
	MQTTProtocol_emptyMessageList(client->outboundMsgs);
	MQTTAsync_emptyMessageQueue(client);
	client->msgID = 0;
	
	if ((found = ListFindItem(handles, client, clientStructCompare)) != NULL)
	{
		MQTTAsyncs* m = (MQTTAsyncs*)(found->content);
		MQTTAsync_removeResponsesAndCommands(m);
	}
	else
		Log(LOG_ERROR, -1, "cleanSession: did not find client structure in handles list");
	FUNC_EXIT_RC(rc);
	return rc;
}


int MQTTAsync_deliverMessage(MQTTAsyncs* m, char* topicName, size_t topicLen, MQTTAsync_message* mm)
{
	int rc;
					
	Log(TRACE_MIN, -1, "Calling messageArrived for client %s, queue depth %d",
					m->c->clientID, m->c->messageQueue->count);
	rc = (*(m->ma))(m->context, topicName, (int)topicLen, mm);
	/* if 0 (false) is returned by the callback then it failed, so we don't remove the message from
	 * the queue, and it will be retried later.  If 1 is returned then the message data may have been freed,
	 * so we must be careful how we use it.
	 */
	return rc;
}


void Protocol_processPublication(Publish* publish, Clients* client)
{
	MQTTAsync_message* mm = NULL;
	int rc = 0;

	FUNC_ENTRY;
	mm = malloc(sizeof(MQTTAsync_message));

	/* If the message is QoS 2, then we have already stored the incoming payload
	 * in an allocated buffer, so we don't need to copy again.
	 */
	if (publish->header.bits.qos == 2)
		mm->payload = publish->payload;
	else
	{
		mm->payload = malloc(publish->payloadlen);
		memcpy(mm->payload, publish->payload, publish->payloadlen);
	}

	mm->payloadlen = publish->payloadlen;
	mm->qos = publish->header.bits.qos;
	mm->retained = publish->header.bits.retain;
	if (publish->header.bits.qos == 2)
		mm->dup = 0;  /* ensure that a QoS2 message is not passed to the application with dup = 1 */
	else
		mm->dup = publish->header.bits.dup;
	mm->msgid = publish->msgId;
	
	if (client->messageQueue->count == 0 && client->connected)
	{
		ListElement* found = NULL;
		
		if ((found = ListFindItem(handles, client, clientStructCompare)) == NULL)
			Log(LOG_ERROR, -1, "processPublication: did not find client structure in handles list");
		else
		{
			MQTTAsyncs* m = (MQTTAsyncs*)(found->content);

			if (m->ma)
				rc = MQTTAsync_deliverMessage(m, publish->topic, publish->topiclen, mm);
		} 
	}

	if (rc == 0) /* if message was not delivered, queue it up */
	{
		qEntry* qe = malloc(sizeof(qEntry));	
		qe->msg = mm;
		qe->topicName = publish->topic;
		qe->topicLen = publish->topiclen;
		ListAppend(client->messageQueue, qe, sizeof(qe) + sizeof(mm) + mm->payloadlen + strlen(qe->topicName)+1);
#if !defined(NO_PERSISTENCE)
		if (client->persistence)
			MQTTPersistence_persistQueueEntry(client, (MQTTPersistence_qEntry*)qe);
#endif
	}
	publish->topic = NULL;	
	FUNC_EXIT;
}


int MQTTAsync_connect(MQTTAsync handle, const MQTTAsync_connectOptions* options)
{
	MQTTAsyncs* m = handle;
	int rc = MQTTASYNC_SUCCESS;
	MQTTAsync_queuedCommand* conn;

	FUNC_ENTRY;
	if (options == NULL)
	{
		rc = MQTTASYNC_NULL_PARAMETER;
		goto exit;
	}

	if (strncmp(options->struct_id, "MQTC", 4) != 0 || options->struct_version < 0 || options->struct_version > 4)
	{
		rc = MQTTASYNC_BAD_STRUCTURE;
		goto exit;
	}
	if (options->will) /* check validity of will options structure */
	{
		if (strncmp(options->will->struct_id, "MQTW", 4) != 0 || options->will->struct_version != 0)
		{
			rc = MQTTASYNC_BAD_STRUCTURE;
			goto exit;
		}
		if (options->will->qos < 0 || options->will->qos > 2)
		{
			rc = MQTTASYNC_BAD_QOS;
			goto exit;
		}
	}
	if (options->struct_version != 0 && options->ssl) /* check validity of SSL options structure */
	{
		if (strncmp(options->ssl->struct_id, "MQTS", 4) != 0 || options->ssl->struct_version != 0)
		{
			rc = MQTTASYNC_BAD_STRUCTURE;
			goto exit;
		}
	}
	if ((options->username && !UTF8_validateString(options->username)) ||
		(options->password && !UTF8_validateString(options->password)))
	{
		rc = MQTTASYNC_BAD_UTF8_STRING;
		goto exit;
	}

	m->connect.onSuccess = options->onSuccess;
	m->connect.onFailure = options->onFailure;
	m->connect.context = options->context;
	
	tostop = 0;
	if (sendThread_state != STARTING && sendThread_state != RUNNING)
	{
		MQTTAsync_lock_mutex(mqttasync_mutex);
		sendThread_state = STARTING;
		Thread_start(MQTTAsync_sendThread, NULL);
		MQTTAsync_unlock_mutex(mqttasync_mutex);
	}
	if (receiveThread_state != STARTING && receiveThread_state != RUNNING)
	{
		MQTTAsync_lock_mutex(mqttasync_mutex);
		receiveThread_state = STARTING;
		Thread_start(MQTTAsync_receiveThread, handle);
		MQTTAsync_unlock_mutex(mqttasync_mutex);
	}

	m->c->keepAliveInterval = options->keepAliveInterval;
	m->c->cleansession = options->cleansession;
	m->c->maxInflightMessages = options->maxInflight;
	if (options->struct_version >= 3)
		m->c->MQTTVersion = options->MQTTVersion;
	else
		m->c->MQTTVersion = 0;
	if (options->struct_version >= 4)
	{
		m->automaticReconnect = options->automaticReconnect;
		m->minRetryInterval = options->minRetryInterval;
		m->maxRetryInterval = options->maxRetryInterval;
	}

	if (m->c->will)
	{
		free(m->c->will->msg);
		free(m->c->will->topic);
		free(m->c->will);
		m->c->will = NULL;
	}
	
	if (options->will && options->will->struct_version == 0)
	{
		m->c->will = malloc(sizeof(willMessages));
		m->c->will->msg = MQTTStrdup(options->will->message);
		m->c->will->qos = options->will->qos;
		m->c->will->retained = options->will->retained;
		m->c->will->topic = MQTTStrdup(options->will->topicName);
	}
	
#if defined(OPENSSL)
	if (m->c->sslopts)
	{
		if (m->c->sslopts->trustStore)
			free((void*)m->c->sslopts->trustStore);
		if (m->c->sslopts->keyStore)
			free((void*)m->c->sslopts->keyStore);
		if (m->c->sslopts->privateKey)
			free((void*)m->c->sslopts->privateKey);
		if (m->c->sslopts->privateKeyPassword)
			free((void*)m->c->sslopts->privateKeyPassword);
		if (m->c->sslopts->enabledCipherSuites)
			free((void*)m->c->sslopts->enabledCipherSuites);
		free((void*)m->c->sslopts);
		m->c->sslopts = NULL;
	}

	if (options->struct_version != 0 && options->ssl)
	{
		m->c->sslopts = malloc(sizeof(MQTTClient_SSLOptions));
		memset(m->c->sslopts, '\0', sizeof(MQTTClient_SSLOptions));
		if (options->ssl->trustStore)
			m->c->sslopts->trustStore = MQTTStrdup(options->ssl->trustStore);
		if (options->ssl->keyStore)
			m->c->sslopts->keyStore = MQTTStrdup(options->ssl->keyStore);
		if (options->ssl->privateKey)
			m->c->sslopts->privateKey = MQTTStrdup(options->ssl->privateKey);
		if (options->ssl->privateKeyPassword)
			m->c->sslopts->privateKeyPassword = MQTTStrdup(options->ssl->privateKeyPassword);
		if (options->ssl->enabledCipherSuites)
			m->c->sslopts->enabledCipherSuites = MQTTStrdup(options->ssl->enabledCipherSuites);
		m->c->sslopts->enableServerCertAuth = options->ssl->enableServerCertAuth;
	}
#endif

	m->c->username = options->username;
	m->c->password = options->password;
	m->c->retryInterval = options->retryInterval;
	m->shouldBeConnected = 1;
	
	/* Add connect request to operation queue */
	conn = malloc(sizeof(MQTTAsync_queuedCommand));
	memset(conn, '\0', sizeof(MQTTAsync_queuedCommand));
	conn->client = m;
	if (options)
	{
		conn->command.onSuccess = options->onSuccess;
		conn->command.onFailure = options->onFailure;
		conn->command.context = options->context;
		conn->command.details.conn.timeout = options->connectTimeout;
			
		if (options->struct_version >= 2 && options->serverURIcount > 0)
		{
			int i;
			
			conn->command.details.conn.serverURIcount = options->serverURIcount;
			conn->command.details.conn.serverURIs = malloc(options->serverURIcount * sizeof(char*));
			for (i = 0; i < options->serverURIcount; ++i)
				conn->command.details.conn.serverURIs[i] = MQTTStrdup(options->serverURIs[i]);
			conn->command.details.conn.currentURI = 0;
		}
	}
	conn->command.type = CONNECT;
	rc = MQTTAsync_addCommand(conn, sizeof(conn));

exit:
	FUNC_EXIT_RC(rc);
	return rc;
}


int MQTTAsync_disconnect1(MQTTAsync handle, const MQTTAsync_disconnectOptions* options, int internal)
{
	MQTTAsyncs* m = handle;
	int rc = MQTTASYNC_SUCCESS;
	MQTTAsync_queuedCommand* dis;

	FUNC_ENTRY;
	if (m == NULL || m->c == NULL)
	{
		rc = MQTTASYNC_FAILURE;
		goto exit;
	}
	if (!internal)
		m->shouldBeConnected = 0;
	if (m->c->connected == 0)
	{
		rc = MQTTASYNC_DISCONNECTED;
		goto exit;
	}
	
	/* Add disconnect request to operation queue */
	dis = malloc(sizeof(MQTTAsync_queuedCommand));
	memset(dis, '\0', sizeof(MQTTAsync_queuedCommand));
	dis->client = m;
	if (options)
	{
		dis->command.onSuccess = options->onSuccess;
		dis->command.onFailure = options->onFailure;
		dis->command.context = options->context;
		dis->command.details.dis.timeout = options->timeout;
	}
	dis->command.type = DISCONNECT;
	dis->command.details.dis.internal = internal;
	rc = MQTTAsync_addCommand(dis, sizeof(dis));
	
exit:
	FUNC_EXIT_RC(rc);
	return rc;
}


int MQTTAsync_disconnect_internal(MQTTAsync handle, int timeout)
{
	MQTTAsync_disconnectOptions options = MQTTAsync_disconnectOptions_initializer;
	
	options.timeout = timeout;
	return MQTTAsync_disconnect1(handle, &options, 1);
}


void MQTTProtocol_closeSession(Clients* c, int sendwill)
{
	MQTTAsync_disconnect_internal((MQTTAsync)c->context, 0);
}


int MQTTAsync_disconnect(MQTTAsync handle, const MQTTAsync_disconnectOptions* options)
{	
	return MQTTAsync_disconnect1(handle, options, 0);
}


int MQTTAsync_isConnected(MQTTAsync handle)
{
	MQTTAsyncs* m = handle;
	int rc = 0;

	FUNC_ENTRY;
	MQTTAsync_lock_mutex(mqttasync_mutex);
	if (m && m->c)
		rc = m->c->connected;
	MQTTAsync_unlock_mutex(mqttasync_mutex);
	FUNC_EXIT_RC(rc);
	return rc;
}


int cmdMessageIDCompare(void* a, void* b)
{
	MQTTAsync_queuedCommand* cmd = (MQTTAsync_queuedCommand*)a;
	return cmd->command.token == *(int*)b;
}


/**
 * Assign a new message id for a client.  Make sure it isn't already being used and does
 * not exceed the maximum.
 * @param m a client structure
 * @return the next message id to use, or 0 if none available
 */
int MQTTAsync_assignMsgId(MQTTAsyncs* m)
{
	int start_msgid = m->c->msgID;
	int msgid = start_msgid;
	thread_id_type thread_id = 0;
	int locked = 0;

	/* need to check: commands list and response list for a client */
	FUNC_ENTRY;
	/* We might be called in a callback. In which case, this mutex will be already locked. */
	thread_id = Thread_getid();
	if (thread_id != sendThread_id && thread_id != receiveThread_id)
	{
		MQTTAsync_lock_mutex(mqttasync_mutex);
		locked = 1;
	}

	msgid = (msgid == MAX_MSG_ID) ? 1 : msgid + 1;
	while (ListFindItem(commands, &msgid, cmdMessageIDCompare) ||
			ListFindItem(m->responses, &msgid, cmdMessageIDCompare))
	{
		msgid = (msgid == MAX_MSG_ID) ? 1 : msgid + 1;
		if (msgid == start_msgid)
		{ /* we've tried them all - none free */
			msgid = 0;
			break;
		}
	}
	if (msgid != 0)
		m->c->msgID = msgid;
	if (locked)
		MQTTAsync_unlock_mutex(mqttasync_mutex);
	FUNC_EXIT_RC(msgid);
	return msgid;
}


int MQTTAsync_subscribeMany(MQTTAsync handle, int count, char* const* topic, int* qos, MQTTAsync_responseOptions* response)
{
	MQTTAsyncs* m = handle;
	int i = 0;
	int rc = MQTTASYNC_FAILURE;
	MQTTAsync_queuedCommand* sub;
	int msgid = 0;

	FUNC_ENTRY;
	if (m == NULL || m->c == NULL)
	{
		rc = MQTTASYNC_FAILURE;
		goto exit;
	}
	if (m->c->connected == 0)
	{
		rc = MQTTASYNC_DISCONNECTED;
		goto exit;
	}
	for (i = 0; i < count; i++)
	{
		if (!UTF8_validateString(topic[i]))
		{
			rc = MQTTASYNC_BAD_UTF8_STRING;
			goto exit;
		}
		if (qos[i] < 0 || qos[i] > 2)
		{
			rc = MQTTASYNC_BAD_QOS;
			goto exit;
		}
	}
	if ((msgid = MQTTAsync_assignMsgId(m)) == 0)
	{
		rc = MQTTASYNC_NO_MORE_MSGIDS;
		goto exit;
	}

	/* Add subscribe request to operation queue */
	sub = malloc(sizeof(MQTTAsync_queuedCommand));
	memset(sub, '\0', sizeof(MQTTAsync_queuedCommand));
	sub->client = m;
	sub->command.token = msgid;
	if (response)
	{
		sub->command.onSuccess = response->onSuccess;
		sub->command.onFailure = response->onFailure;
		sub->command.context = response->context;
		response->token = sub->command.token;
	}
	sub->command.type = SUBSCRIBE;
	sub->command.details.sub.count = count;
	sub->command.details.sub.topics = malloc(sizeof(char*) * count);
	sub->command.details.sub.qoss = malloc(sizeof(int) * count);
	for (i = 0; i < count; ++i)
	{
		sub->command.details.sub.topics[i] = MQTTStrdup(topic[i]);
		sub->command.details.sub.qoss[i] = qos[i];	
	}
	rc = MQTTAsync_addCommand(sub, sizeof(sub));

exit:
	FUNC_EXIT_RC(rc);
	return rc;
}


int MQTTAsync_subscribe(MQTTAsync handle, const char* topic, int qos, MQTTAsync_responseOptions* response)
{
	int rc = 0;
	char *const topics[] = {(char*)topic};
	FUNC_ENTRY;
	rc = MQTTAsync_subscribeMany(handle, 1, topics, &qos, response);
	FUNC_EXIT_RC(rc);
	return rc;
}


int MQTTAsync_unsubscribeMany(MQTTAsync handle, int count, char* const* topic, MQTTAsync_responseOptions* response)
{
	MQTTAsyncs* m = handle;
	int i = 0;
	int rc = SOCKET_ERROR;
	MQTTAsync_queuedCommand* unsub;
	int msgid = 0;

	FUNC_ENTRY;
	if (m == NULL || m->c == NULL)
	{
		rc = MQTTASYNC_FAILURE;
		goto exit;
	}
	if (m->c->connected == 0)
	{
		rc = MQTTASYNC_DISCONNECTED;
		goto exit;
	}
	for (i = 0; i < count; i++)
	{
		if (!UTF8_validateString(topic[i]))
		{
			rc = MQTTASYNC_BAD_UTF8_STRING;
			goto exit;
		}
	}
	if ((msgid = MQTTAsync_assignMsgId(m)) == 0)
	{
		rc = MQTTASYNC_NO_MORE_MSGIDS;
		goto exit;
	}
	
	/* Add unsubscribe request to operation queue */
	unsub = malloc(sizeof(MQTTAsync_queuedCommand));
	memset(unsub, '\0', sizeof(MQTTAsync_queuedCommand));
	unsub->client = m;
	unsub->command.type = UNSUBSCRIBE;
	unsub->command.token = msgid;
	if (response)
	{
		unsub->command.onSuccess = response->onSuccess;
		unsub->command.onFailure = response->onFailure;
		unsub->command.context = response->context;
		response->token = unsub->command.token;
	}
	unsub->command.details.unsub.count = count;
	unsub->command.details.unsub.topics = malloc(sizeof(char*) * count);
	for (i = 0; i < count; ++i)
		unsub->command.details.unsub.topics[i] = MQTTStrdup(topic[i]);
	rc = MQTTAsync_addCommand(unsub, sizeof(unsub));

exit:
	FUNC_EXIT_RC(rc);
	return rc;
}


int MQTTAsync_unsubscribe(MQTTAsync handle, const char* topic, MQTTAsync_responseOptions* response)
{
	int rc = 0;
	char *const topics[] = {(char*)topic};
	FUNC_ENTRY;
	rc = MQTTAsync_unsubscribeMany(handle, 1, topics, response);
	FUNC_EXIT_RC(rc);
	return rc;
}


int MQTTAsync_send(MQTTAsync handle, const char* destinationName, int payloadlen, void* payload,
							 int qos, int retained, MQTTAsync_responseOptions* response)
{
	int rc = MQTTASYNC_SUCCESS;
	MQTTAsyncs* m = handle;
	MQTTAsync_queuedCommand* pub;
	int msgid = 0;

	FUNC_ENTRY;
	if (m == NULL || m->c == NULL)
		rc = MQTTASYNC_FAILURE;
	else if (m->c->connected == 0 && (m->createOptions == NULL || 
		m->createOptions->sendWhileDisconnected == 0 || m->shouldBeConnected == 0))
		rc = MQTTASYNC_DISCONNECTED;
	else if (!UTF8_validateString(destinationName))
		rc = MQTTASYNC_BAD_UTF8_STRING;
	else if (qos < 0 || qos > 2)
		rc = MQTTASYNC_BAD_QOS;
	else if (qos > 0 && (msgid = MQTTAsync_assignMsgId(m)) == 0)
		rc = MQTTASYNC_NO_MORE_MSGIDS;

	if (rc != MQTTASYNC_SUCCESS)
		goto exit;
	
	/* Add publish request to operation queue */
	pub = malloc(sizeof(MQTTAsync_queuedCommand));
	memset(pub, '\0', sizeof(MQTTAsync_queuedCommand));
	pub->client = m;
	pub->command.type = PUBLISH;
	pub->command.token = msgid;
	if (response)
	{
		pub->command.onSuccess = response->onSuccess;
		pub->command.onFailure = response->onFailure;
		pub->command.context = response->context;
		response->token = pub->command.token;
	}
	pub->command.details.pub.destinationName = MQTTStrdup(destinationName);
	pub->command.details.pub.payloadlen = payloadlen;
	pub->command.details.pub.payload = malloc(payloadlen);
	memcpy(pub->command.details.pub.payload, payload, payloadlen);
	pub->command.details.pub.qos = qos;
	pub->command.details.pub.retained = retained;
	rc = MQTTAsync_addCommand(pub, sizeof(pub));

exit:
	FUNC_EXIT_RC(rc);
	return rc;
}



int MQTTAsync_sendMessage(MQTTAsync handle, const char* destinationName, const MQTTAsync_message* message,
													 MQTTAsync_responseOptions* response)
{
	int rc = MQTTASYNC_SUCCESS;

	FUNC_ENTRY;
	if (message == NULL)
	{
		rc = MQTTASYNC_NULL_PARAMETER;
		goto exit;
	}
	if (strncmp(message->struct_id, "MQTM", 4) != 0 || message->struct_version != 0)
	{
		rc = MQTTASYNC_BAD_STRUCTURE;
		goto exit;
	}

	rc = MQTTAsync_send(handle, destinationName, message->payloadlen, message->payload,
								message->qos, message->retained, response);
exit:
	FUNC_EXIT_RC(rc);
	return rc;
}


void MQTTAsync_retry(void)
{
	static time_t last = 0L;
	time_t now;

	FUNC_ENTRY;
	time(&(now));
	if (difftime(now, last) > 5)
	{
		time(&(last));
		MQTTProtocol_keepalive(now);
		MQTTProtocol_retry(now, 1, 0);
	}
	else
		MQTTProtocol_retry(now, 0, 0);
	FUNC_EXIT;
}


int MQTTAsync_connecting(MQTTAsyncs* m)
{
	int rc = -1;

	FUNC_ENTRY;
	if (m->c->connect_state == 1) /* TCP connect started - check for completion */
	{
		int error;
		socklen_t len = sizeof(error);

		if ((rc = getsockopt(m->c->net.socket, SOL_SOCKET, SO_ERROR, (char*)&error, &len)) == 0)
			rc = error;

		if (rc != 0)
			goto exit;
			
		Socket_clearPendingWrite(m->c->net.socket);

#if defined(OPENSSL)
		if (m->ssl)
		{
			if (SSLSocket_setSocketForSSL(&m->c->net, m->c->sslopts) != MQTTASYNC_SUCCESS)
			{
				if (m->c->session != NULL)
					if ((rc = SSL_set_session(m->c->net.ssl, m->c->session)) != 1)
						Log(TRACE_MIN, -1, "Failed to set SSL session with stored data, non critical");
				rc = SSLSocket_connect(m->c->net.ssl, m->c->net.socket);
				if (rc == TCPSOCKET_INTERRUPTED)
				{
					rc = MQTTCLIENT_SUCCESS; /* the connect is still in progress */
					m->c->connect_state = 2;
				}
				else if (rc == SSL_FATAL)
				{
					rc = SOCKET_ERROR;
					goto exit;
				}
				else if (rc == 1) 
				{
					rc = MQTTCLIENT_SUCCESS;
					m->c->connect_state = 3;
					if (MQTTPacket_send_connect(m->c, m->connect.details.conn.MQTTVersion) == SOCKET_ERROR)
					{
						rc = SOCKET_ERROR;
						goto exit;
					}
					if (!m->c->cleansession && m->c->session == NULL)
						m->c->session = SSL_get1_session(m->c->net.ssl);
				}
			}
			else
			{
				rc = SOCKET_ERROR;
				goto exit;
			}
		}
		else
		{
#endif
			m->c->connect_state = 3; /* TCP/SSL connect completed, in which case send the MQTT connect packet */
			if ((rc = MQTTPacket_send_connect(m->c, m->connect.details.conn.MQTTVersion)) == SOCKET_ERROR)
				goto exit;
#if defined(OPENSSL)
		}
#endif
	}
#if defined(OPENSSL)
	else if (m->c->connect_state == 2) /* SSL connect sent - wait for completion */
	{
		if ((rc = SSLSocket_connect(m->c->net.ssl, m->c->net.socket)) != 1)
			goto exit;

		if(!m->c->cleansession && m->c->session == NULL)
			m->c->session = SSL_get1_session(m->c->net.ssl);
		m->c->connect_state = 3; /* SSL connect completed, in which case send the MQTT connect packet */
		if ((rc = MQTTPacket_send_connect(m->c, m->connect.details.conn.MQTTVersion)) == SOCKET_ERROR)
			goto exit;
	}
#endif

exit:
	if ((rc != 0 && rc != TCPSOCKET_INTERRUPTED && m->c->connect_state != 2) || (rc == SSL_FATAL))
	{
		if (MQTTAsync_checkConn(&m->connect, m))
		{
			MQTTAsync_queuedCommand* conn;
				
			MQTTAsync_closeOnly(m->c);
			/* put the connect command back to the head of the command queue, using the next serverURI */
			conn = malloc(sizeof(MQTTAsync_queuedCommand));
			memset(conn, '\0', sizeof(MQTTAsync_queuedCommand));
			conn->client = m;
			conn->command = m->connect; 
			Log(TRACE_MIN, -1, "Connect failed, more to try");
			MQTTAsync_addCommand(conn, sizeof(m->connect));
		}
		else
		{
			MQTTAsync_closeSession(m->c);
			MQTTAsync_freeConnect(m->connect);
			if (m->connect.onFailure)
			{
				Log(TRACE_MIN, -1, "Calling connect failure for client %s", m->c->clientID);
				(*(m->connect.onFailure))(m->connect.context, NULL);
			}
			MQTTAsync_startConnectRetry(m);
		}
	}
	FUNC_EXIT_RC(rc);
	return rc;
}


MQTTPacket* MQTTAsync_cycle(int* sock, unsigned long timeout, int* rc)
{
	struct timeval tp = {0L, 0L};
	static Ack ack;
	MQTTPacket* pack = NULL;

	FUNC_ENTRY;
	if (timeout > 0L)
	{
		tp.tv_sec = timeout / 1000;
		tp.tv_usec = (timeout % 1000) * 1000; /* this field is microseconds! */
	}

#if defined(OPENSSL)
	if ((*sock = SSLSocket_getPendingRead()) == -1)
	{
#endif
		Thread_lock_mutex(socket_mutex);
		/* 0 from getReadySocket indicates no work to do, -1 == error, but can happen normally */
		*sock = Socket_getReadySocket(0, &tp);
		Thread_unlock_mutex(socket_mutex);
		if (!tostop && *sock == 0 && (tp.tv_sec > 0L || tp.tv_usec > 0L))
			MQTTAsync_sleep(100L);
#if defined(OPENSSL)
	}
#endif
	MQTTAsync_lock_mutex(mqttasync_mutex);
	if (*sock > 0)
	{
		MQTTAsyncs* m = NULL;
		if (ListFindItem(handles, sock, clientSockCompare) != NULL)
			m = (MQTTAsync)(handles->current->content);
		if (m != NULL)
		{
			if (m->c->connect_state == 1 || m->c->connect_state == 2)
				*rc = MQTTAsync_connecting(m);
			else
				pack = MQTTPacket_Factory(&m->c->net, rc);
			if (m->c->connect_state == 3 && *rc == SOCKET_ERROR)
			{
				Log(TRACE_MINIMUM, -1, "CONNECT sent but MQTTPacket_Factory has returned SOCKET_ERROR");
				if (MQTTAsync_checkConn(&m->connect, m))
				{
					MQTTAsync_queuedCommand* conn;

					MQTTAsync_closeOnly(m->c);
					/* put the connect command back to the head of the command queue, using the next serverURI */
					conn = malloc(sizeof(MQTTAsync_queuedCommand));
					memset(conn, '\0', sizeof(MQTTAsync_queuedCommand));
					conn->client = m;
					conn->command = m->connect;
					Log(TRACE_MIN, -1, "Connect failed, more to try");
					MQTTAsync_addCommand(conn, sizeof(m->connect));
				}
				else
				{
					MQTTAsync_closeSession(m->c);
					MQTTAsync_freeConnect(m->connect);
					if (m->connect.onFailure)
					{
						Log(TRACE_MIN, -1, "Calling connect failure for client %s", m->c->clientID);
						(*(m->connect.onFailure))(m->connect.context, NULL);
					}
					MQTTAsync_startConnectRetry(m);
				}
			}
		}
		if (pack)
		{
			int freed = 1;

			/* Note that these handle... functions free the packet structure that they are dealing with */
			if (pack->header.bits.type == PUBLISH)
				*rc = MQTTProtocol_handlePublishes(pack, *sock);
			else if (pack->header.bits.type == PUBACK || pack->header.bits.type == PUBCOMP)
			{
				int msgid;

				ack = (pack->header.bits.type == PUBCOMP) ? *(Pubcomp*)pack : *(Puback*)pack;
				msgid = ack.msgId;
				*rc = (pack->header.bits.type == PUBCOMP) ?
						MQTTProtocol_handlePubcomps(pack, *sock) : MQTTProtocol_handlePubacks(pack, *sock);
				if (!m)
					Log(LOG_ERROR, -1, "PUBCOMP or PUBACK received for no client, msgid %d", msgid);
				if (m)
				{
					ListElement* current = NULL;
					
					if (m->dc)
					{
						Log(TRACE_MIN, -1, "Calling deliveryComplete for client %s, msgid %d", m->c->clientID, msgid);
						(*(m->dc))(m->context, msgid);
					}
					/* use the msgid to find the callback to be called */
					while (ListNextElement(m->responses, &current))
					{
						MQTTAsync_queuedCommand* command = (MQTTAsync_queuedCommand*)(current->content);
						if (command->command.token == msgid)
						{		
							if (!ListDetach(m->responses, command)) /* then remove the response from the list */
								Log(LOG_ERROR, -1, "Publish command not removed from command list");
							if (command->command.onSuccess)
							{
								MQTTAsync_successData data;
								
								data.token = command->command.token;
								data.alt.pub.destinationName = command->command.details.pub.destinationName;
								data.alt.pub.message.payload = command->command.details.pub.payload;
								data.alt.pub.message.payloadlen = command->command.details.pub.payloadlen;
								data.alt.pub.message.qos = command->command.details.pub.qos;
								data.alt.pub.message.retained = command->command.details.pub.retained;
								Log(TRACE_MIN, -1, "Calling publish success for client %s", m->c->clientID);
								(*(command->command.onSuccess))(command->command.context, &data);
							}
							MQTTAsync_freeCommand(command);
							break;
						}
					}
				}
			}
			else if (pack->header.bits.type == PUBREC)
				*rc = MQTTProtocol_handlePubrecs(pack, *sock);
			else if (pack->header.bits.type == PUBREL)
				*rc = MQTTProtocol_handlePubrels(pack, *sock);
			else if (pack->header.bits.type == PINGRESP)
				*rc = MQTTProtocol_handlePingresps(pack, *sock);
			else
				freed = 0;
			if (freed)
				pack = NULL;
		}
	}
	MQTTAsync_retry();
	MQTTAsync_unlock_mutex(mqttasync_mutex);
	FUNC_EXIT_RC(*rc);
	return pack;
}


int pubCompare(void* a, void* b)
{
	Messages* msg = (Messages*)a;
	return msg->publish == (Publications*)b;
}


int MQTTAsync_getPendingTokens(MQTTAsync handle, MQTTAsync_token **tokens)
{
	int rc = MQTTASYNC_SUCCESS;
	MQTTAsyncs* m = handle;
	ListElement* current = NULL;
	int count = 0;

	FUNC_ENTRY;
	MQTTAsync_lock_mutex(mqttasync_mutex);
	*tokens = NULL;

	if (m == NULL)
	{
		rc = MQTTASYNC_FAILURE;
		goto exit;
	}

	/* calculate the number of pending tokens - commands plus inflight */
	while (ListNextElement(commands, &current))
	{
		MQTTAsync_queuedCommand* cmd = (MQTTAsync_queuedCommand*)(current->content);

		if (cmd->client == m)
			count++;
	}
	if (m->c)
		count += m->c->outboundMsgs->count;
	if (count == 0)
		goto exit; /* no tokens to return */
	*tokens = malloc(sizeof(MQTTAsync_token) * (count + 1));  /* add space for sentinel at end of list */

	/* First add the unprocessed commands to the pending tokens */
	current = NULL;
	count = 0;
	while (ListNextElement(commands, &current))
	{
		MQTTAsync_queuedCommand* cmd = (MQTTAsync_queuedCommand*)(current->content);

		if (cmd->client == m)
			(*tokens)[count++] = cmd->command.token;
	}

	/* Now add the inflight messages */
	if (m->c && m->c->outboundMsgs->count > 0)
	{
		current = NULL;
		while (ListNextElement(m->c->outboundMsgs, &current))
		{
			Messages* m = (Messages*)(current->content);
			(*tokens)[count++] = m->msgid;
		}
	}
	(*tokens)[count] = -1; /* indicate end of list */

exit:
	MQTTAsync_unlock_mutex(mqttasync_mutex);
	FUNC_EXIT_RC(rc);
	return rc;
}


int MQTTAsync_isComplete(MQTTAsync handle, MQTTAsync_token dt)
{
	int rc = MQTTASYNC_SUCCESS;
	MQTTAsyncs* m = handle;
	ListElement* current = NULL;

	FUNC_ENTRY;
	MQTTAsync_lock_mutex(mqttasync_mutex);

	if (m == NULL)
	{
		rc = MQTTASYNC_FAILURE;
		goto exit;
	}

	/* First check unprocessed commands */
	current = NULL;
	while (ListNextElement(commands, &current))
	{
		MQTTAsync_queuedCommand* cmd = (MQTTAsync_queuedCommand*)(current->content);

		if (cmd->client == m && cmd->command.token == dt)
			goto exit;
	}

	/* Now check the inflight messages */
	if (m->c && m->c->outboundMsgs->count > 0)
	{
		current = NULL;
		while (ListNextElement(m->c->outboundMsgs, &current))
		{
			Messages* m = (Messages*)(current->content);
			if (m->msgid == dt)
				goto exit;
		}
	}
	rc = MQTTASYNC_TRUE; /* Can't find it, so it must be complete */

exit:
	MQTTAsync_unlock_mutex(mqttasync_mutex);
	FUNC_EXIT_RC(rc);
	return rc;
}


int MQTTAsync_waitForCompletion(MQTTAsync handle, MQTTAsync_token dt, unsigned long timeout)
{
	int rc = MQTTASYNC_FAILURE;
	START_TIME_TYPE start = MQTTAsync_start_clock();
	unsigned long elapsed = 0L;
	MQTTAsyncs* m = handle;

	FUNC_ENTRY;
	MQTTAsync_lock_mutex(mqttasync_mutex);

	if (m == NULL || m->c == NULL)
	{
		rc = MQTTASYNC_FAILURE;
		goto exit;
	}
	if (m->c->connected == 0)
	{
		rc = MQTTASYNC_DISCONNECTED;
		goto exit;
	}
	MQTTAsync_unlock_mutex(mqttasync_mutex);

	if (MQTTAsync_isComplete(handle, dt) == 1)
	{
		rc = MQTTASYNC_SUCCESS; /* well we couldn't find it */
		goto exit;
	}

	elapsed = MQTTAsync_elapsed(start);
	while (elapsed < timeout)
	{
		MQTTAsync_sleep(100);
		if (MQTTAsync_isComplete(handle, dt) == 1)
		{
			rc = MQTTASYNC_SUCCESS; /* well we couldn't find it */
			goto exit;
		}
		elapsed = MQTTAsync_elapsed(start);
	}
exit:
	FUNC_EXIT_RC(rc);
	return rc;
}



void MQTTAsync_setTraceLevel(enum MQTTASYNC_TRACE_LEVELS level)
{
	Log_setTraceLevel((enum LOG_LEVELS)level);
}


void MQTTAsync_setTraceCallback(MQTTAsync_traceCallback* callback)
{
	Log_setTraceCallback((Log_traceCallback*)callback);
}


MQTTAsync_nameValue* MQTTAsync_getVersionInfo()
{
	#define MAX_INFO_STRINGS 8
	static MQTTAsync_nameValue libinfo[MAX_INFO_STRINGS + 1];
	int i = 0; 
	
	libinfo[i].name = "Product name";
	libinfo[i++].value = "Paho Asynchronous MQTT C Client Library";
	
	libinfo[i].name = "Version";
	libinfo[i++].value = CLIENT_VERSION;
	
	libinfo[i].name = "Build level";
	libinfo[i++].value = BUILD_TIMESTAMP;
#if defined(OPENSSL)
	libinfo[i].name = "OpenSSL version";
	libinfo[i++].value = SSLeay_version(SSLEAY_VERSION);
		
	libinfo[i].name = "OpenSSL flags";
	libinfo[i++].value = SSLeay_version(SSLEAY_CFLAGS);
	
	libinfo[i].name = "OpenSSL build timestamp";	
	libinfo[i++].value = SSLeay_version(SSLEAY_BUILT_ON);
	
	libinfo[i].name = "OpenSSL platform";
	libinfo[i++].value = SSLeay_version(SSLEAY_PLATFORM);
	
	libinfo[i].name = "OpenSSL directory";
	libinfo[i++].value = SSLeay_version(SSLEAY_DIR);
#endif
	libinfo[i].name = NULL;
	libinfo[i].value = NULL;
	return libinfo;
}<|MERGE_RESOLUTION|>--- conflicted
+++ resolved
@@ -1,9 +1,5 @@
 /*******************************************************************************
-<<<<<<< HEAD
- * Copyright (c) 2009, 2015 IBM Corp.
-=======
  * Copyright (c) 2009, 2016 IBM Corp.
->>>>>>> b62244d5
  *
  * All rights reserved. This program and the accompanying materials
  * are made available under the terms of the Eclipse Public License v1.0
@@ -28,13 +24,10 @@
  *    Ian Craggs - fix for bug 442400: reconnecting after network cable unplugged
  *    Ian Craggs - fix for bug 444934 - incorrect free in freeCommand1
  *    Ian Craggs - fix for bug 445891 - assigning msgid is not thread safe
-<<<<<<< HEAD
  *    Ian Craggs - fix for bug 465369 - longer latency than expected
  *    Ian Craggs - fix for bug 444103 - success/failure callbacks not invoked
  *    Ian Craggs - fix for bug 484363 - segfault in getReadySocket
-=======
  *    Ian Craggs - automatic reconnect and offline buffering (send while disconnected)
->>>>>>> b62244d5
  *******************************************************************************/
 
 /**
