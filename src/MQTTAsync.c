/*******************************************************************************
 * Copyright (c) 2009, 2018 IBM Corp.
 *
 * All rights reserved. This program and the accompanying materials
 * are made available under the terms of the Eclipse Public License v1.0
 * and Eclipse Distribution License v1.0 which accompany this distribution.
 *
 * The Eclipse Public License is available at
 *    http://www.eclipse.org/legal/epl-v10.html
 * and the Eclipse Distribution License is available at
 *   http://www.eclipse.org/org/documents/edl-v10.php.
 *
 * Contributors:
 *    Ian Craggs - initial implementation and documentation
 *    Ian Craggs, Allan Stockdill-Mander - SSL support
 *    Ian Craggs - multiple server connection support
 *    Ian Craggs - fix for bug 413429 - connectionLost not called
 *    Ian Craggs - fix for bug 415042 - using already freed structure
 *    Ian Craggs - fix for bug 419233 - mutexes not reporting errors
 *    Ian Craggs - fix for bug 420851
 *    Ian Craggs - fix for bug 432903 - queue persistence
 *    Ian Craggs - MQTT 3.1.1 support
 *    Rong Xiang, Ian Craggs - C++ compatibility
 *    Ian Craggs - fix for bug 442400: reconnecting after network cable unplugged
 *    Ian Craggs - fix for bug 444934 - incorrect free in freeCommand1
 *    Ian Craggs - fix for bug 445891 - assigning msgid is not thread safe
 *    Ian Craggs - fix for bug 465369 - longer latency than expected
 *    Ian Craggs - fix for bug 444103 - success/failure callbacks not invoked
 *    Ian Craggs - fix for bug 484363 - segfault in getReadySocket
 *    Ian Craggs - automatic reconnect and offline buffering (send while disconnected)
 *    Ian Craggs - fix for bug 472250
 *    Ian Craggs - fix for bug 486548
 *    Ian Craggs - SNI support
 *    Ian Craggs - auto reconnect timing fix #218
 *    Ian Craggs - fix for issue #190
 *    Ian Craggs - check for NULL SSL options #334
 *    Ian Craggs - allocate username/password buffers #431
 *    Ian Craggs - MQTT 5.0 support
 *******************************************************************************/

/**
 * @file
 * \brief Asynchronous API implementation
 *
 */

#define _GNU_SOURCE /* for pthread_mutexattr_settype */
#include <stdlib.h>
#include <string.h>
#if !defined(WIN32) && !defined(WIN64)
	#include <sys/time.h>
#endif

#if !defined(NO_PERSISTENCE)
#include "MQTTPersistence.h"
#endif
#include "MQTTAsync.h"
#include "utf-8.h"
#include "MQTTProtocol.h"
#include "MQTTProtocolOut.h"
#include "Thread.h"
#include "SocketBuffer.h"
#include "StackTrace.h"
#include "Heap.h"
#include "OsWrapper.h"
#include "WebSocket.h"

#define URI_TCP "tcp://"
#define URI_WS  "ws://"
#define URI_WSS "wss://"

#include "VersionInfo.h"

const char *client_timestamp_eye = "MQTTAsyncV3_Timestamp " BUILD_TIMESTAMP;
const char *client_version_eye = "MQTTAsyncV3_Version " CLIENT_VERSION;

void MQTTAsync_global_init(MQTTAsync_init_options* inits)
{
#if defined(OPENSSL)
	SSLSocket_handleOpensslInit(inits->do_openssl_init);
#endif
}

#if !defined(min)
#define min(a, b) (((a) < (b)) ? (a) : (b))
#endif

static ClientStates ClientState =
{
	CLIENT_VERSION, /* version */
	NULL /* client list */
};

ClientStates* bstate = &ClientState;

MQTTProtocol state;

enum MQTTAsync_threadStates
{
	STOPPED, STARTING, RUNNING, STOPPING
};

enum MQTTAsync_threadStates sendThread_state = STOPPED;
enum MQTTAsync_threadStates receiveThread_state = STOPPED;
static thread_id_type sendThread_id = 0,
					receiveThread_id = 0;

#if defined(WIN32) || defined(WIN64)
static mutex_type mqttasync_mutex = NULL;
static mutex_type socket_mutex = NULL;
static mutex_type mqttcommand_mutex = NULL;
static sem_type send_sem = NULL;
extern mutex_type stack_mutex;
extern mutex_type heap_mutex;
extern mutex_type log_mutex;
BOOL APIENTRY DllMain(HANDLE hModule,
					  DWORD  ul_reason_for_call,
					  LPVOID lpReserved)
{
	switch (ul_reason_for_call)
	{
		case DLL_PROCESS_ATTACH:
			Log(TRACE_MAX, -1, "DLL process attach");
			if (mqttasync_mutex == NULL)
			{
				mqttasync_mutex = CreateMutex(NULL, 0, NULL);
				mqttcommand_mutex = CreateMutex(NULL, 0, NULL);
				send_sem = CreateEvent(
		        NULL,               /* default security attributes */
		        FALSE,              /* manual-reset event? */
		        FALSE,              /* initial state is nonsignaled */
		        NULL                /* object name */
		        );
				stack_mutex = CreateMutex(NULL, 0, NULL);
				heap_mutex = CreateMutex(NULL, 0, NULL);
				log_mutex = CreateMutex(NULL, 0, NULL);
				socket_mutex = CreateMutex(NULL, 0, NULL);
			}
		case DLL_THREAD_ATTACH:
			Log(TRACE_MAX, -1, "DLL thread attach");
		case DLL_THREAD_DETACH:
			Log(TRACE_MAX, -1, "DLL thread detach");
		case DLL_PROCESS_DETACH:
			Log(TRACE_MAX, -1, "DLL process detach");
	}
	return TRUE;
}
#else
static pthread_mutex_t mqttasync_mutex_store = PTHREAD_MUTEX_INITIALIZER;
static mutex_type mqttasync_mutex = &mqttasync_mutex_store;

static pthread_mutex_t socket_mutex_store = PTHREAD_MUTEX_INITIALIZER;
static mutex_type socket_mutex = &socket_mutex_store;

static pthread_mutex_t mqttcommand_mutex_store = PTHREAD_MUTEX_INITIALIZER;
static mutex_type mqttcommand_mutex = &mqttcommand_mutex_store;

static cond_type_struct send_cond_store = { PTHREAD_COND_INITIALIZER, PTHREAD_MUTEX_INITIALIZER };
static cond_type send_cond = &send_cond_store;

void MQTTAsync_init(void)
{
	pthread_mutexattr_t attr;
	int rc;

	pthread_mutexattr_init(&attr);
#if !defined(_WRS_KERNEL)
	pthread_mutexattr_settype(&attr, PTHREAD_MUTEX_ERRORCHECK);
#else
	/* #warning "no pthread_mutexattr_settype" */
#endif
	if ((rc = pthread_mutex_init(mqttasync_mutex, &attr)) != 0)
		printf("MQTTAsync: error %d initializing async_mutex\n", rc);
	if ((rc = pthread_mutex_init(mqttcommand_mutex, &attr)) != 0)
		printf("MQTTAsync: error %d initializing command_mutex\n", rc);
	if ((rc = pthread_mutex_init(socket_mutex, &attr)) != 0)
		printf("MQTTClient: error %d initializing socket_mutex\n", rc);

	if ((rc = pthread_cond_init(&send_cond->cond, NULL)) != 0)
		printf("MQTTAsync: error %d initializing send_cond cond\n", rc);
	if ((rc = pthread_mutex_init(&send_cond->mutex, &attr)) != 0)
		printf("MQTTAsync: error %d initializing send_cond mutex\n", rc);
}

#define WINAPI
#endif

static volatile int initialized = 0;
static List* handles = NULL;
static int tostop = 0;
static List* commands = NULL;


#if defined(WIN32) || defined(WIN64)
#define START_TIME_TYPE DWORD
START_TIME_TYPE MQTTAsync_start_clock(void)
{
	return GetTickCount();
}
#elif defined(AIX)
#define START_TIME_TYPE struct timespec
START_TIME_TYPE MQTTAsync_start_clock(void)
{
	static struct timespec start;
	clock_gettime(CLOCK_MONOTONIC, &start);
	return start;
}
#else
#define START_TIME_TYPE struct timeval
START_TIME_TYPE MQTTAsync_start_clock(void)
{
	static struct timeval start;
	static struct timespec start_ts;

	clock_gettime(CLOCK_MONOTONIC, &start_ts);
	start.tv_sec = start_ts.tv_sec;
	start.tv_usec = start_ts.tv_nsec / 1000;
	return start;
}
#endif


#if defined(WIN32) || defined(WIN64)
long MQTTAsync_elapsed(DWORD milliseconds)
{
	return GetTickCount() - milliseconds;
}
#elif defined(AIX)
#define assert(a)
long MQTTAsync_elapsed(struct timespec start)
{
	struct timespec now, res;

	clock_gettime(CLOCK_MONOTONIC, &now);
	ntimersub(now, start, res);
	return (res.tv_sec)*1000L + (res.tv_nsec)/1000000L;
}
#else
long MQTTAsync_elapsed(struct timeval start)
{
	struct timeval now, res;
	static struct timespec now_ts;

	clock_gettime(CLOCK_MONOTONIC, &now_ts);
	now.tv_sec = now_ts.tv_sec;
	now.tv_usec = now_ts.tv_nsec / 1000;
	timersub(&now, &start, &res);
	return (res.tv_sec)*1000 + (res.tv_usec)/1000;
}
#endif


typedef struct
{
	MQTTAsync_message* msg;
	char* topicName;
	int topicLen;
	unsigned int seqno; /* only used on restore */
} qEntry;

typedef struct
{
	int type;
	MQTTAsync_onSuccess* onSuccess;
	MQTTAsync_onFailure* onFailure;
	MQTTAsync_onSuccess5* onSuccess5;
	MQTTAsync_onFailure5* onFailure5;
	MQTTAsync_token token;
	void* context;
	START_TIME_TYPE start_time;
	MQTTProperties properties;
	union
	{
		struct
		{
			int count;
			char** topics;
			int* qoss;
			MQTTSubscribe_options opts;
		} sub;
		struct
		{
			int count;
			char** topics;
		} unsub;
		struct
		{
			char* destinationName;
			int payloadlen;
			void* payload;
			int qos;
			int retained;
		} pub;
		struct
		{
			int internal;
			int timeout;
			enum MQTTReasonCodes reasonCode;
		} dis;
		struct
		{
			int currentURI;
			int MQTTVersion; /**< current MQTT version being used to connect */
		} conn;
	} details;
} MQTTAsync_command;


typedef struct MQTTAsync_struct
{
	char* serverURI;
	int ssl;
	int websocket;
	Clients* c;

	/* "Global", to the client, callback definitions */
	MQTTAsync_connectionLost* cl;
	MQTTAsync_messageArrived* ma;
	MQTTAsync_deliveryComplete* dc;
	void* context; /* the context to be associated with the main callbacks*/

	MQTTAsync_connected* connected;
	void* connected_context; /* the context to be associated with the connected callback*/

	/* Each time connect is called, we store the options that were used.  These are reused in
	   any call to reconnect, or an automatic reconnect attempt */
	MQTTAsync_command connect;		/* Connect operation properties */
	MQTTAsync_command disconnect;		/* Disconnect operation properties */
	MQTTAsync_command* pending_write;       /* Is there a socket write pending? */

	List* responses;
	unsigned int command_seqno;

	MQTTPacket* pack;

	/* added for offline buffering */
	MQTTAsync_createOptions* createOptions;
	int shouldBeConnected;

	/* added for automatic reconnect */
	int automaticReconnect;
	int minRetryInterval;
	int maxRetryInterval;
	int serverURIcount;
	char** serverURIs;
	int connectTimeout;

	int currentInterval;
	START_TIME_TYPE lastConnectionFailedTime;
	int retrying;
	int reconnectNow;

	/* MQTT V5 properties */
	MQTTProperties* connectProps;
	MQTTProperties* willProps;

} MQTTAsyncs;


typedef struct
{
	MQTTAsync_command command;
	MQTTAsyncs* client;
	unsigned int seqno; /* only used on restore */
} MQTTAsync_queuedCommand;


static int clientSockCompare(void* a, void* b);
static void MQTTAsync_lock_mutex(mutex_type amutex);
static void MQTTAsync_unlock_mutex(mutex_type amutex);
static int MQTTAsync_checkConn(MQTTAsync_command* command, MQTTAsyncs* client);
static void MQTTAsync_terminate(void);
#if !defined(NO_PERSISTENCE)
static int MQTTAsync_unpersistCommand(MQTTAsync_queuedCommand* qcmd);
static int MQTTAsync_persistCommand(MQTTAsync_queuedCommand* qcmd);
static MQTTAsync_queuedCommand* MQTTAsync_restoreCommand(char* buffer, int buflen);
/*static void MQTTAsync_insertInOrder(List* list, void* content, int size);*/
static int MQTTAsync_restoreCommands(MQTTAsyncs* client);
#endif
static int MQTTAsync_addCommand(MQTTAsync_queuedCommand* command, int command_size);
static void MQTTAsync_startConnectRetry(MQTTAsyncs* m);
static void MQTTAsync_checkDisconnect(MQTTAsync handle, MQTTAsync_command* command);
static void MQTTProtocol_checkPendingWrites(void);
static void MQTTAsync_freeServerURIs(MQTTAsyncs* m);
static void MQTTAsync_freeCommand1(MQTTAsync_queuedCommand *command);
static void MQTTAsync_freeCommand(MQTTAsync_queuedCommand *command);
static void MQTTAsync_writeComplete(int socket, int rc);
static int MQTTAsync_processCommand(void);
static void MQTTAsync_checkTimeouts(void);
static thread_return_type WINAPI MQTTAsync_sendThread(void* n);
static void MQTTAsync_emptyMessageQueue(Clients* client);
static void MQTTAsync_removeResponsesAndCommands(MQTTAsyncs* m);
static int MQTTAsync_completeConnection(MQTTAsyncs* m, Connack* connack);
static thread_return_type WINAPI MQTTAsync_receiveThread(void* n);
static void MQTTAsync_stop(void);
static void MQTTAsync_closeOnly(Clients* client, enum MQTTReasonCodes reasonCode, MQTTProperties* props);
static void MQTTAsync_closeSession(Clients* client, enum MQTTReasonCodes reasonCode, MQTTProperties* props);
static int clientStructCompare(void* a, void* b);
static int MQTTAsync_cleanSession(Clients* client);
static int MQTTAsync_deliverMessage(MQTTAsyncs* m, char* topicName, size_t topicLen, MQTTAsync_message* mm);
static int MQTTAsync_disconnect1(MQTTAsync handle, const MQTTAsync_disconnectOptions* options, int internal);
static int MQTTAsync_disconnect_internal(MQTTAsync handle, int timeout);
static int cmdMessageIDCompare(void* a, void* b);
static int MQTTAsync_assignMsgId(MQTTAsyncs* m);
static int MQTTAsync_countBufferedMessages(MQTTAsyncs* m);
static void MQTTAsync_retry(void);
static int MQTTAsync_connecting(MQTTAsyncs* m);
static MQTTPacket* MQTTAsync_cycle(int* sock, unsigned long timeout, int* rc);
/*static int pubCompare(void* a, void* b);*/


void MQTTAsync_sleep(long milliseconds)
{
	FUNC_ENTRY;
#if defined(WIN32) || defined(WIN64)
	Sleep(milliseconds);
#else
	usleep(milliseconds*1000);
#endif
	FUNC_EXIT;
}


/**
 * List callback function for comparing clients by socket
 * @param a first integer value
 * @param b second integer value
 * @return boolean indicating whether a and b are equal
 */
static int clientSockCompare(void* a, void* b)
{
	MQTTAsyncs* m = (MQTTAsyncs*)a;
	return m->c->net.socket == *(int*)b;
}


static void MQTTAsync_lock_mutex(mutex_type amutex)
{
	int rc = Thread_lock_mutex(amutex);
	if (rc != 0)
		Log(LOG_ERROR, 0, "Error %s locking mutex", strerror(rc));
}


static void MQTTAsync_unlock_mutex(mutex_type amutex)
{
	int rc = Thread_unlock_mutex(amutex);
	if (rc != 0)
		Log(LOG_ERROR, 0, "Error %s unlocking mutex", strerror(rc));
}


/*
  Check whether there are any more connect options.  If not then we are finished
  with connect attempts.
*/
static int MQTTAsync_checkConn(MQTTAsync_command* command, MQTTAsyncs* client)
{
	int rc;

	FUNC_ENTRY;
	rc = command->details.conn.currentURI + 1 < client->serverURIcount ||
		(command->details.conn.MQTTVersion == 4 && client->c->MQTTVersion == MQTTVERSION_DEFAULT);
	FUNC_EXIT_RC(rc);
	return rc;
}


int MQTTAsync_createWithOptions(MQTTAsync* handle, const char* serverURI, const char* clientId,
		int persistence_type, void* persistence_context,  MQTTAsync_createOptions* options)
{
	int rc = 0;
	MQTTAsyncs *m = NULL;

	FUNC_ENTRY;
	MQTTAsync_lock_mutex(mqttasync_mutex);

	if (serverURI == NULL || clientId == NULL)
	{
		rc = MQTTASYNC_NULL_PARAMETER;
		goto exit;
	}

	if (!UTF8_validateString(clientId))
	{
		rc = MQTTASYNC_BAD_UTF8_STRING;
		goto exit;
	}

	if (strstr(serverURI, "://") != NULL)
	{
		if (strncmp(URI_TCP, serverURI, strlen(URI_TCP)) != 0
		 && strncmp(URI_WS, serverURI, strlen(URI_WS)) != 0
#if defined(OPENSSL)
            && strncmp(URI_SSL, serverURI, strlen(URI_SSL)) != 0
		 && strncmp(URI_WSS, serverURI, strlen(URI_WSS)) != 0
#endif
			)
		{
			rc = MQTTASYNC_BAD_PROTOCOL;
			goto exit;
		}
	}

	if (options && (strncmp(options->struct_id, "MQCO", 4) != 0 || options->struct_version != 0))
	{
		rc = MQTTASYNC_BAD_STRUCTURE;
		goto exit;
	}

	if (!initialized)
	{
		#if defined(HEAP_H)
			Heap_initialize();
		#endif
		Log_initialize((Log_nameValue*)MQTTAsync_getVersionInfo());
		bstate->clients = ListInitialize();
		Socket_outInitialize();
		Socket_setWriteCompleteCallback(MQTTAsync_writeComplete);
		handles = ListInitialize();
		commands = ListInitialize();
#if defined(OPENSSL)
		SSLSocket_initialize();
#endif
		initialized = 1;
	}
	m = malloc(sizeof(MQTTAsyncs));
	*handle = m;
	memset(m, '\0', sizeof(MQTTAsyncs));
	if (strncmp(URI_TCP, serverURI, strlen(URI_TCP)) == 0)
		serverURI += strlen(URI_TCP);
	else if (strncmp(URI_WS, serverURI, strlen(URI_WS)) == 0)
	{
		serverURI += strlen(URI_WS);
		m->websocket = 1;
	}
#if defined(OPENSSL)
	else if (strncmp(URI_SSL, serverURI, strlen(URI_SSL)) == 0)
	{
		serverURI += strlen(URI_SSL);
		m->ssl = 1;
	}
	else if (strncmp(URI_WSS, serverURI, strlen(URI_WSS)) == 0)
	{
		serverURI += strlen(URI_WSS);
		m->ssl = 1;
		m->websocket = 1;
	}
#endif
	m->serverURI = MQTTStrdup(serverURI);
	m->responses = ListInitialize();
	ListAppend(handles, m, sizeof(MQTTAsyncs));

	m->c = malloc(sizeof(Clients));
	memset(m->c, '\0', sizeof(Clients));
	m->c->context = m;
	m->c->outboundMsgs = ListInitialize();
	m->c->inboundMsgs = ListInitialize();
	m->c->messageQueue = ListInitialize();
	m->c->clientID = MQTTStrdup(clientId);
	m->c->MQTTVersion = MQTTVERSION_DEFAULT;

	m->shouldBeConnected = 0;
	if (options)
	{
		m->createOptions = malloc(sizeof(MQTTAsync_createOptions));
		memcpy(m->createOptions, options, sizeof(MQTTAsync_createOptions));
	}

#if !defined(NO_PERSISTENCE)
	rc = MQTTPersistence_create(&(m->c->persistence), persistence_type, persistence_context);
	if (rc == 0)
	{
		rc = MQTTPersistence_initialize(m->c, m->serverURI);
		if (rc == 0)
		{
			MQTTAsync_restoreCommands(m);
			MQTTPersistence_restoreMessageQueue(m->c);
		}
	}
#endif
	ListAppend(bstate->clients, m->c, sizeof(Clients) + 3*sizeof(List));

exit:
	MQTTAsync_unlock_mutex(mqttasync_mutex);
	FUNC_EXIT_RC(rc);
	return rc;
}


int MQTTAsync_create(MQTTAsync* handle, const char* serverURI, const char* clientId,
		int persistence_type, void* persistence_context)
{
	return MQTTAsync_createWithOptions(handle, serverURI, clientId, persistence_type,
		persistence_context, NULL);
}


static void MQTTAsync_terminate(void)
{
	FUNC_ENTRY;
	MQTTAsync_stop();
	if (initialized)
	{
		ListElement* elem = NULL;
		ListFree(bstate->clients);
		ListFree(handles);
		while (ListNextElement(commands, &elem))
			MQTTAsync_freeCommand1((MQTTAsync_queuedCommand*)(elem->content));
		ListFree(commands);
		handles = NULL;
		WebSocket_terminate();
		#if defined(HEAP_H)
			Heap_terminate();
		#endif
		Log_terminate();
		initialized = 0;
	}
	FUNC_EXIT;
}


#if !defined(NO_PERSISTENCE)
static int MQTTAsync_unpersistCommand(MQTTAsync_queuedCommand* qcmd)
{
	int rc = 0;
	char key[PERSISTENCE_MAX_KEY_LENGTH + 1];

	FUNC_ENTRY;
	sprintf(key, "%s%u", PERSISTENCE_COMMAND_KEY, qcmd->seqno);
	if ((rc = qcmd->client->c->persistence->premove(qcmd->client->c->phandle, key)) != 0)
		Log(LOG_ERROR, 0, "Error %d removing command from persistence", rc);
	FUNC_EXIT_RC(rc);
	return rc;
}


static int MQTTAsync_persistCommand(MQTTAsync_queuedCommand* qcmd)
{
	int rc = 0;
	MQTTAsyncs* aclient = qcmd->client;
	MQTTAsync_command* command = &qcmd->command;
	int* lens = NULL;
	void** bufs = NULL;
	int bufindex = 0, i, nbufs = 0;
	char key[PERSISTENCE_MAX_KEY_LENGTH + 1];

	FUNC_ENTRY;
	switch (command->type)
	{
		case SUBSCRIBE:
			nbufs = 3 + (command->details.sub.count * 2);

			lens = (int*)malloc(nbufs * sizeof(int));
			bufs = malloc(nbufs * sizeof(char *));

			bufs[bufindex] = &command->type;
			lens[bufindex++] = sizeof(command->type);

			bufs[bufindex] = &command->token;
			lens[bufindex++] = sizeof(command->token);

			bufs[bufindex] = &command->details.sub.count;
			lens[bufindex++] = sizeof(command->details.sub.count);

			for (i = 0; i < command->details.sub.count; ++i)
			{
				bufs[bufindex] = command->details.sub.topics[i];
				lens[bufindex++] = (int)strlen(command->details.sub.topics[i]) + 1;
				bufs[bufindex] = &command->details.sub.qoss[i];
				lens[bufindex++] = sizeof(command->details.sub.qoss[i]);
			}
			sprintf(key, "%s%d", PERSISTENCE_COMMAND_KEY, ++aclient->command_seqno);
			break;

		case UNSUBSCRIBE:
			nbufs = 3 + command->details.unsub.count;

			lens = (int*)malloc(nbufs * sizeof(int));
			bufs = malloc(nbufs * sizeof(char *));

			bufs[bufindex] = &command->type;
			lens[bufindex++] = sizeof(command->type);

			bufs[bufindex] = &command->token;
			lens[bufindex++] = sizeof(command->token);

			bufs[bufindex] = &command->details.unsub.count;
			lens[bufindex++] = sizeof(command->details.unsub.count);

			for (i = 0; i < command->details.unsub.count; ++i)
			{
				bufs[bufindex] = command->details.unsub.topics[i];
				lens[bufindex++] = (int)strlen(command->details.unsub.topics[i]) + 1;
			}
			sprintf(key, "%s%d", PERSISTENCE_COMMAND_KEY, ++aclient->command_seqno);
			break;

		case PUBLISH:
			nbufs = 7;

			lens = (int*)malloc(nbufs * sizeof(int));
			bufs = malloc(nbufs * sizeof(char *));

			bufs[bufindex] = &command->type;
			lens[bufindex++] = sizeof(command->type);

			bufs[bufindex] = &command->token;
			lens[bufindex++] = sizeof(command->token);

			bufs[bufindex] = command->details.pub.destinationName;
			lens[bufindex++] = (int)strlen(command->details.pub.destinationName) + 1;

			bufs[bufindex] = &command->details.pub.payloadlen;
			lens[bufindex++] = sizeof(command->details.pub.payloadlen);

			bufs[bufindex] = command->details.pub.payload;
			lens[bufindex++] = command->details.pub.payloadlen;

			bufs[bufindex] = &command->details.pub.qos;
			lens[bufindex++] = sizeof(command->details.pub.qos);

			bufs[bufindex] = &command->details.pub.retained;
			lens[bufindex++] = sizeof(command->details.pub.retained);

			sprintf(key, "%s%d", PERSISTENCE_COMMAND_KEY, ++aclient->command_seqno);
			break;
	}
	if (nbufs > 0)
	{
		if ((rc = aclient->c->persistence->pput(aclient->c->phandle, key, nbufs, (char**)bufs, lens)) != 0)
			Log(LOG_ERROR, 0, "Error persisting command, rc %d", rc);
		qcmd->seqno = aclient->command_seqno;
	}
	if (lens)
		free(lens);
	if (bufs)
		free(bufs);
	FUNC_EXIT_RC(rc);
	return rc;
}


static MQTTAsync_queuedCommand* MQTTAsync_restoreCommand(char* buffer, int buflen)
{
	MQTTAsync_command* command = NULL;
	MQTTAsync_queuedCommand* qcommand = NULL;
	char* ptr = buffer;
	int i;
	size_t data_size;

	FUNC_ENTRY;
	qcommand = malloc(sizeof(MQTTAsync_queuedCommand));
	memset(qcommand, '\0', sizeof(MQTTAsync_queuedCommand));
	command = &qcommand->command;

	command->type = *(int*)ptr;
	ptr += sizeof(int);

	command->token = *(MQTTAsync_token*)ptr;
	ptr += sizeof(MQTTAsync_token);

	switch (command->type)
	{
		case SUBSCRIBE:
			command->details.sub.count = *(int*)ptr;
			ptr += sizeof(int);

			if (command->details.sub.count > 0)
			{
					command->details.sub.topics = (char **)malloc(sizeof(char *) * command->details.sub.count);
					command->details.sub.qoss = (int *)malloc(sizeof(int) * command->details.sub.count);
			}

			for (i = 0; i < command->details.sub.count; ++i)
			{
				data_size = strlen(ptr) + 1;

				command->details.sub.topics[i] = malloc(data_size);
				strcpy(command->details.sub.topics[i], ptr);
				ptr += data_size;

				command->details.sub.qoss[i] = *(int*)ptr;
				ptr += sizeof(int);
			}
			break;

		case UNSUBSCRIBE:
			command->details.unsub.count = *(int*)ptr;
			ptr += sizeof(int);

			if (command->details.unsub.count > 0)
			{
					command->details.unsub.topics = (char **)malloc(sizeof(char *) * command->details.unsub.count);
			}

			for (i = 0; i < command->details.unsub.count; ++i)
			{
				data_size = strlen(ptr) + 1;

				command->details.unsub.topics[i] = malloc(data_size);
				strcpy(command->details.unsub.topics[i], ptr);
				ptr += data_size;
			}
			break;

		case PUBLISH:
			data_size = strlen(ptr) + 1;
			command->details.pub.destinationName = malloc(data_size);
			strcpy(command->details.pub.destinationName, ptr);
			ptr += data_size;

			command->details.pub.payloadlen = *(int*)ptr;
			ptr += sizeof(int);

			data_size = command->details.pub.payloadlen;
			command->details.pub.payload = malloc(data_size);
			memcpy(command->details.pub.payload, ptr, data_size);
			ptr += data_size;

			command->details.pub.qos = *(int*)ptr;
			ptr += sizeof(int);

			command->details.pub.retained = *(int*)ptr;
			ptr += sizeof(int);
			break;

		default:
			free(qcommand);
			qcommand = NULL;

	}

	FUNC_EXIT;
	return qcommand;
}

/*
static void MQTTAsync_insertInOrder(List* list, void* content, int size)
{
	ListElement* index = NULL;
	ListElement* current = NULL;

	FUNC_ENTRY;
	while (ListNextElement(list, &current) != NULL && index == NULL)
	{
		if (((MQTTAsync_queuedCommand*)content)->seqno < ((MQTTAsync_queuedCommand*)current->content)->seqno)
			index = current;
	}

	ListInsert(list, content, size, index);
	FUNC_EXIT;
}*/


static int MQTTAsync_restoreCommands(MQTTAsyncs* client)
{
	int rc = 0;
	char **msgkeys;
	int nkeys;
	int i = 0;
	Clients* c = client->c;
	int commands_restored = 0;

	FUNC_ENTRY;
	if (c->persistence && (rc = c->persistence->pkeys(c->phandle, &msgkeys, &nkeys)) == 0)
	{
		while (rc == 0 && i < nkeys)
		{
			char *buffer = NULL;
			int buflen;

			if (strncmp(msgkeys[i], PERSISTENCE_COMMAND_KEY, strlen(PERSISTENCE_COMMAND_KEY)) != 0)
			{
				;
			}
			else if ((rc = c->persistence->pget(c->phandle, msgkeys[i], &buffer, &buflen)) == 0)
			{
				MQTTAsync_queuedCommand* cmd = MQTTAsync_restoreCommand(buffer, buflen);

				if (cmd)
				{
					cmd->client = client;
					cmd->seqno = atoi(msgkeys[i]+2);
					MQTTPersistence_insertInOrder(commands, cmd, sizeof(MQTTAsync_queuedCommand));
					free(buffer);
					client->command_seqno = max(client->command_seqno, cmd->seqno);
					commands_restored++;
				}
			}
			if (msgkeys[i])
				free(msgkeys[i]);
			i++;
		}
		if (msgkeys != NULL)
			free(msgkeys);
	}
	Log(TRACE_MINIMUM, -1, "%d commands restored for client %s", commands_restored, c->clientID);
	FUNC_EXIT_RC(rc);
	return rc;
}
#endif


static int MQTTAsync_addCommand(MQTTAsync_queuedCommand* command, int command_size)
{
	int rc = 0;

	FUNC_ENTRY;
	MQTTAsync_lock_mutex(mqttcommand_mutex);
	/* Don't set start time if the connect command is already in process #218 */
	if ((command->command.type != CONNECT) || (command->client->c->connect_state == NOT_IN_PROGRESS))
		command->command.start_time = MQTTAsync_start_clock();
	if (command->command.type == CONNECT ||
		(command->command.type == DISCONNECT && command->command.details.dis.internal))
	{
		MQTTAsync_queuedCommand* head = NULL;

		if (commands->first)
			head = (MQTTAsync_queuedCommand*)(commands->first->content);

		if (head != NULL && head->client == command->client && head->command.type == command->command.type)
			MQTTAsync_freeCommand(command); /* ignore duplicate connect or disconnect command */
		else
			ListInsert(commands, command, command_size, commands->first); /* add to the head of the list */
	}
	else
	{
		ListAppend(commands, command, command_size);
#if !defined(NO_PERSISTENCE)
		if (command->client->c->persistence)
			MQTTAsync_persistCommand(command);
#endif
	}
	MQTTAsync_unlock_mutex(mqttcommand_mutex);
#if !defined(WIN32) && !defined(WIN64)
	rc = Thread_signal_cond(send_cond);
	if (rc != 0)
		Log(LOG_ERROR, 0, "Error %d from signal cond", rc);
#else
	if (!Thread_check_sem(send_sem))
		Thread_post_sem(send_sem);
#endif
	FUNC_EXIT_RC(rc);
	return rc;
}


static void MQTTAsync_startConnectRetry(MQTTAsyncs* m)
{
	if (m->automaticReconnect && m->shouldBeConnected)
	{
		m->lastConnectionFailedTime = MQTTAsync_start_clock();
		if (m->retrying)
			m->currentInterval = min(m->currentInterval * 2, m->maxRetryInterval);
		else
		{
			m->currentInterval = m->minRetryInterval;
			m->retrying = 1;
		}
	}
}


int MQTTAsync_reconnect(MQTTAsync handle)
{
	int rc = MQTTASYNC_FAILURE;
	MQTTAsyncs* m = handle;

	FUNC_ENTRY;
	MQTTAsync_lock_mutex(mqttasync_mutex);

	if (m->automaticReconnect)
	{
		if (m->shouldBeConnected)
		{
			m->reconnectNow = 1;
	  		if (m->retrying == 0)
	  		{
	  			m->currentInterval = m->minRetryInterval;
	  			m->retrying = 1;
	  		}
	  		rc = MQTTASYNC_SUCCESS;
		}
	}
	else
	{
		/* to reconnect, put the connect command to the head of the command queue */
		MQTTAsync_queuedCommand* conn = malloc(sizeof(MQTTAsync_queuedCommand));
		memset(conn, '\0', sizeof(MQTTAsync_queuedCommand));
		conn->client = m;
		conn->command = m->connect;
		/* make sure that the version attempts are restarted */
		if (m->c->MQTTVersion == MQTTVERSION_DEFAULT)
	  		conn->command.details.conn.MQTTVersion = 0;
		MQTTAsync_addCommand(conn, sizeof(m->connect));
	  	rc = MQTTASYNC_SUCCESS;
	}

	MQTTAsync_unlock_mutex(mqttasync_mutex);
	FUNC_EXIT_RC(rc);
	return rc;
}


static void MQTTAsync_checkDisconnect(MQTTAsync handle, MQTTAsync_command* command)
{
	MQTTAsyncs* m = handle;

	FUNC_ENTRY;
	/* wait for all inflight message flows to finish, up to timeout */;
	if (m->c->outboundMsgs->count == 0 || MQTTAsync_elapsed(command->start_time) >= command->details.dis.timeout)
	{
		int was_connected = m->c->connected;
		MQTTAsync_closeSession(m->c, command->details.dis.reasonCode, &command->properties);
		if (command->details.dis.internal)
		{
			if (m->cl && was_connected)
			{
				Log(TRACE_MIN, -1, "Calling connectionLost for client %s", m->c->clientID);
				(*(m->cl))(m->context, NULL);
			}
			MQTTAsync_startConnectRetry(m);
		}
		else if (command->onSuccess)
		{
			Log(TRACE_MIN, -1, "Calling disconnect complete for client %s", m->c->clientID);
			(*(command->onSuccess))(command->context, NULL);
		}
		else if (command->onSuccess5)
		{
			Log(TRACE_MIN, -1, "Calling disconnect complete for client %s", m->c->clientID);
			(*(command->onSuccess5))(command->context, NULL);
		}
	}
	FUNC_EXIT;
}

/**
 * Call Socket_noPendingWrites(int socket) with protection by socket_mutex, see https://github.com/eclipse/paho.mqtt.c/issues/385
 */
static int MQTTAsync_Socket_noPendingWrites(int socket)
{
    int rc;
    Thread_lock_mutex(socket_mutex);
    rc = Socket_noPendingWrites(socket);
    Thread_unlock_mutex(socket_mutex);
    return rc;
}

/**
 * See if any pending writes have been completed, and cleanup if so.
 * Cleaning up means removing any publication data that was stored because the write did
 * not originally complete.
 */
static void MQTTProtocol_checkPendingWrites(void)
{
	FUNC_ENTRY;
	if (state.pending_writes.count > 0)
	{
		ListElement* le = state.pending_writes.first;
		while (le)
		{
			if (Socket_noPendingWrites(((pending_write*)(le->content))->socket))
			{
				MQTTProtocol_removePublication(((pending_write*)(le->content))->p);
				state.pending_writes.current = le;
				ListRemove(&(state.pending_writes), le->content); /* does NextElement itself */
				le = state.pending_writes.current;
			}
			else
				ListNextElement(&(state.pending_writes), &le);
		}
	}
	FUNC_EXIT;
}


static void MQTTAsync_freeServerURIs(MQTTAsyncs* m)
{
	int i;

	for (i = 0; i < m->serverURIcount; ++i)
		free(m->serverURIs[i]);
	m->serverURIcount = 0;
	if (m->serverURIs)
		free(m->serverURIs);
	m->serverURIs = NULL;
}


static void MQTTAsync_freeCommand1(MQTTAsync_queuedCommand *command)
{
	if (command->command.type == SUBSCRIBE)
	{
		int i;

		for (i = 0; i < command->command.details.sub.count; i++)
			free(command->command.details.sub.topics[i]);

		free(command->command.details.sub.topics);
		command->command.details.sub.topics = NULL;
		free(command->command.details.sub.qoss);
		command->command.details.sub.qoss = NULL;
	}
	else if (command->command.type == UNSUBSCRIBE)
	{
		int i;

		for (i = 0; i < command->command.details.unsub.count; i++)
			free(command->command.details.unsub.topics[i]);

		free(command->command.details.unsub.topics);
		command->command.details.unsub.topics = NULL;
	}
	else if (command->command.type == PUBLISH)
	{
		/* qos 1 and 2 topics are freed in the protocol code when the flows are completed */
		if (command->command.details.pub.destinationName)
			free(command->command.details.pub.destinationName);
		command->command.details.pub.destinationName = NULL;
		free(command->command.details.pub.payload);
		command->command.details.pub.payload = NULL;
	}
	MQTTProperties_free(&command->command.properties);
}

static void MQTTAsync_freeCommand(MQTTAsync_queuedCommand *command)
{
	MQTTAsync_freeCommand1(command);
	free(command);
}


static void MQTTAsync_writeComplete(int socket, int rc)
{
	ListElement* found = NULL;

	FUNC_ENTRY;
	/* a partial write is now complete for a socket - this will be on a publish*/

	MQTTProtocol_checkPendingWrites();

	/* find the client using this socket */
	if ((found = ListFindItem(handles, &socket, clientSockCompare)) != NULL)
	{
		MQTTAsyncs* m = (MQTTAsyncs*)(found->content);

		time(&(m->c->net.lastSent));

		/* see if there is a pending write flagged */
		if (m->pending_write)
		{
			ListElement* cur_response = NULL;
			MQTTAsync_command* command = m->pending_write;
			MQTTAsync_queuedCommand* com = NULL;

			while (ListNextElement(m->responses, &cur_response))
			{
				com = (MQTTAsync_queuedCommand*)(cur_response->content);
				if (com->client->pending_write == m->pending_write)
					break;
			}

			if (cur_response) /* we found a response */
			{
				if (command->type == PUBLISH)
				{
					if (rc == 1)
					{
						if (command->onSuccess)
						{
							MQTTAsync_successData data;

							data.token = command->token;
							data.alt.pub.destinationName = command->details.pub.destinationName;
							data.alt.pub.message.payload = command->details.pub.payload;
							data.alt.pub.message.payloadlen = command->details.pub.payloadlen;
							data.alt.pub.message.qos = command->details.pub.qos;
							data.alt.pub.message.retained = command->details.pub.retained;
							Log(TRACE_MIN, -1, "Calling publish success for client %s", m->c->clientID);
							(*(command->onSuccess))(command->context, &data);
						}
						else if (command->onSuccess5)
						{
							MQTTAsync_successData5 data = MQTTAsync_successData5_initializer;

							data.token = command->token;
							data.alt.pub.destinationName = command->details.pub.destinationName;
							data.alt.pub.message.payload = command->details.pub.payload;
							data.alt.pub.message.payloadlen = command->details.pub.payloadlen;
							data.alt.pub.message.qos = command->details.pub.qos;
							data.alt.pub.message.retained = command->details.pub.retained;
							data.props = command->properties;
							Log(TRACE_MIN, -1, "Calling publish success for client %s", m->c->clientID);
							(*(command->onSuccess5))(command->context, &data);
						}
					}
					else if (rc == -1)
					{
						if (command->onFailure)
						{
							MQTTAsync_failureData data;

							data.token = command->token;
							data.code = rc;
							data.message = NULL;
							Log(TRACE_MIN, -1, "Calling publish failure for client %s", m->c->clientID);
							(*(command->onFailure))(command->context, &data);
						}
						else if (command->onFailure5)
						{
							MQTTAsync_failureData5 data;

							data.token = command->token;
							data.code = rc;
							data.message = NULL;
							Log(TRACE_MIN, -1, "Calling publish failure for client %s", m->c->clientID);
							(*(command->onFailure5))(command->context, &data);
						}
					}
				}
				if (com)
				{
				  ListDetach(m->responses, com);
				  MQTTAsync_freeCommand(com);
			  }
			}
			m->pending_write = NULL;
		}
	}
	FUNC_EXIT;
}


static int MQTTAsync_processCommand(void)
{
	int rc = 0;
	MQTTAsync_queuedCommand* command = NULL;
	ListElement* cur_command = NULL;
	List* ignored_clients = NULL;

	FUNC_ENTRY;
	MQTTAsync_lock_mutex(mqttasync_mutex);
	MQTTAsync_lock_mutex(mqttcommand_mutex);

	/* only the first command in the list must be processed for any particular client, so if we skip
	   a command for a client, we must skip all following commands for that client.  Use a list of
	   ignored clients to keep track
	*/
	ignored_clients = ListInitialize();

	/* don't try a command until there isn't a pending write for that client, and we are not connecting */
	while (ListNextElement(commands, &cur_command))
	{
		MQTTAsync_queuedCommand* cmd = (MQTTAsync_queuedCommand*)(cur_command->content);

		if (ListFind(ignored_clients, cmd->client))
			continue;

		if (cmd->command.type == CONNECT || cmd->command.type == DISCONNECT || (cmd->client->c->connected &&
			cmd->client->c->connect_state == NOT_IN_PROGRESS && MQTTAsync_Socket_noPendingWrites(cmd->client->c->net.socket)))
		{
			if ((cmd->command.type == PUBLISH || cmd->command.type == SUBSCRIBE || cmd->command.type == UNSUBSCRIBE) &&
				cmd->client->c->outboundMsgs->count >= MAX_MSG_ID - 1)
			{
				; /* no more message ids available */
			}
			else
			{
				command = cmd;
				break;
			}
		}
		ListAppend(ignored_clients, cmd->client, sizeof(cmd->client));
	}
	ListFreeNoContent(ignored_clients);
	if (command)
	{
		ListDetach(commands, command);
#if !defined(NO_PERSISTENCE)
		if (command->client->c->persistence)
			MQTTAsync_unpersistCommand(command);
#endif
	}
	MQTTAsync_unlock_mutex(mqttcommand_mutex);

	if (!command)
		goto exit; /* nothing to do */

	if (command->command.type == CONNECT)
	{
		if (command->client->c->connect_state != NOT_IN_PROGRESS || command->client->c->connected)
			rc = 0;
		else
		{
			char* serverURI = command->client->serverURI;

			if (command->client->serverURIcount > 0)
			{
				serverURI = command->client->serverURIs[command->command.details.conn.currentURI];

				if (strncmp(URI_TCP, serverURI, strlen(URI_TCP)) == 0)
					serverURI += strlen(URI_TCP);
		 		else if (strncmp(URI_WS, serverURI, strlen(URI_WS)) == 0)
				{
					serverURI += strlen(URI_WS);
					command->client->websocket = 1;
				}
#if defined(OPENSSL)
				else if (strncmp(URI_SSL, serverURI, strlen(URI_SSL)) == 0)
				{
					serverURI += strlen(URI_SSL);
					command->client->ssl = 1;
				}
		 		else if (strncmp(URI_WSS, serverURI, strlen(URI_WSS)) == 0)
				{
					serverURI += strlen(URI_WSS);
					command->client->ssl = 1;
					command->client->websocket = 1;
				}
#endif
			}

			if (command->client->c->MQTTVersion == MQTTVERSION_DEFAULT)
			{
				if (command->command.details.conn.MQTTVersion == MQTTVERSION_DEFAULT)
					command->command.details.conn.MQTTVersion = MQTTVERSION_3_1_1;
				else if (command->command.details.conn.MQTTVersion == MQTTVERSION_3_1_1)
					command->command.details.conn.MQTTVersion = MQTTVERSION_3_1;
			}
			else
				command->command.details.conn.MQTTVersion = command->client->c->MQTTVersion;

			Log(TRACE_PROTOCOL, -1, "Connecting to serverURI %s with MQTT version %d", serverURI, command->command.details.conn.MQTTVersion);
#if defined(OPENSSL)
<<<<<<< HEAD
			rc = MQTTProtocol_connect(serverURI, command->client->c, command->client->ssl, command->command.details.conn.MQTTVersion,
					command->client->connectProps, command->client->willProps);
#else
			rc = MQTTProtocol_connect(serverURI, command->client->c, command->command.details.conn.MQTTVersion,
					command->client->connectProps, command->client->willProps);
=======
			rc = MQTTProtocol_connect(serverURI, command->client->c, command->client->ssl, command->client->websocket, command->command.details.conn.MQTTVersion);
#else
			rc = MQTTProtocol_connect(serverURI, command->client->c, command->client->websocket, command->command.details.conn.MQTTVersion);
>>>>>>> 0ca079ab
#endif
			if (command->client->c->connect_state == NOT_IN_PROGRESS)
				rc = SOCKET_ERROR;

			/* if the TCP connect is pending, then we must call select to determine when the connect has completed,
			which is indicated by the socket being ready *either* for reading *or* writing.  The next couple of lines
			make sure we check for writeability as well as readability, otherwise we wait around longer than we need to
			in Socket_getReadySocket() */
			if (rc == EINPROGRESS)
				Socket_addPendingWrite(command->client->c->net.socket);
		}
	}
	else if (command->command.type == SUBSCRIBE)
	{
		List* topics = ListInitialize();
		List* qoss = ListInitialize();
		MQTTProperties* props = NULL;
		MQTTSubscribe_options* subopts = NULL;
		int i;

		for (i = 0; i < command->command.details.sub.count; i++)
		{
			ListAppend(topics, command->command.details.sub.topics[i], strlen(command->command.details.sub.topics[i]));
			ListAppend(qoss, &command->command.details.sub.qoss[i], sizeof(int));
		}
		if (command->client->c->MQTTVersion >= MQTTVERSION_5)
		{
			props = &command->command.properties;
			subopts = &command->command.details.sub.opts;
		}
		rc = MQTTProtocol_subscribe(command->client->c, topics, qoss, command->command.token, subopts, props);
		ListFreeNoContent(topics);
		ListFreeNoContent(qoss);
	}
	else if (command->command.type == UNSUBSCRIBE)
	{
		List* topics = ListInitialize();
		MQTTProperties* props = NULL;
		int i;

		for (i = 0; i < command->command.details.unsub.count; i++)
			ListAppend(topics, command->command.details.unsub.topics[i], strlen(command->command.details.unsub.topics[i]));

		if (command->client->c->MQTTVersion >= MQTTVERSION_5)
			props = &command->command.properties;

		rc = MQTTProtocol_unsubscribe(command->client->c, topics, command->command.token, props);
		ListFreeNoContent(topics);
	}
	else if (command->command.type == PUBLISH)
	{
		Messages* msg = NULL;
		Publish* p = NULL;
		MQTTProperties initialized = MQTTProperties_initializer;

		p = malloc(sizeof(Publish));

		p->payload = command->command.details.pub.payload;
		p->payloadlen = command->command.details.pub.payloadlen;
		p->topic = command->command.details.pub.destinationName;
		p->msgId = command->command.token;
		p->MQTTVersion = command->client->c->MQTTVersion;
		p->properties = initialized;
		if (p->MQTTVersion >= MQTTVERSION_5)
			p->properties = command->command.properties;

		rc = MQTTProtocol_startPublish(command->client->c, p, command->command.details.pub.qos, command->command.details.pub.retained, &msg);

		if (command->command.details.pub.qos == 0)
		{
			if (rc == TCPSOCKET_COMPLETE)
			{
				if (command->command.onSuccess)
				{
					MQTTAsync_successData data;

					data.token = command->command.token;
					data.alt.pub.destinationName = command->command.details.pub.destinationName;
					data.alt.pub.message.payload = command->command.details.pub.payload;
					data.alt.pub.message.payloadlen = command->command.details.pub.payloadlen;
					data.alt.pub.message.qos = command->command.details.pub.qos;
					data.alt.pub.message.retained = command->command.details.pub.retained;
					Log(TRACE_MIN, -1, "Calling publish success for client %s", command->client->c->clientID);
					(*(command->command.onSuccess))(command->command.context, &data);
				}
				else if (command->command.onSuccess5)
				{
					MQTTAsync_successData5 data = MQTTAsync_successData5_initializer;

					data.token = command->command.token;
					data.alt.pub.destinationName = command->command.details.pub.destinationName;
					data.alt.pub.message.payload = command->command.details.pub.payload;
					data.alt.pub.message.payloadlen = command->command.details.pub.payloadlen;
					data.alt.pub.message.qos = command->command.details.pub.qos;
					data.alt.pub.message.retained = command->command.details.pub.retained;
					data.props = command->command.properties;
					Log(TRACE_MIN, -1, "Calling publish success for client %s", command->client->c->clientID);
					(*(command->command.onSuccess5))(command->command.context, &data);
				}
			}
			else
			{
				if (rc != SOCKET_ERROR)
				  command->command.details.pub.destinationName = NULL; /* this will be freed by the protocol code */
				command->client->pending_write = &command->command;
			}
		}
		else
			command->command.details.pub.destinationName = NULL; /* this will be freed by the protocol code */
		free(p); /* should this be done if the write isn't complete? */
	}
	else if (command->command.type == DISCONNECT)
	{
		if (command->client->c->connect_state != NOT_IN_PROGRESS || command->client->c->connected != 0)
		{
			if (command->client->c->connect_state != NOT_IN_PROGRESS)
			{
				command->client->c->connect_state = DISCONNECTING;
				if (command->client->connect.onFailure)
				{
					MQTTAsync_failureData data;

					data.token = 0;
					data.code = MQTTASYNC_OPERATION_INCOMPLETE;
					data.message = NULL;
					Log(TRACE_MIN, -1, "Calling connect failure for client %s", command->client->c->clientID);
					(*(command->client->connect.onFailure))(command->client->connect.context, &data);
				}
				else if (command->client->connect.onFailure5)
				{
					MQTTAsync_failureData5 data;

					data.token = 0;
					data.code = MQTTASYNC_OPERATION_INCOMPLETE;
					data.message = NULL;
					Log(TRACE_MIN, -1, "Calling connect failure for client %s", command->client->c->clientID);
					(*(command->client->connect.onFailure5))(command->client->connect.context, &data);
				}
			}
			MQTTAsync_checkDisconnect(command->client, &command->command);
		}
	}

	if (command->command.type == CONNECT && rc != SOCKET_ERROR && rc != MQTTASYNC_PERSISTENCE_ERROR)
	{
		command->client->connect = command->command;
		MQTTAsync_freeCommand(command);
	}
	else if (command->command.type == DISCONNECT)
	{
		command->client->disconnect = command->command;
		MQTTAsync_freeCommand(command);
	}
	else if (command->command.type == PUBLISH && command->command.details.pub.qos == 0 &&
			rc != SOCKET_ERROR && rc != MQTTASYNC_PERSISTENCE_ERROR)
	{
		if (rc == TCPSOCKET_INTERRUPTED)
			ListAppend(command->client->responses, command, sizeof(command));
		else
			MQTTAsync_freeCommand(command);
	}
	else if (rc == SOCKET_ERROR || rc == MQTTASYNC_PERSISTENCE_ERROR)
	{
		if (command->command.type == CONNECT)
		{
			MQTTAsync_disconnectOptions opts = MQTTAsync_disconnectOptions_initializer;
			MQTTAsync_disconnect(command->client, &opts); /* not "internal" because we don't want to call connection lost */
			command->client->shouldBeConnected = 1; /* as above call is not "internal" we need to reset this */
		}
		else
			MQTTAsync_disconnect_internal(command->client, 0);

		if (command->command.type == CONNECT
				&& MQTTAsync_checkConn(&command->command, command->client))
		{
			Log(TRACE_MIN, -1, "Connect failed, more to try");

			if (command->client->c->MQTTVersion == MQTTVERSION_DEFAULT)
			{
				if (command->command.details.conn.MQTTVersion == MQTTVERSION_3_1)
				{
					command->command.details.conn.currentURI++;
					command->command.details.conn.MQTTVersion = 	MQTTVERSION_DEFAULT;
				}
			} else
				command->command.details.conn.currentURI++;

			/* put the connect command back to the head of the command queue, using the next serverURI */
			rc = MQTTAsync_addCommand(command,
					sizeof(command->command.details.conn));
		} else
		{
			if (command->command.onFailure)
			{
				Log(TRACE_MIN, -1, "Calling command failure for client %s", command->client->c->clientID);
				(*(command->command.onFailure))(command->command.context, NULL);
			}
			else if (command->command.onFailure5)
			{
				Log(TRACE_MIN, -1, "Calling command failure for client %s", command->client->c->clientID);
				(*(command->command.onFailure5))(command->command.context, NULL);
			}
			if (command->command.type == CONNECT)
			{
				command->client->connect = command->command;
				MQTTAsync_startConnectRetry(command->client);
			}
			MQTTAsync_freeCommand(command);  /* free up the command if necessary */
		}
	}
	else /* put the command into a waiting for response queue for each client, indexed by msgid */
		ListAppend(command->client->responses, command, sizeof(command));

exit:
	MQTTAsync_unlock_mutex(mqttasync_mutex);
	rc = (command != NULL);
	FUNC_EXIT_RC(rc);
	return rc;
}


static void nextOrClose(MQTTAsyncs* m, int rc, char* message)
{
	if (MQTTAsync_checkConn(&m->connect, m))
	{
		MQTTAsync_queuedCommand* conn;

		MQTTAsync_closeOnly(m->c, SUCCESS, NULL);
		/* put the connect command back to the head of the command queue, using the next serverURI */
		conn = malloc(sizeof(MQTTAsync_queuedCommand));
		memset(conn, '\0', sizeof(MQTTAsync_queuedCommand));
		conn->client = m;
		conn->command = m->connect;
		Log(TRACE_MIN, -1, "Connect failed, more to try");

		if (conn->client->c->MQTTVersion == MQTTVERSION_DEFAULT)
		{
			if (conn->command.details.conn.MQTTVersion == MQTTVERSION_3_1)
			{
				conn->command.details.conn.currentURI++;
				conn->command.details.conn.MQTTVersion = MQTTVERSION_DEFAULT;
			}
		}
		else
			conn->command.details.conn.currentURI++;

		MQTTAsync_addCommand(conn, sizeof(m->connect));
	}
	else
	{
		MQTTAsync_closeSession(m->c, SUCCESS, NULL);
		if (m->connect.onFailure)
		{
			MQTTAsync_failureData data;

			data.token = 0;
			data.code = rc;
			data.message = message;
			Log(TRACE_MIN, -1, "Calling connect failure for client %s", m->c->clientID);
			(*(m->connect.onFailure))(m->connect.context, &data);
		}
		else if (m->connect.onFailure5)
		{
			MQTTAsync_failureData5 data = MQTTAsync_failureData5_initializer;

			data.token = 0;
			data.code = rc;
			data.message = message;
			Log(TRACE_MIN, -1, "Calling connect failure for client %s", m->c->clientID);
			(*(m->connect.onFailure5))(m->connect.context, &data);
		}
		MQTTAsync_startConnectRetry(m);
	}
}


static void MQTTAsync_checkTimeouts(void)
{
	ListElement* current = NULL;
	static time_t last = 0L;
	time_t now;

	FUNC_ENTRY;
	time(&(now));
	if (difftime(now, last) < 3)
		goto exit;

	MQTTAsync_lock_mutex(mqttasync_mutex);
	last = now;
	while (ListNextElement(handles, &current))		/* for each client */
	{
		ListElement* cur_response = NULL;
		int i = 0,
			timed_out_count = 0;

		MQTTAsyncs* m = (MQTTAsyncs*)(current->content);

		/* check disconnect timeout */
		if (m->c->connect_state == DISCONNECTING)
			MQTTAsync_checkDisconnect(m, &m->disconnect);

		/* check connect timeout */
		if (m->c->connect_state != NOT_IN_PROGRESS && MQTTAsync_elapsed(m->connect.start_time) > (m->connectTimeout * 1000))
		{
			nextOrClose(m, MQTTASYNC_FAILURE, "TCP connect timeout");
			continue;
		}

		timed_out_count = 0;
		/* check response timeouts */
		while (ListNextElement(m->responses, &cur_response))
		{
			MQTTAsync_queuedCommand* com = (MQTTAsync_queuedCommand*)(cur_response->content);

			if (1 /*MQTTAsync_elapsed(com->command.start_time) < 120000*/)
				break; /* command has not timed out */
			else
			{
				if (com->command.onFailure)
				{
					Log(TRACE_MIN, -1, "Calling %s failure for client %s",
								MQTTPacket_name(com->command.type), m->c->clientID);
					(*(com->command.onFailure))(com->command.context, NULL);
				}
				else if (com->command.onFailure5)
				{
					Log(TRACE_MIN, -1, "Calling %s failure for client %s",
								MQTTPacket_name(com->command.type), m->c->clientID);
					(*(com->command.onFailure5))(com->command.context, NULL);
				}
				timed_out_count++;
			}
		}
		for (i = 0; i < timed_out_count; ++i)
			ListRemoveHead(m->responses);	/* remove the first response in the list */

		if (m->automaticReconnect && m->retrying)
		{
			if (m->reconnectNow || MQTTAsync_elapsed(m->lastConnectionFailedTime) > (m->currentInterval * 1000))
			{
				/* to reconnect put the connect command to the head of the command queue */
				MQTTAsync_queuedCommand* conn = malloc(sizeof(MQTTAsync_queuedCommand));
				memset(conn, '\0', sizeof(MQTTAsync_queuedCommand));
				conn->client = m;
				conn->command = m->connect;
	  			/* make sure that the version attempts are restarted */
				if (m->c->MQTTVersion == MQTTVERSION_DEFAULT)
					conn->command.details.conn.MQTTVersion = 0;
				Log(TRACE_MIN, -1, "Automatically attempting to reconnect");
				MQTTAsync_addCommand(conn, sizeof(m->connect));
				m->reconnectNow = 0;
			}
		}
	}
	MQTTAsync_unlock_mutex(mqttasync_mutex);
exit:
	FUNC_EXIT;
}


static thread_return_type WINAPI MQTTAsync_sendThread(void* n)
{
	FUNC_ENTRY;
	MQTTAsync_lock_mutex(mqttasync_mutex);
	sendThread_state = RUNNING;
	sendThread_id = Thread_getid();
	MQTTAsync_unlock_mutex(mqttasync_mutex);
	while (!tostop)
	{
		int rc;

		while (commands->count > 0)
		{
			if (MQTTAsync_processCommand() == 0)
				break;  /* no commands were processed, so go into a wait */
		}
#if !defined(WIN32) && !defined(WIN64)
		if ((rc = Thread_wait_cond(send_cond, 1)) != 0 && rc != ETIMEDOUT)
			Log(LOG_ERROR, -1, "Error %d waiting for condition variable", rc);
#else
		if ((rc = Thread_wait_sem(send_sem, 1000)) != 0 && rc != ETIMEDOUT)
			Log(LOG_ERROR, -1, "Error %d waiting for semaphore", rc);
#endif

		MQTTAsync_checkTimeouts();
	}
	sendThread_state = STOPPING;
	MQTTAsync_lock_mutex(mqttasync_mutex);
	sendThread_state = STOPPED;
	sendThread_id = 0;
	MQTTAsync_unlock_mutex(mqttasync_mutex);
	FUNC_EXIT;
	return 0;
}


static void MQTTAsync_emptyMessageQueue(Clients* client)
{
	FUNC_ENTRY;
	/* empty message queue */
	if (client->messageQueue->count > 0)
	{
		ListElement* current = NULL;
		while (ListNextElement(client->messageQueue, &current))
		{
			qEntry* qe = (qEntry*)(current->content);
			free(qe->topicName);
			free(qe->msg->payload);
			free(qe->msg);
		}
		ListEmpty(client->messageQueue);
	}
	FUNC_EXIT;
}


static void MQTTAsync_removeResponsesAndCommands(MQTTAsyncs* m)
{
	int count = 0;
	ListElement* current = NULL;
	ListElement *next = NULL;

	FUNC_ENTRY;
	if (m->responses)
	{
		ListElement* cur_response = NULL;

		while (ListNextElement(m->responses, &cur_response))
		{
			MQTTAsync_queuedCommand* command = (MQTTAsync_queuedCommand*)(cur_response->content);

			if (command->command.onFailure)
			{
				MQTTAsync_failureData data;

				data.token = command->command.token;
				data.code = MQTTASYNC_OPERATION_INCOMPLETE; /* interrupted return code */
				data.message = NULL;

				Log(TRACE_MIN, -1, "Calling %s failure for client %s",
						MQTTPacket_name(command->command.type), m->c->clientID);
				(*(command->command.onFailure))(command->command.context, &data);
			}
			else if (command->command.onFailure5)
			{
				MQTTAsync_failureData5 data = MQTTAsync_failureData5_initializer;

				data.token = command->command.token;
				data.code = MQTTASYNC_OPERATION_INCOMPLETE; /* interrupted return code */
				data.message = NULL;

				Log(TRACE_MIN, -1, "Calling %s failure for client %s",
						MQTTPacket_name(command->command.type), m->c->clientID);
				(*(command->command.onFailure5))(command->command.context, &data);
			}

			MQTTAsync_freeCommand1(command);
			count++;
		}
	}
	ListEmpty(m->responses);
	Log(TRACE_MINIMUM, -1, "%d responses removed for client %s", count, m->c->clientID);

	/* remove commands in the command queue relating to this client */
	count = 0;
	current = ListNextElement(commands, &next);
	ListNextElement(commands, &next);
	while (current)
	{
		MQTTAsync_queuedCommand* command = (MQTTAsync_queuedCommand*)(current->content);

		if (command->client == m)
		{
			ListDetach(commands, command);

			if (command->command.onFailure)
			{
				MQTTAsync_failureData data;

				data.token = command->command.token;
				data.code = MQTTASYNC_OPERATION_INCOMPLETE; /* interrupted return code */
				data.message = NULL;

				Log(TRACE_MIN, -1, "Calling %s failure for client %s",
							MQTTPacket_name(command->command.type), m->c->clientID);
					(*(command->command.onFailure))(command->command.context, &data);
			}
			else if (command->command.onFailure5)
			{
				MQTTAsync_failureData5 data = MQTTAsync_failureData5_initializer;

				data.token = command->command.token;
				data.code = MQTTASYNC_OPERATION_INCOMPLETE; /* interrupted return code */
				data.message = NULL;

				Log(TRACE_MIN, -1, "Calling %s failure for client %s",
							MQTTPacket_name(command->command.type), m->c->clientID);
					(*(command->command.onFailure5))(command->command.context, &data);
			}

			MQTTAsync_freeCommand(command);
			count++;
		}
		current = next;
		ListNextElement(commands, &next);
	}
	Log(TRACE_MINIMUM, -1, "%d commands removed for client %s", count, m->c->clientID);
	FUNC_EXIT;
}


void MQTTAsync_destroy(MQTTAsync* handle)
{
	MQTTAsyncs* m = *handle;

	FUNC_ENTRY;
	MQTTAsync_lock_mutex(mqttasync_mutex);

	if (m == NULL)
		goto exit;

	MQTTAsync_closeSession(m->c, SUCCESS, NULL);

	MQTTAsync_removeResponsesAndCommands(m);
	ListFree(m->responses);

	if (m->c)
	{
		int saved_socket = m->c->net.socket;
		char* saved_clientid = MQTTStrdup(m->c->clientID);
#if !defined(NO_PERSISTENCE)
		MQTTPersistence_close(m->c);
#endif
		MQTTAsync_emptyMessageQueue(m->c);
		MQTTProtocol_freeClient(m->c);
		if (!ListRemove(bstate->clients, m->c))
			Log(LOG_ERROR, 0, NULL);
		else
			Log(TRACE_MIN, 1, NULL, saved_clientid, saved_socket);
		free(saved_clientid);
	}

	if (m->serverURI)
		free(m->serverURI);
	if (m->createOptions)
		free(m->createOptions);
	MQTTAsync_freeServerURIs(m);
	if (m->connectProps)
	{
		MQTTProperties_free(m->connectProps);
		free(m->connectProps);
		m->connectProps = NULL;
	}
	if (m->willProps)
	{
		MQTTProperties_free(m->willProps);
		free(m->willProps);
		m->willProps = NULL;
	}
	if (!ListRemove(handles, m))
		Log(LOG_ERROR, -1, "free error");
	*handle = NULL;
	if (bstate->clients->count == 0)
		MQTTAsync_terminate();

exit:
	MQTTAsync_unlock_mutex(mqttasync_mutex);
	FUNC_EXIT;
}


void MQTTAsync_freeMessage(MQTTAsync_message** message)
{
	FUNC_ENTRY;
	MQTTProperties_free(&(*message)->properties);
	free((*message)->payload);
	free(*message);
	*message = NULL;
	FUNC_EXIT;
}


void MQTTAsync_free(void* memory)
{
	FUNC_ENTRY;
	free(memory);
	FUNC_EXIT;
}


static int MQTTAsync_completeConnection(MQTTAsyncs* m, Connack* connack)
{
	int rc = MQTTASYNC_FAILURE;

	FUNC_ENTRY;
	if (m->c->connect_state == WAIT_FOR_CONNACK) /* MQTT connect sent - wait for CONNACK */
	{
		Log(LOG_PROTOCOL, 1, NULL, m->c->net.socket, m->c->clientID, connack->rc);
		if ((rc = connack->rc) == MQTTASYNC_SUCCESS)
		{
			m->retrying = 0;
			m->c->connected = 1;
			m->c->good = 1;
<<<<<<< HEAD
			m->c->connect_state = 0;
			if (m->c->cleansession || m->c->cleanstart)
=======
			m->c->connect_state = NOT_IN_PROGRESS;
			if (m->c->cleansession)
>>>>>>> 0ca079ab
				rc = MQTTAsync_cleanSession(m->c);
			else if (m->c->MQTTVersion >= MQTTVERSION_3_1_1 && connack->flags.bits.sessionPresent == 0)
			{
				Log(LOG_PROTOCOL, -1, "Cleaning session state on connect because sessionPresent is 0");
				rc = MQTTAsync_cleanSession(m->c);
			}
			if (m->c->outboundMsgs->count > 0)
			{
				ListElement* outcurrent = NULL;

				while (ListNextElement(m->c->outboundMsgs, &outcurrent))
				{
					Messages* messages = (Messages*)(outcurrent->content);
					messages->lastTouch = 0;
				}
				MQTTProtocol_retry((time_t)0, 1, 1);
				if (m->c->connected != 1)
					rc = MQTTASYNC_DISCONNECTED;
			}
		}
		m->pack = NULL;
#if !defined(WIN32) && !defined(WIN64)
		Thread_signal_cond(send_cond);
#else
		if (!Thread_check_sem(send_sem))
			Thread_post_sem(send_sem);
#endif
	}
	FUNC_EXIT_RC(rc);
	return rc;
}


/* This is the thread function that handles the calling of callback functions if set */
static thread_return_type WINAPI MQTTAsync_receiveThread(void* n)
{
	long timeout = 10L; /* first time in we have a small timeout.  Gets things started more quickly */

	FUNC_ENTRY;
	MQTTAsync_lock_mutex(mqttasync_mutex);
	receiveThread_state = RUNNING;
	receiveThread_id = Thread_getid();
	while (!tostop)
	{
		int rc = SOCKET_ERROR;
		int sock = -1;
		MQTTAsyncs* m = NULL;
		MQTTPacket* pack = NULL;

		MQTTAsync_unlock_mutex(mqttasync_mutex);
		pack = MQTTAsync_cycle(&sock, timeout, &rc);
		MQTTAsync_lock_mutex(mqttasync_mutex);
		if (tostop)
			break;
		timeout = 1000L;

		if (sock == 0)
			continue;
		/* find client corresponding to socket */
		if (ListFindItem(handles, &sock, clientSockCompare) == NULL)
		{
			Log(TRACE_MINIMUM, -1, "Could not find client corresponding to socket %d", sock);
			/* Socket_close(sock); - removing socket in this case is not necessary (Bug 442400) */
			continue;
		}
		m = (MQTTAsyncs*)(handles->current->content);
		if (m == NULL)
		{
			Log(LOG_ERROR, -1, "Client structure was NULL for socket %d - removing socket", sock);
			Socket_close(sock);
			continue;
		}
		if (rc == SOCKET_ERROR)
		{
			Log(TRACE_MINIMUM, -1, "Error from MQTTAsync_cycle() - removing socket %d", sock);
			if (m->c->connected == 1)
			{
				MQTTAsync_unlock_mutex(mqttasync_mutex);
				MQTTAsync_disconnect_internal(m, 0);
				MQTTAsync_lock_mutex(mqttasync_mutex);
			}
			else if (m->c->connect_state != NOT_IN_PROGRESS)
				nextOrClose(m, rc, "socket error");
			else /* calling disconnect_internal won't have any effect if we're already disconnected */
				MQTTAsync_closeOnly(m->c, SUCCESS, NULL);
		}
		else
		{
			if (m->c->messageQueue->count > 0)
			{
				qEntry* qe = (qEntry*)(m->c->messageQueue->first->content);
				int topicLen = qe->topicLen;

				if (strlen(qe->topicName) == topicLen)
					topicLen = 0;

				if (m->ma)
					rc = MQTTAsync_deliverMessage(m, qe->topicName, topicLen, qe->msg);
				else
					rc = 1;

				if (rc)
				{
#if !defined(NO_PERSISTENCE)
					if (m->c->persistence)
						MQTTPersistence_unpersistQueueEntry(m->c, (MQTTPersistence_qEntry*)qe);
#endif
					ListRemove(m->c->messageQueue, qe); /* qe is freed here */
				}
				else
					Log(TRACE_MIN, -1, "False returned from messageArrived for client %s, message remains on queue",
						m->c->clientID);
			}
			if (pack)
			{
				if (pack->header.bits.type == CONNACK)
				{
					Connack* connack = (Connack*)pack;
					int sessionPresent = connack->flags.bits.sessionPresent;
					int rc = MQTTAsync_completeConnection(m, connack);

					if (rc == MQTTASYNC_SUCCESS)
					{
						int onSuccess = 0;
						if (m->serverURIcount > 0)
							Log(TRACE_MIN, -1, "Connect succeeded to %s",
								m->serverURIs[m->connect.details.conn.currentURI]);
						onSuccess = (m->connect.onSuccess != NULL ||
								m->connect.onSuccess5 != NULL); /* save setting of onSuccess callback */
						if (m->connect.onSuccess)
						{
							MQTTAsync_successData data;
							memset(&data, '\0', sizeof(data));
							Log(TRACE_MIN, -1, "Calling connect success for client %s", m->c->clientID);
							if (m->serverURIcount > 0)
								data.alt.connect.serverURI = m->serverURIs[m->connect.details.conn.currentURI];
							else
								data.alt.connect.serverURI = m->serverURI;
							data.alt.connect.MQTTVersion = m->connect.details.conn.MQTTVersion;
							data.alt.connect.sessionPresent = sessionPresent;
							(*(m->connect.onSuccess))(m->connect.context, &data);
							m->connect.onSuccess = NULL; /* don't accidentally call it again */
						}
						else if (m->connect.onSuccess5)
						{
							MQTTAsync_successData5 data = MQTTAsync_successData5_initializer;
							Log(TRACE_MIN, -1, "Calling connect success for client %s", m->c->clientID);
							if (m->serverURIcount > 0)
								data.alt.connect.serverURI = m->serverURIs[m->connect.details.conn.currentURI];
							else
								data.alt.connect.serverURI = m->serverURI;
							data.alt.connect.MQTTVersion = m->connect.details.conn.MQTTVersion;
							data.alt.connect.sessionPresent = sessionPresent;
							data.props = connack->properties;
							data.reasonCode = connack->rc;
							(*(m->connect.onSuccess5))(m->connect.context, &data);
							m->connect.onSuccess5 = NULL; /* don't accidentally call it again */
						}
						if (m->connected)
						{
							char* reason = (onSuccess) ? "connect onSuccess called" : "automatic reconnect";
							Log(TRACE_MIN, -1, "Calling connected for client %s", m->c->clientID);
							(*(m->connected))(m->connected_context, reason);
						}
						MQTTPacket_freeConnack(connack);
					}
					else
						nextOrClose(m, rc, "CONNACK return code");
				}
				else if (pack->header.bits.type == SUBACK)
				{
					ListElement* current = NULL;

					/* use the msgid to find the callback to be called */
					while (ListNextElement(m->responses, &current))
					{
						MQTTAsync_queuedCommand* command = (MQTTAsync_queuedCommand*)(current->content);
						if (command->command.token == ((Suback*)pack)->msgId)
						{
							Suback* sub = (Suback*)pack;
							if (!ListDetach(m->responses, command)) /* remove the response from the list */
								Log(LOG_ERROR, -1, "Subscribe command not removed from command list");

							/* Call the failure callback if there is one subscribe in the MQTT packet and
							 * the return code is 0x80 (failure).  If the MQTT packet contains >1 subscription
							 * request, then we call onSuccess with the list of returned QoSs, which inelegantly,
							 * could include some failures, or worse, the whole list could have failed.
							 */
							if (m->c->MQTTVersion >= MQTTVERSION_5)
							{
								if (sub->qoss->count == 1 && *(int*)(sub->qoss->first->content) >= UNSPECIFIED_ERROR)
								{
									if (command->command.onFailure5)
									{
										MQTTAsync_failureData5 data = MQTTAsync_failureData5_initializer;

										data.token = command->command.token;
										data.reasonCode = *(int*)(sub->qoss->first->content);
										data.message = NULL;
										data.properties = sub->properties;
										Log(TRACE_MIN, -1, "Calling subscribe failure for client %s", m->c->clientID);
										(*(command->command.onFailure5))(command->command.context, &data);
									}
								}
								else if (command->command.onSuccess5)
								{
									MQTTAsync_successData5 data;
									int* array = NULL;

									if (sub->qoss->count == 1)
										data.alt.qos = *(int*)(sub->qoss->first->content);
									else if (sub->qoss->count > 1)
									{
										ListElement* cur_qos = NULL;
										int* element = array = data.alt.qosList = malloc(sub->qoss->count * sizeof(int));
										while (ListNextElement(sub->qoss, &cur_qos))
											*element++ = *(int*)(cur_qos->content);
									}
									data.token = command->command.token;
									data.props = sub->properties;
									Log(TRACE_MIN, -1, "Calling subscribe success for client %s", m->c->clientID);
									(*(command->command.onSuccess5))(command->command.context, &data);
									if (array)
										free(array);
								}
							}
							else if (sub->qoss->count == 1 && *(int*)(sub->qoss->first->content) == MQTT_BAD_SUBSCRIBE)
							{
								if (command->command.onFailure)
								{
									MQTTAsync_failureData data;

									data.token = command->command.token;
									data.code = *(int*)(sub->qoss->first->content);
									data.message = NULL;
									Log(TRACE_MIN, -1, "Calling subscribe failure for client %s", m->c->clientID);
									(*(command->command.onFailure))(command->command.context, &data);
								}
							}
							else if (command->command.onSuccess)
							{
								MQTTAsync_successData data;
								int* array = NULL;

								if (sub->qoss->count == 1)
									data.alt.qos = *(int*)(sub->qoss->first->content);
								else if (sub->qoss->count > 1)
								{
									ListElement* cur_qos = NULL;
									int* element = array = data.alt.qosList = malloc(sub->qoss->count * sizeof(int));
									while (ListNextElement(sub->qoss, &cur_qos))
										*element++ = *(int*)(cur_qos->content);
								}
								data.token = command->command.token;
								Log(TRACE_MIN, -1, "Calling subscribe success for client %s", m->c->clientID);
								(*(command->command.onSuccess))(command->command.context, &data);
								if (array)
									free(array);
							}
							MQTTAsync_freeCommand(command);
							break;
						}
					}
					rc = MQTTProtocol_handleSubacks(pack, m->c->net.socket);
				}
				else if (pack->header.bits.type == UNSUBACK)
				{
					ListElement* current = NULL;
					Unsuback* unsub = (Unsuback*)pack;

					/* use the msgid to find the callback to be called */
					while (ListNextElement(m->responses, &current))
					{
						MQTTAsync_queuedCommand* command = (MQTTAsync_queuedCommand*)(current->content);
						if (command->command.token == ((Unsuback*)pack)->msgId)
						{
							if (!ListDetach(m->responses, command)) /* remove the response from the list */
								Log(LOG_ERROR, -1, "Unsubscribe command not removed from command list");
							if (command->command.onSuccess || command->command.onSuccess5)
							{
								Log(TRACE_MIN, -1, "Calling unsubscribe success for client %s", m->c->clientID);
								if (command->command.onSuccess)
									(*(command->command.onSuccess))(command->command.context, NULL);
								else
								{
									MQTTAsync_successData5 data;
									enum MQTTReasonCodes* array = NULL;

									if (unsub->reasonCodes->count == 1)
										data.alt.unsub.reasonCode = *(enum MQTTReasonCodes*)(unsub->reasonCodes->first->content);
									else if (unsub->reasonCodes->count > 1)
									{
										ListElement* cur_rc = NULL;
										enum MQTTReasonCodes* element = array = data.alt.unsub.reasonCodes = malloc(unsub->reasonCodes->count * sizeof(enum MQTTReasonCodes));
										while (ListNextElement(unsub->reasonCodes, &cur_rc))
											*element++ = *(enum MQTTReasonCodes*)(cur_rc->content);
									}
									data.token = command->command.token;
									data.props = unsub->properties;
									Log(TRACE_MIN, -1, "Calling unsubscribe success for client %s", m->c->clientID);
									(*(command->command.onSuccess5))(command->command.context, &data);
									if (array)
										free(array);
								}
							}
							MQTTAsync_freeCommand(command);
							break;
						}
					}
					rc = MQTTProtocol_handleUnsubacks(pack, m->c->net.socket);
				}
			}
		}
	}
	receiveThread_state = STOPPED;
	receiveThread_id = 0;
	MQTTAsync_unlock_mutex(mqttasync_mutex);
#if !defined(WIN32) && !defined(WIN64)
	if (sendThread_state != STOPPED)
		Thread_signal_cond(send_cond);
#else
	if (sendThread_state != STOPPED && !Thread_check_sem(send_sem))
		Thread_post_sem(send_sem);
#endif
	FUNC_EXIT;
	return 0;
}


static void MQTTAsync_stop(void)
{
	int rc = 0;

	FUNC_ENTRY;
	if (sendThread_state != STOPPED || receiveThread_state != STOPPED)
	{
		int conn_count = 0;
		ListElement* current = NULL;

		if (handles != NULL)
		{
			/* find out how many handles are still connected */
			while (ListNextElement(handles, &current))
			{
				if (((MQTTAsyncs*)(current->content))->c->connect_state > NOT_IN_PROGRESS ||
						((MQTTAsyncs*)(current->content))->c->connected)
					++conn_count;
			}
		}
		Log(TRACE_MIN, -1, "Conn_count is %d", conn_count);
		/* stop the background thread, if we are the last one to be using it */
		if (conn_count == 0)
		{
			int count = 0;
			tostop = 1;
			while ((sendThread_state != STOPPED || receiveThread_state != STOPPED) && ++count < 100)
			{
				MQTTAsync_unlock_mutex(mqttasync_mutex);
				Log(TRACE_MIN, -1, "sleeping");
				MQTTAsync_sleep(100L);
				MQTTAsync_lock_mutex(mqttasync_mutex);
			}
			rc = 1;
			tostop = 0;
		}
	}
	FUNC_EXIT_RC(rc);
}


int MQTTAsync_setCallbacks(MQTTAsync handle, void* context,
									MQTTAsync_connectionLost* cl,
									MQTTAsync_messageArrived* ma,
									MQTTAsync_deliveryComplete* dc)
{
	int rc = MQTTASYNC_SUCCESS;
	MQTTAsyncs* m = handle;

	FUNC_ENTRY;
	MQTTAsync_lock_mutex(mqttasync_mutex);

	if (m == NULL || ma == NULL || m->c == NULL || m->c->connect_state != NOT_IN_PROGRESS)
		rc = MQTTASYNC_FAILURE;
	else
	{
		m->context = context;
		m->cl = cl;
		m->ma = ma;
		m->dc = dc;
	}

	MQTTAsync_unlock_mutex(mqttasync_mutex);
	FUNC_EXIT_RC(rc);
	return rc;
}


int MQTTAsync_setConnected(MQTTAsync handle, void* context, MQTTAsync_connected* connected)
{
	int rc = MQTTASYNC_SUCCESS;
	MQTTAsyncs* m = handle;

	FUNC_ENTRY;
	MQTTAsync_lock_mutex(mqttasync_mutex);

	if (m == NULL || m->c->connect_state != NOT_IN_PROGRESS)
		rc = MQTTASYNC_FAILURE;
	else
	{
		m->connected_context = context;
		m->connected = connected;
	}

	MQTTAsync_unlock_mutex(mqttasync_mutex);
	FUNC_EXIT_RC(rc);
	return rc;
}


static void MQTTAsync_closeOnly(Clients* client, enum MQTTReasonCodes reasonCode, MQTTProperties* props)
{
	FUNC_ENTRY;
	client->good = 0;
	client->ping_outstanding = 0;
	if (client->net.socket > 0)
	{
		MQTTProtocol_checkPendingWrites();
		if (client->connected && Socket_noPendingWrites(client->net.socket))
			MQTTPacket_send_disconnect(client, reasonCode, props);
		Thread_lock_mutex(socket_mutex);
		WebSocket_close(&client->net, WebSocket_CLOSE_NORMAL, NULL);
#if defined(OPENSSL)
		SSLSocket_close(&client->net);
#endif
		Socket_close(client->net.socket);
		client->net.socket = 0;
#if defined(OPENSSL)
		client->net.ssl = NULL;
#endif
		Thread_unlock_mutex(socket_mutex);
	}
	client->connected = 0;
	client->connect_state = NOT_IN_PROGRESS;
	FUNC_EXIT;
}


static void MQTTAsync_closeSession(Clients* client, enum MQTTReasonCodes reasonCode, MQTTProperties* props)
{
	FUNC_ENTRY;
	MQTTAsync_closeOnly(client, reasonCode, props);

	if (client->cleansession ||
			(client->MQTTVersion >= MQTTVERSION_5 && client->sessionExpiry == 0))
		MQTTAsync_cleanSession(client);

	FUNC_EXIT;
}


/**
 * List callback function for comparing clients by client structure
 * @param a Async structure
 * @param b Client structure
 * @return boolean indicating whether a and b are equal
 */
static int clientStructCompare(void* a, void* b)
{
	MQTTAsyncs* m = (MQTTAsyncs*)a;
	return m->c == (Clients*)b;
}


static int MQTTAsync_cleanSession(Clients* client)
{
	int rc = 0;
	ListElement* found = NULL;

	FUNC_ENTRY;
#if !defined(NO_PERSISTENCE)
	rc = MQTTPersistence_clear(client);
#endif
	MQTTProtocol_emptyMessageList(client->inboundMsgs);
	MQTTProtocol_emptyMessageList(client->outboundMsgs);
	MQTTAsync_emptyMessageQueue(client);
	client->msgID = 0;

	if ((found = ListFindItem(handles, client, clientStructCompare)) != NULL)
	{
		MQTTAsyncs* m = (MQTTAsyncs*)(found->content);
		MQTTAsync_removeResponsesAndCommands(m);
	}
	else
		Log(LOG_ERROR, -1, "cleanSession: did not find client structure in handles list");
	FUNC_EXIT_RC(rc);
	return rc;
}


static int MQTTAsync_deliverMessage(MQTTAsyncs* m, char* topicName, size_t topicLen, MQTTAsync_message* mm)
{
	int rc;

	Log(TRACE_MIN, -1, "Calling messageArrived for client %s, queue depth %d",
					m->c->clientID, m->c->messageQueue->count);
	rc = (*(m->ma))(m->context, topicName, (int)topicLen, mm);
	/* if 0 (false) is returned by the callback then it failed, so we don't remove the message from
	 * the queue, and it will be retried later.  If 1 is returned then the message data may have been freed,
	 * so we must be careful how we use it.
	 */
	return rc;
}


void Protocol_processPublication(Publish* publish, Clients* client)
{
	MQTTAsync_message* mm = NULL;
	MQTTAsync_message initialized = MQTTAsync_message_initializer;
	int rc = 0;

	FUNC_ENTRY;
	mm = malloc(sizeof(MQTTAsync_message));
	memcpy(mm, &initialized, sizeof(MQTTAsync_message));

	/* If the message is QoS 2, then we have already stored the incoming payload
	 * in an allocated buffer, so we don't need to copy again.
	 */
	if (publish->header.bits.qos == 2)
		mm->payload = publish->payload;
	else
	{
		mm->payload = malloc(publish->payloadlen);
		memcpy(mm->payload, publish->payload, publish->payloadlen);
	}

	mm->payloadlen = publish->payloadlen;
	mm->qos = publish->header.bits.qos;
	mm->retained = publish->header.bits.retain;
	if (publish->header.bits.qos == 2)
		mm->dup = 0;  /* ensure that a QoS2 message is not passed to the application with dup = 1 */
	else
		mm->dup = publish->header.bits.dup;
	mm->msgid = publish->msgId;

	if (publish->MQTTVersion >= MQTTVERSION_5)
		mm->properties = MQTTProperties_copy(&publish->properties);

	if (client->messageQueue->count == 0 && client->connected)
	{
		ListElement* found = NULL;

		if ((found = ListFindItem(handles, client, clientStructCompare)) == NULL)
			Log(LOG_ERROR, -1, "processPublication: did not find client structure in handles list");
		else
		{
			MQTTAsyncs* m = (MQTTAsyncs*)(found->content);

			if (m->ma)
				rc = MQTTAsync_deliverMessage(m, publish->topic, publish->topiclen, mm);
		}
	}

	if (rc == 0) /* if message was not delivered, queue it up */
	{
		qEntry* qe = malloc(sizeof(qEntry));
		qe->msg = mm;
		qe->topicName = publish->topic;
		qe->topicLen = publish->topiclen;
		ListAppend(client->messageQueue, qe, sizeof(qe) + sizeof(mm) + mm->payloadlen + strlen(qe->topicName)+1);
#if !defined(NO_PERSISTENCE)
		if (client->persistence)
			MQTTPersistence_persistQueueEntry(client, (MQTTPersistence_qEntry*)qe);
#endif
	}
	publish->topic = NULL;
	FUNC_EXIT;
}


static int retryLoopInterval = 5;

static void setRetryLoopInterval(int keepalive)
{
	int proposed = keepalive / 10;

	if (proposed < 1)
		proposed = 1;
	else if (proposed > 5)
		proposed = 5;
	if (proposed < retryLoopInterval)
		retryLoopInterval = proposed;
}


int MQTTAsync_connect(MQTTAsync handle, const MQTTAsync_connectOptions* options)
{
	MQTTAsyncs* m = handle;
	int rc = MQTTASYNC_SUCCESS;
	MQTTAsync_queuedCommand* conn;

	FUNC_ENTRY;
	if (options == NULL)
	{
		rc = MQTTASYNC_NULL_PARAMETER;
		goto exit;
	}

	if (strncmp(options->struct_id, "MQTC", 4) != 0 || options->struct_version < 0 || options->struct_version > 6)
	{
		rc = MQTTASYNC_BAD_STRUCTURE;
		goto exit;
	}

#if defined(OPENSSL)
	if (m->ssl && options->ssl == NULL)
	{
		rc = MQTTCLIENT_NULL_PARAMETER;
		goto exit;
	}
#endif

	if (options->will) /* check validity of will options structure */
	{
		if (strncmp(options->will->struct_id, "MQTW", 4) != 0 || (options->will->struct_version != 0 && options->will->struct_version != 1))
		{
			rc = MQTTASYNC_BAD_STRUCTURE;
			goto exit;
		}
		if (options->will->qos < 0 || options->will->qos > 2)
		{
			rc = MQTTASYNC_BAD_QOS;
			goto exit;
		}
	}
	if (options->struct_version != 0 && options->ssl) /* check validity of SSL options structure */
	{
		if (strncmp(options->ssl->struct_id, "MQTS", 4) != 0 || options->ssl->struct_version < 0 || options->ssl->struct_version > 2)
		{
			rc = MQTTASYNC_BAD_STRUCTURE;
			goto exit;
		}
	}
	if ((options->username && !UTF8_validateString(options->username)) ||
		(options->password && !UTF8_validateString(options->password)))
	{
		rc = MQTTASYNC_BAD_UTF8_STRING;
		goto exit;
	}
	if (options->MQTTVersion >= MQTTVERSION_5 && options->struct_version < 6)
	{
		rc = MQTTASYNC_BAD_STRUCTURE;
		goto exit;
	}
	if (options->MQTTVersion >= MQTTVERSION_5 && options->cleansession != 0)
	{
		rc = MQTTASYNC_BAD_MQTTV5_OPTIONS;
		goto exit;
	}
	if (options->MQTTVersion < MQTTVERSION_5)
	{
		if (options->cleanstart != 0 || options->onFailure5 || options->onSuccess5 ||
				options->connectProperties || options->willProperties)
		{
			rc = MQTTASYNC_BAD_MQTTV5_OPTIONS;
			goto exit;
		}
	}

	m->connect.onSuccess = options->onSuccess;
	m->connect.onFailure = options->onFailure;
	m->connect.onSuccess5 = options->onSuccess5;
	m->connect.onFailure5 = options->onFailure5;
	m->connect.context = options->context;
	m->connectTimeout = options->connectTimeout;

	tostop = 0;
	if (sendThread_state != STARTING && sendThread_state != RUNNING)
	{
		MQTTAsync_lock_mutex(mqttasync_mutex);
		sendThread_state = STARTING;
		Thread_start(MQTTAsync_sendThread, NULL);
		MQTTAsync_unlock_mutex(mqttasync_mutex);
	}
	if (receiveThread_state != STARTING && receiveThread_state != RUNNING)
	{
		MQTTAsync_lock_mutex(mqttasync_mutex);
		receiveThread_state = STARTING;
		Thread_start(MQTTAsync_receiveThread, handle);
		MQTTAsync_unlock_mutex(mqttasync_mutex);
	}

	m->c->keepAliveInterval = options->keepAliveInterval;
	setRetryLoopInterval(options->keepAliveInterval);
	m->c->cleansession = options->cleansession;
	m->c->maxInflightMessages = options->maxInflight;
	if (options->struct_version >= 3)
		m->c->MQTTVersion = options->MQTTVersion;
	else
		m->c->MQTTVersion = MQTTVERSION_DEFAULT;
	if (options->struct_version >= 4)
	{
		m->automaticReconnect = options->automaticReconnect;
		m->minRetryInterval = options->minRetryInterval;
		m->maxRetryInterval = options->maxRetryInterval;
	}

	if (m->c->will)
	{
		free(m->c->will->payload);
		free(m->c->will->topic);
		free(m->c->will);
		m->c->will = NULL;
	}

	if (options->will && (options->will->struct_version == 0 || options->will->struct_version == 1))
	{
		const void* source = NULL;

		m->c->will = malloc(sizeof(willMessages));
		if (options->will->message || (options->will->struct_version == 1 && options->will->payload.data))
		{
			if (options->will->struct_version == 1 && options->will->payload.data)
			{
				m->c->will->payloadlen = options->will->payload.len;
				source = options->will->payload.data;
			}
			else
			{
				m->c->will->payloadlen = (int)strlen(options->will->message);
				source = (void*)options->will->message;
			}
			m->c->will->payload = malloc(m->c->will->payloadlen);
			memcpy(m->c->will->payload, source, m->c->will->payloadlen);
		}
		else
		{
			m->c->will->payload = NULL;
			m->c->will->payloadlen = 0;
		}
		m->c->will->qos = options->will->qos;
		m->c->will->retained = options->will->retained;
		m->c->will->topic = MQTTStrdup(options->will->topicName);
	}

#if defined(OPENSSL)
	if (m->c->sslopts)
	{
		if (m->c->sslopts->trustStore)
			free((void*)m->c->sslopts->trustStore);
		if (m->c->sslopts->keyStore)
			free((void*)m->c->sslopts->keyStore);
		if (m->c->sslopts->privateKey)
			free((void*)m->c->sslopts->privateKey);
		if (m->c->sslopts->privateKeyPassword)
			free((void*)m->c->sslopts->privateKeyPassword);
		if (m->c->sslopts->enabledCipherSuites)
			free((void*)m->c->sslopts->enabledCipherSuites);
		if (m->c->sslopts->struct_version >= 2)
		{
			if (m->c->sslopts->CApath)
				free((void*)m->c->sslopts->CApath);
		}
		free(m->c->sslopts);
		free((void*)m->c->sslopts);
		m->c->sslopts = NULL;
	}

	if (options->struct_version != 0 && options->ssl)
	{
		m->c->sslopts = malloc(sizeof(MQTTClient_SSLOptions));
		memset(m->c->sslopts, '\0', sizeof(MQTTClient_SSLOptions));
		m->c->sslopts->struct_version = options->ssl->struct_version;
		if (options->ssl->trustStore)
			m->c->sslopts->trustStore = MQTTStrdup(options->ssl->trustStore);
		if (options->ssl->keyStore)
			m->c->sslopts->keyStore = MQTTStrdup(options->ssl->keyStore);
		if (options->ssl->privateKey)
			m->c->sslopts->privateKey = MQTTStrdup(options->ssl->privateKey);
		if (options->ssl->privateKeyPassword)
			m->c->sslopts->privateKeyPassword = MQTTStrdup(options->ssl->privateKeyPassword);
		if (options->ssl->enabledCipherSuites)
			m->c->sslopts->enabledCipherSuites = MQTTStrdup(options->ssl->enabledCipherSuites);
		m->c->sslopts->enableServerCertAuth = options->ssl->enableServerCertAuth;
		if (m->c->sslopts->struct_version >= 1)
			m->c->sslopts->sslVersion = options->ssl->sslVersion;
		if (m->c->sslopts->struct_version >= 2)
		{
			m->c->sslopts->verify = options->ssl->verify;
			if (m->c->sslopts->CApath)
				m->c->sslopts->CApath = MQTTStrdup(options->ssl->CApath);
		}
	}
#else
	if (options->struct_version != 0 && options->ssl)
	{
		rc = MQTTASYNC_SSL_NOT_SUPPORTED;
		goto exit;
	}
#endif

	if (m->c->username)
		free((void*)m->c->username);
	if (options->username)
		m->c->username = MQTTStrdup(options->username);
	if (m->c->password)
		free((void*)m->c->password);
	if (options->password)
	{
		m->c->password = MQTTStrdup(options->password);
		m->c->passwordlen = (int)strlen(options->password);
	}
	else if (options->struct_version >= 5 && options->binarypwd.data)
	{
		m->c->passwordlen = options->binarypwd.len;
		m->c->password = malloc(m->c->passwordlen);
		memcpy((void*)m->c->password, options->binarypwd.data, m->c->passwordlen);
	}

	m->c->retryInterval = options->retryInterval;
	m->shouldBeConnected = 1;

	m->connectTimeout = options->connectTimeout;

	MQTTAsync_freeServerURIs(m);
	if (options->struct_version >= 2 && options->serverURIcount > 0)
	{
		int i;

		m->serverURIcount = options->serverURIcount;
		m->serverURIs = malloc(options->serverURIcount * sizeof(char*));
		for (i = 0; i < options->serverURIcount; ++i)
			m->serverURIs[i] = MQTTStrdup(options->serverURIs[i]);
	}

	if (m->connectProps)
	{
		MQTTProperties_free(m->connectProps);
		free(m->connectProps);
		m->connectProps = NULL;
	}
	if (m->willProps)
	{
		MQTTProperties_free(m->willProps);
		free(m->willProps);
		m->willProps = NULL;
	}
	if (options->struct_version >=6)
	{
		if (options->connectProperties)
		{
			MQTTProperties initialized = MQTTProperties_initializer;

			m->connectProps = malloc(sizeof(MQTTProperties));
			*m->connectProps = initialized;
			*m->connectProps = MQTTProperties_copy(options->connectProperties);

			if (MQTTProperties_hasProperty(options->connectProperties, SESSION_EXPIRY_INTERVAL))
				m->c->sessionExpiry = MQTTProperties_getNumericValue(options->connectProperties,
						SESSION_EXPIRY_INTERVAL);

		}
		if (options->willProperties)
		{
			MQTTProperties initialized = MQTTProperties_initializer;

			m->willProps = malloc(sizeof(MQTTProperties));
			*m->willProps = initialized;
			*m->willProps = MQTTProperties_copy(options->willProperties);
		}
		m->c->cleanstart = options->cleanstart;
	}

	/* Add connect request to operation queue */
	conn = malloc(sizeof(MQTTAsync_queuedCommand));
	memset(conn, '\0', sizeof(MQTTAsync_queuedCommand));
	conn->client = m;
	if (options)
	{
		conn->command.onSuccess = options->onSuccess;
		conn->command.onFailure = options->onFailure;
		conn->command.onSuccess5 = options->onSuccess5;
		conn->command.onFailure5 = options->onFailure5;
		conn->command.context = options->context;
	}
	conn->command.type = CONNECT;
	conn->command.details.conn.currentURI = 0;
	rc = MQTTAsync_addCommand(conn, sizeof(conn));

exit:
	FUNC_EXIT_RC(rc);
	return rc;
}


static int MQTTAsync_disconnect1(MQTTAsync handle, const MQTTAsync_disconnectOptions* options, int internal)
{
	MQTTAsyncs* m = handle;
	int rc = MQTTASYNC_SUCCESS;
	MQTTAsync_queuedCommand* dis;

	FUNC_ENTRY;
	if (m == NULL || m->c == NULL)
	{
		rc = MQTTASYNC_FAILURE;
		goto exit;
	}
	if (!internal)
		m->shouldBeConnected = 0;
	if (m->c->connected == 0)
	{
		rc = MQTTASYNC_DISCONNECTED;
		goto exit;
	}

	/* Add disconnect request to operation queue */
	dis = malloc(sizeof(MQTTAsync_queuedCommand));
	memset(dis, '\0', sizeof(MQTTAsync_queuedCommand));
	dis->client = m;
	if (options)
	{
		dis->command.onSuccess = options->onSuccess;
		dis->command.onFailure = options->onFailure;
		dis->command.onSuccess5 = options->onSuccess5;
		dis->command.onFailure5 = options->onFailure5;
		dis->command.context = options->context;
		dis->command.details.dis.timeout = options->timeout;
		if (m->c->MQTTVersion >= MQTTVERSION_5 && options->struct_version >= 1)
		{
			if (options != NULL)
				dis->command.properties = MQTTProperties_copy(&options->properties);
			dis->command.details.dis.reasonCode = options->reasonCode;
		}
	}
	dis->command.type = DISCONNECT;
	dis->command.details.dis.internal = internal;
	rc = MQTTAsync_addCommand(dis, sizeof(dis));

exit:
	FUNC_EXIT_RC(rc);
	return rc;
}


static int MQTTAsync_disconnect_internal(MQTTAsync handle, int timeout)
{
	MQTTAsync_disconnectOptions options = MQTTAsync_disconnectOptions_initializer;

	options.timeout = timeout;
	return MQTTAsync_disconnect1(handle, &options, 1);
}


void MQTTProtocol_closeSession(Clients* c, int sendwill)
{
	MQTTAsync_disconnect_internal((MQTTAsync)c->context, 0);
}


int MQTTAsync_disconnect(MQTTAsync handle, const MQTTAsync_disconnectOptions* options)
{
	if (options != NULL && (strncmp(options->struct_id, "MQTD", 4) != 0 || options->struct_version < 0 || options->struct_version > 1))
		return MQTTASYNC_BAD_STRUCTURE;
	else
		return MQTTAsync_disconnect1(handle, options, 0);
}


int MQTTAsync_isConnected(MQTTAsync handle)
{
	MQTTAsyncs* m = handle;
	int rc = 0;

	FUNC_ENTRY;
	MQTTAsync_lock_mutex(mqttasync_mutex);
	if (m && m->c)
		rc = m->c->connected;
	MQTTAsync_unlock_mutex(mqttasync_mutex);
	FUNC_EXIT_RC(rc);
	return rc;
}


static int cmdMessageIDCompare(void* a, void* b)
{
	MQTTAsync_queuedCommand* cmd = (MQTTAsync_queuedCommand*)a;
	return cmd->command.token == *(int*)b;
}


/**
 * Assign a new message id for a client.  Make sure it isn't already being used and does
 * not exceed the maximum.
 * @param m a client structure
 * @return the next message id to use, or 0 if none available
 */
static int MQTTAsync_assignMsgId(MQTTAsyncs* m)
{
	int start_msgid = m->c->msgID;
	int msgid = start_msgid;
	thread_id_type thread_id = 0;
	int locked = 0;

	/* need to check: commands list and response list for a client */
	FUNC_ENTRY;
	/* We might be called in a callback. In which case, this mutex will be already locked. */
	thread_id = Thread_getid();
	if (thread_id != sendThread_id && thread_id != receiveThread_id)
	{
		MQTTAsync_lock_mutex(mqttasync_mutex);
		locked = 1;
	}

	msgid = (msgid == MAX_MSG_ID) ? 1 : msgid + 1;
	while (ListFindItem(commands, &msgid, cmdMessageIDCompare) ||
			ListFindItem(m->responses, &msgid, cmdMessageIDCompare))
	{
		msgid = (msgid == MAX_MSG_ID) ? 1 : msgid + 1;
		if (msgid == start_msgid)
		{ /* we've tried them all - none free */
			msgid = 0;
			break;
		}
	}
	if (msgid != 0)
		m->c->msgID = msgid;
	if (locked)
		MQTTAsync_unlock_mutex(mqttasync_mutex);
	FUNC_EXIT_RC(msgid);
	return msgid;
}


int MQTTAsync_subscribeMany(MQTTAsync handle, int count, char* const* topic, int* qos, MQTTAsync_responseOptions* response)
{
	MQTTAsyncs* m = handle;
	int i = 0;
	int rc = MQTTASYNC_FAILURE;
	MQTTAsync_queuedCommand* sub;
	int msgid = 0;

	FUNC_ENTRY;
	if (m == NULL || m->c == NULL)
	{
		rc = MQTTASYNC_FAILURE;
		goto exit;
	}
	if (m->c->connected == 0)
	{
		rc = MQTTASYNC_DISCONNECTED;
		goto exit;
	}
	for (i = 0; i < count; i++)
	{
		if (!UTF8_validateString(topic[i]))
		{
			rc = MQTTASYNC_BAD_UTF8_STRING;
			goto exit;
		}
		if (qos[i] < 0 || qos[i] > 2)
		{
			rc = MQTTASYNC_BAD_QOS;
			goto exit;
		}
	}
	if ((msgid = MQTTAsync_assignMsgId(m)) == 0)
	{
		rc = MQTTASYNC_NO_MORE_MSGIDS;
		goto exit;
	}

	/* Add subscribe request to operation queue */
	sub = malloc(sizeof(MQTTAsync_queuedCommand));
	memset(sub, '\0', sizeof(MQTTAsync_queuedCommand));
	sub->client = m;
	sub->command.token = msgid;
	if (response)
	{
		sub->command.onSuccess = response->onSuccess;
		sub->command.onFailure = response->onFailure;
		sub->command.onSuccess5 = response->onSuccess5;
		sub->command.onFailure5 = response->onFailure5;
		sub->command.context = response->context;
		response->token = sub->command.token;
		if (m->c->MQTTVersion >= MQTTVERSION_5)
		{
			sub->command.properties = MQTTProperties_copy(&response->properties);
			sub->command.details.sub.opts = response->subscribe_options;
		}
	}
	sub->command.type = SUBSCRIBE;
	sub->command.details.sub.count = count;
	sub->command.details.sub.topics = malloc(sizeof(char*) * count);
	sub->command.details.sub.qoss = malloc(sizeof(int) * count);
	for (i = 0; i < count; ++i)
	{
		sub->command.details.sub.topics[i] = MQTTStrdup(topic[i]);
		sub->command.details.sub.qoss[i] = qos[i];
	}
	rc = MQTTAsync_addCommand(sub, sizeof(sub));

exit:
	FUNC_EXIT_RC(rc);
	return rc;
}


int MQTTAsync_subscribe(MQTTAsync handle, const char* topic, int qos, MQTTAsync_responseOptions* response)
{
	int rc = 0;
	char *const topics[] = {(char*)topic};
	FUNC_ENTRY;
	rc = MQTTAsync_subscribeMany(handle, 1, topics, &qos, response);
	FUNC_EXIT_RC(rc);
	return rc;
}


int MQTTAsync_unsubscribeMany(MQTTAsync handle, int count, char* const* topic, MQTTAsync_responseOptions* response)
{
	MQTTAsyncs* m = handle;
	int i = 0;
	int rc = SOCKET_ERROR;
	MQTTAsync_queuedCommand* unsub;
	int msgid = 0;

	FUNC_ENTRY;
	if (m == NULL || m->c == NULL)
	{
		rc = MQTTASYNC_FAILURE;
		goto exit;
	}
	if (m->c->connected == 0)
	{
		rc = MQTTASYNC_DISCONNECTED;
		goto exit;
	}
	for (i = 0; i < count; i++)
	{
		if (!UTF8_validateString(topic[i]))
		{
			rc = MQTTASYNC_BAD_UTF8_STRING;
			goto exit;
		}
	}
	if ((msgid = MQTTAsync_assignMsgId(m)) == 0)
	{
		rc = MQTTASYNC_NO_MORE_MSGIDS;
		goto exit;
	}

	/* Add unsubscribe request to operation queue */
	unsub = malloc(sizeof(MQTTAsync_queuedCommand));
	memset(unsub, '\0', sizeof(MQTTAsync_queuedCommand));
	unsub->client = m;
	unsub->command.type = UNSUBSCRIBE;
	unsub->command.token = msgid;
	if (response)
	{
		unsub->command.onSuccess = response->onSuccess;
		unsub->command.onFailure = response->onFailure;
		unsub->command.onSuccess5 = response->onSuccess5;
		unsub->command.onFailure5 = response->onFailure5;
		unsub->command.context = response->context;
		response->token = unsub->command.token;
		if (m->c->MQTTVersion >= MQTTVERSION_5)
			unsub->command.properties = MQTTProperties_copy(&response->properties);
	}
	unsub->command.details.unsub.count = count;
	unsub->command.details.unsub.topics = malloc(sizeof(char*) * count);
	for (i = 0; i < count; ++i)
		unsub->command.details.unsub.topics[i] = MQTTStrdup(topic[i]);
	rc = MQTTAsync_addCommand(unsub, sizeof(unsub));

exit:
	FUNC_EXIT_RC(rc);
	return rc;
}


int MQTTAsync_unsubscribe(MQTTAsync handle, const char* topic, MQTTAsync_responseOptions* response)
{
	int rc = 0;
	char *const topics[] = {(char*)topic};
	FUNC_ENTRY;
	rc = MQTTAsync_unsubscribeMany(handle, 1, topics, response);
	FUNC_EXIT_RC(rc);
	return rc;
}


static int MQTTAsync_countBufferedMessages(MQTTAsyncs* m)
{
	ListElement* current = NULL;
	int count = 0;

	while (ListNextElement(commands, &current))
	{
		MQTTAsync_queuedCommand* cmd = (MQTTAsync_queuedCommand*)(current->content);

		if (cmd->client == m && cmd->command.type == PUBLISH)
			count++;
	}
	return count;
}


int MQTTAsync_send(MQTTAsync handle, const char* destinationName, int payloadlen, void* payload,
							 int qos, int retained, MQTTAsync_responseOptions* response)
{
	int rc = MQTTASYNC_SUCCESS;
	MQTTAsyncs* m = handle;
	MQTTAsync_queuedCommand* pub;
	int msgid = 0;

	FUNC_ENTRY;
	if (m == NULL || m->c == NULL)
		rc = MQTTASYNC_FAILURE;
	else if (m->c->connected == 0 && (m->createOptions == NULL ||
		m->createOptions->sendWhileDisconnected == 0 || m->shouldBeConnected == 0))
		rc = MQTTASYNC_DISCONNECTED;
	else if (!UTF8_validateString(destinationName))
		rc = MQTTASYNC_BAD_UTF8_STRING;
	else if (qos < 0 || qos > 2)
		rc = MQTTASYNC_BAD_QOS;
	else if (qos > 0 && (msgid = MQTTAsync_assignMsgId(m)) == 0)
		rc = MQTTASYNC_NO_MORE_MSGIDS;
	else if (m->createOptions && (MQTTAsync_countBufferedMessages(m) >= m->createOptions->maxBufferedMessages))
		rc = MQTTASYNC_MAX_BUFFERED_MESSAGES;

	if (rc != MQTTASYNC_SUCCESS)
		goto exit;

	/* Add publish request to operation queue */
	pub = malloc(sizeof(MQTTAsync_queuedCommand));
	memset(pub, '\0', sizeof(MQTTAsync_queuedCommand));
	pub->client = m;
	pub->command.type = PUBLISH;
	pub->command.token = msgid;
	if (response)
	{
		pub->command.onSuccess = response->onSuccess;
		pub->command.onFailure = response->onFailure;
		pub->command.onSuccess5 = response->onSuccess5;
		pub->command.onFailure5 = response->onFailure5;
		pub->command.context = response->context;
		response->token = pub->command.token;
		if (m->c->MQTTVersion >= MQTTVERSION_5)
			pub->command.properties = MQTTProperties_copy(&response->properties);
	}
	pub->command.details.pub.destinationName = MQTTStrdup(destinationName);
	pub->command.details.pub.payloadlen = payloadlen;
	pub->command.details.pub.payload = malloc(payloadlen);
	memcpy(pub->command.details.pub.payload, payload, payloadlen);
	pub->command.details.pub.qos = qos;
	pub->command.details.pub.retained = retained;
	rc = MQTTAsync_addCommand(pub, sizeof(pub));

exit:
	FUNC_EXIT_RC(rc);
	return rc;
}



int MQTTAsync_sendMessage(MQTTAsync handle, const char* destinationName, const MQTTAsync_message* message,
													 MQTTAsync_responseOptions* response)
{
	int rc = MQTTASYNC_SUCCESS;

	FUNC_ENTRY;
	if (message == NULL)
	{
		rc = MQTTASYNC_NULL_PARAMETER;
		goto exit;
	}
	if (strncmp(message->struct_id, "MQTM", 4) != 0 ||
			(message->struct_version != 0 && message->struct_version != 1))
	{
		rc = MQTTASYNC_BAD_STRUCTURE;
		goto exit;
	}

	rc = MQTTAsync_send(handle, destinationName, message->payloadlen, message->payload,
								message->qos, message->retained, response);
exit:
	FUNC_EXIT_RC(rc);
	return rc;
}


static void MQTTAsync_retry(void)
{
	static time_t last = 0L;
	time_t now;

	FUNC_ENTRY;
	time(&(now));
	if (difftime(now, last) > retryLoopInterval)
	{
		time(&(last));
		MQTTProtocol_keepalive(now);
		MQTTProtocol_retry(now, 1, 0);
	}
	else
		MQTTProtocol_retry(now, 0, 0);
	FUNC_EXIT;
}


static int MQTTAsync_connecting(MQTTAsyncs* m)
{
	int rc = -1;

	FUNC_ENTRY;
	if (m->c->connect_state == TCP_IN_PROGRESS) /* TCP connect started - check for completion */
	{
		int error;
		socklen_t len = sizeof(error);

		if ((rc = getsockopt(m->c->net.socket, SOL_SOCKET, SO_ERROR, (char*)&error, &len)) == 0)
			rc = error;

		if (rc != 0)
			goto exit;

		Socket_clearPendingWrite(m->c->net.socket);

#if defined(OPENSSL)
		if (m->ssl)
		{
			int port;
			size_t hostname_len;
			int setSocketForSSLrc = 0;

			hostname_len = MQTTProtocol_addressPort(m->serverURI, &port, NULL);
			setSocketForSSLrc = SSLSocket_setSocketForSSL(&m->c->net, m->c->sslopts,
				m->serverURI, hostname_len);

			if (setSocketForSSLrc != MQTTASYNC_SUCCESS)
			{
				if (m->c->session != NULL)
					if ((rc = SSL_set_session(m->c->net.ssl, m->c->session)) != 1)
						Log(TRACE_MIN, -1, "Failed to set SSL session with stored data, non critical");
				rc = SSLSocket_connect(m->c->net.ssl, m->c->net.socket,
						m->serverURI, m->c->sslopts->verify);
				if (rc == TCPSOCKET_INTERRUPTED)
				{
					rc = MQTTCLIENT_SUCCESS; /* the connect is still in progress */
					m->c->connect_state = SSL_IN_PROGRESS;
				}
				else if (rc == SSL_FATAL)
				{
					rc = SOCKET_ERROR;
					goto exit;
				}
				else if (rc == 1)
				{
<<<<<<< HEAD
					rc = MQTTCLIENT_SUCCESS;
					m->c->connect_state = 3;
					if (MQTTPacket_send_connect(m->c, m->connect.details.conn.MQTTVersion,
							m->connectProps, m->willProps) == SOCKET_ERROR)
=======
					if ( m->websocket )
>>>>>>> 0ca079ab
					{
						m->c->connect_state = WEBSOCKET_IN_PROGRESS;
						if ((rc = WebSocket_connect(&m->c->net, m->serverURI)) == SOCKET_ERROR )
							goto exit;
					}
					else
					{
						rc = MQTTCLIENT_SUCCESS;
						m->c->connect_state = WAIT_FOR_CONNACK;
						if (MQTTPacket_send_connect(m->c, m->connect.details.conn.MQTTVersion) == SOCKET_ERROR)
						{
							rc = SOCKET_ERROR;
							goto exit;
						}
					}
					if (!m->c->cleansession && m->c->session == NULL)
						m->c->session = SSL_get1_session(m->c->net.ssl);
				}
			}
			else
			{
				rc = SOCKET_ERROR;
				goto exit;
			}
		}
		else
		{
#endif
<<<<<<< HEAD
			m->c->connect_state = 3; /* TCP/SSL connect completed, in which case send the MQTT connect packet */
			if ((rc = MQTTPacket_send_connect(m->c, m->connect.details.conn.MQTTVersion,
					m->connectProps, m->willProps)) == SOCKET_ERROR)
				goto exit;
=======
			if ( m->websocket )
			{
				m->c->connect_state = WEBSOCKET_IN_PROGRESS;
				if ((rc = WebSocket_connect(&m->c->net, m->serverURI)) == SOCKET_ERROR )
					goto exit;
			}
			else
			{
				m->c->connect_state = WAIT_FOR_CONNACK; /* TCP/SSL connect completed, in which case send the MQTT connect packet */
				if ((rc = MQTTPacket_send_connect(m->c, m->connect.details.conn.MQTTVersion)) == SOCKET_ERROR)
					goto exit;
			}
>>>>>>> 0ca079ab
#if defined(OPENSSL)
		}
#endif
	}
#if defined(OPENSSL)
	else if (m->c->connect_state == SSL_IN_PROGRESS) /* SSL connect sent - wait for completion */
	{
		if ((rc = SSLSocket_connect(m->c->net.ssl, m->c->net.socket,
				m->serverURI, m->c->sslopts->verify)) != 1)
			goto exit;

		if(!m->c->cleansession && m->c->session == NULL)
			m->c->session = SSL_get1_session(m->c->net.ssl);
<<<<<<< HEAD
		m->c->connect_state = 3; /* SSL connect completed, in which case send the MQTT connect packet */
		if ((rc = MQTTPacket_send_connect(m->c, m->connect.details.conn.MQTTVersion,
				m->connectProps, m->willProps)) == SOCKET_ERROR)
			goto exit;
=======
		if ( m->websocket )
		{
			m->c->connect_state = WEBSOCKET_IN_PROGRESS;
			if ((rc = WebSocket_connect(&m->c->net, m->serverURI)) == SOCKET_ERROR )
				goto exit;
		}
		else
		{
			m->c->connect_state = WAIT_FOR_CONNACK; /* SSL connect completed, in which case send the MQTT connect packet */
			if ((rc = MQTTPacket_send_connect(m->c, m->connect.details.conn.MQTTVersion)) == SOCKET_ERROR)
				goto exit;
		}
>>>>>>> 0ca079ab
	}
#endif
	else if (m->c->connect_state == WEBSOCKET_IN_PROGRESS) /* Websocket connect sent - wait for completion */
	{
		if ((rc = WebSocket_upgrade( &m->c->net ) ) == SOCKET_ERROR )
			goto exit;
		else
		{
			m->c->connect_state = WAIT_FOR_CONNACK; /* Websocket upgrade completed, in which case send the MQTT connect packet */
			if ((rc = MQTTPacket_send_connect(m->c, m->connect.details.conn.MQTTVersion)) == SOCKET_ERROR)
				goto exit;
		}
	}

exit:
	if ((rc != 0 && rc != TCPSOCKET_INTERRUPTED && (m->c->connect_state != SSL_IN_PROGRESS && m->c->connect_state != WEBSOCKET_IN_PROGRESS)) || (rc == SSL_FATAL))
		nextOrClose(m, MQTTASYNC_FAILURE, "TCP/TLS connect failure");

	FUNC_EXIT_RC(rc);
	return rc;
}


static MQTTPacket* MQTTAsync_cycle(int* sock, unsigned long timeout, int* rc)
{
	struct timeval tp = {0L, 0L};
	static Ack ack;
	MQTTPacket* pack = NULL;

	FUNC_ENTRY;
	if (timeout > 0L)
	{
		tp.tv_sec = timeout / 1000;
		tp.tv_usec = (timeout % 1000) * 1000; /* this field is microseconds! */
	}

#if defined(OPENSSL)
	if ((*sock = SSLSocket_getPendingRead()) == -1)
	{
#endif
		/* 0 from getReadySocket indicates no work to do, -1 == error, but can happen normally */
		*sock = Socket_getReadySocket(0, &tp,socket_mutex);
		if (!tostop && *sock == 0 && (tp.tv_sec > 0L || tp.tv_usec > 0L))
			MQTTAsync_sleep(100L);
#if defined(OPENSSL)
	}
#endif
	MQTTAsync_lock_mutex(mqttasync_mutex);
	if (*sock > 0)
	{
		MQTTAsyncs* m = NULL;
		if (ListFindItem(handles, sock, clientSockCompare) != NULL)
			m = (MQTTAsync)(handles->current->content);
		if (m != NULL)
		{
			Log(TRACE_MINIMUM, -1, "m->c->connect_state = %d",m->c->connect_state);
			if (m->c->connect_state == TCP_IN_PROGRESS || m->c->connect_state == SSL_IN_PROGRESS || m->c->connect_state == WEBSOCKET_IN_PROGRESS)
				*rc = MQTTAsync_connecting(m);
			else
<<<<<<< HEAD
				pack = MQTTPacket_Factory(m->c->MQTTVersion, &m->c->net, rc);
			if (m->c->connect_state == 3 && *rc == SOCKET_ERROR)
=======
				pack = MQTTPacket_Factory(&m->c->net, rc);
			if (m->c->connect_state == WAIT_FOR_CONNACK && *rc == SOCKET_ERROR)
>>>>>>> 0ca079ab
			{
				Log(TRACE_MINIMUM, -1, "CONNECT sent but MQTTPacket_Factory has returned SOCKET_ERROR");
				nextOrClose(m, MQTTASYNC_FAILURE, "TCP connect completion failure");
			}
			else
			{
				Log(TRACE_MINIMUM, -1, "m->c->connect_state = %d",m->c->connect_state);
				Log(TRACE_MINIMUM, -1, "CONNECT sent, *rc is %d",*rc);
			}
		}
		if (pack)
		{
			int freed = 1;

			/* Note that these handle... functions free the packet structure that they are dealing with */
			if (pack->header.bits.type == PUBLISH)
				*rc = MQTTProtocol_handlePublishes(pack, *sock);
			else if (pack->header.bits.type == PUBACK || pack->header.bits.type == PUBCOMP)
			{
				int msgid;

				ack = (pack->header.bits.type == PUBCOMP) ? *(Pubcomp*)pack : *(Puback*)pack;
				msgid = ack.msgId;
				*rc = (pack->header.bits.type == PUBCOMP) ?
						MQTTProtocol_handlePubcomps(pack, *sock) : MQTTProtocol_handlePubacks(pack, *sock);
				if (!m)
					Log(LOG_ERROR, -1, "PUBCOMP or PUBACK received for no client, msgid %d", msgid);
				if (m)
				{
					ListElement* current = NULL;

					if (m->dc)
					{
						Log(TRACE_MIN, -1, "Calling deliveryComplete for client %s, msgid %d", m->c->clientID, msgid);
						(*(m->dc))(m->context, msgid);
					}
					/* use the msgid to find the callback to be called */
					while (ListNextElement(m->responses, &current))
					{
						MQTTAsync_queuedCommand* command = (MQTTAsync_queuedCommand*)(current->content);
						if (command->command.token == msgid)
						{
							if (!ListDetach(m->responses, command)) /* then remove the response from the list */
								Log(LOG_ERROR, -1, "Publish command not removed from command list");
							if (command->command.onSuccess)
							{
								MQTTAsync_successData data;

								data.token = command->command.token;
								data.alt.pub.destinationName = command->command.details.pub.destinationName;
								data.alt.pub.message.payload = command->command.details.pub.payload;
								data.alt.pub.message.payloadlen = command->command.details.pub.payloadlen;
								data.alt.pub.message.qos = command->command.details.pub.qos;
								data.alt.pub.message.retained = command->command.details.pub.retained;
								Log(TRACE_MIN, -1, "Calling publish success for client %s", m->c->clientID);
								(*(command->command.onSuccess))(command->command.context, &data);
							}
							else if (command->command.onSuccess5)
							{
								MQTTAsync_successData5 data = MQTTAsync_successData5_initializer;

								data.token = command->command.token;
								data.alt.pub.destinationName = command->command.details.pub.destinationName;
								data.alt.pub.message.payload = command->command.details.pub.payload;
								data.alt.pub.message.payloadlen = command->command.details.pub.payloadlen;
								data.alt.pub.message.qos = command->command.details.pub.qos;
								data.alt.pub.message.retained = command->command.details.pub.retained;
								data.props = command->command.properties;
								Log(TRACE_MIN, -1, "Calling publish success for client %s", m->c->clientID);
								(*(command->command.onSuccess5))(command->command.context, &data);
							}
							MQTTAsync_freeCommand(command);
							break;
						}
					}
				}
			}
			else if (pack->header.bits.type == PUBREC)
				*rc = MQTTProtocol_handlePubrecs(pack, *sock);
			else if (pack->header.bits.type == PUBREL)
				*rc = MQTTProtocol_handlePubrels(pack, *sock);
			else if (pack->header.bits.type == PINGRESP)
				*rc = MQTTProtocol_handlePingresps(pack, *sock);
			else
				freed = 0;
			if (freed)
				pack = NULL;
		}
	}
	MQTTAsync_retry();
	MQTTAsync_unlock_mutex(mqttasync_mutex);
	FUNC_EXIT_RC(*rc);
	return pack;
}

/*
static int pubCompare(void* a, void* b)
{
	Messages* msg = (Messages*)a;
	return msg->publish == (Publications*)b;
}*/


int MQTTAsync_getPendingTokens(MQTTAsync handle, MQTTAsync_token **tokens)
{
	int rc = MQTTASYNC_SUCCESS;
	MQTTAsyncs* m = handle;
	ListElement* current = NULL;
	int count = 0;

	FUNC_ENTRY;
	MQTTAsync_lock_mutex(mqttasync_mutex);
	*tokens = NULL;

	if (m == NULL)
	{
		rc = MQTTASYNC_FAILURE;
		goto exit;
	}

	/* calculate the number of pending tokens - commands plus inflight */
	while (ListNextElement(commands, &current))
	{
		MQTTAsync_queuedCommand* cmd = (MQTTAsync_queuedCommand*)(current->content);

		if (cmd->client == m)
			count++;
	}
	if (m->c)
		count += m->c->outboundMsgs->count;
	if (count == 0)
		goto exit; /* no tokens to return */
	*tokens = malloc(sizeof(MQTTAsync_token) * (count + 1));  /* add space for sentinel at end of list */

	/* First add the unprocessed commands to the pending tokens */
	current = NULL;
	count = 0;
	while (ListNextElement(commands, &current))
	{
		MQTTAsync_queuedCommand* cmd = (MQTTAsync_queuedCommand*)(current->content);

		if (cmd->client == m)
			(*tokens)[count++] = cmd->command.token;
	}

	/* Now add the inflight messages */
	if (m->c && m->c->outboundMsgs->count > 0)
	{
		current = NULL;
		while (ListNextElement(m->c->outboundMsgs, &current))
		{
			Messages* m = (Messages*)(current->content);
			(*tokens)[count++] = m->msgid;
		}
	}
	(*tokens)[count] = -1; /* indicate end of list */

exit:
	MQTTAsync_unlock_mutex(mqttasync_mutex);
	FUNC_EXIT_RC(rc);
	return rc;
}


int MQTTAsync_isComplete(MQTTAsync handle, MQTTAsync_token dt)
{
	int rc = MQTTASYNC_SUCCESS;
	MQTTAsyncs* m = handle;
	ListElement* current = NULL;

	FUNC_ENTRY;
	MQTTAsync_lock_mutex(mqttasync_mutex);

	if (m == NULL)
	{
		rc = MQTTASYNC_FAILURE;
		goto exit;
	}

	/* First check unprocessed commands */
	current = NULL;
	while (ListNextElement(commands, &current))
	{
		MQTTAsync_queuedCommand* cmd = (MQTTAsync_queuedCommand*)(current->content);

		if (cmd->client == m && cmd->command.token == dt)
			goto exit;
	}

	/* Now check the inflight messages */
	if (m->c && m->c->outboundMsgs->count > 0)
	{
		current = NULL;
		while (ListNextElement(m->c->outboundMsgs, &current))
		{
			Messages* m = (Messages*)(current->content);
			if (m->msgid == dt)
				goto exit;
		}
	}
	rc = MQTTASYNC_TRUE; /* Can't find it, so it must be complete */

exit:
	MQTTAsync_unlock_mutex(mqttasync_mutex);
	FUNC_EXIT_RC(rc);
	return rc;
}


int MQTTAsync_waitForCompletion(MQTTAsync handle, MQTTAsync_token dt, unsigned long timeout)
{
	int rc = MQTTASYNC_FAILURE;
	START_TIME_TYPE start = MQTTAsync_start_clock();
	unsigned long elapsed = 0L;
	MQTTAsyncs* m = handle;

	FUNC_ENTRY;
	MQTTAsync_lock_mutex(mqttasync_mutex);

	if (m == NULL || m->c == NULL)
	{
		MQTTAsync_unlock_mutex(mqttasync_mutex);
		rc = MQTTASYNC_FAILURE;
		goto exit;
	}
	if (m->c->connected == 0)
	{
		MQTTAsync_unlock_mutex(mqttasync_mutex);
		rc = MQTTASYNC_DISCONNECTED;
		goto exit;
	}
	MQTTAsync_unlock_mutex(mqttasync_mutex);

	if (MQTTAsync_isComplete(handle, dt) == 1)
	{
		rc = MQTTASYNC_SUCCESS; /* well we couldn't find it */
		goto exit;
	}

	elapsed = MQTTAsync_elapsed(start);
	while (elapsed < timeout)
	{
		MQTTAsync_sleep(100);
		if (MQTTAsync_isComplete(handle, dt) == 1)
		{
			rc = MQTTASYNC_SUCCESS; /* well we couldn't find it */
			goto exit;
		}
		elapsed = MQTTAsync_elapsed(start);
	}
exit:
	FUNC_EXIT_RC(rc);
	return rc;
}



void MQTTAsync_setTraceLevel(enum MQTTASYNC_TRACE_LEVELS level)
{
	Log_setTraceLevel((enum LOG_LEVELS)level);
}


void MQTTAsync_setTraceCallback(MQTTAsync_traceCallback* callback)
{
	Log_setTraceCallback((Log_traceCallback*)callback);
}


MQTTAsync_nameValue* MQTTAsync_getVersionInfo(void)
{
	#define MAX_INFO_STRINGS 8
	static MQTTAsync_nameValue libinfo[MAX_INFO_STRINGS + 1];
	int i = 0;

	libinfo[i].name = "Product name";
	libinfo[i++].value = "Paho Asynchronous MQTT C Client Library";

	libinfo[i].name = "Version";
	libinfo[i++].value = CLIENT_VERSION;

	libinfo[i].name = "Build level";
	libinfo[i++].value = BUILD_TIMESTAMP;
#if defined(OPENSSL)
	libinfo[i].name = "OpenSSL version";
	libinfo[i++].value = SSLeay_version(SSLEAY_VERSION);

	libinfo[i].name = "OpenSSL flags";
	libinfo[i++].value = SSLeay_version(SSLEAY_CFLAGS);

	libinfo[i].name = "OpenSSL build timestamp";
	libinfo[i++].value = SSLeay_version(SSLEAY_BUILT_ON);

	libinfo[i].name = "OpenSSL platform";
	libinfo[i++].value = SSLeay_version(SSLEAY_PLATFORM);

	libinfo[i].name = "OpenSSL directory";
	libinfo[i++].value = SSLeay_version(SSLEAY_DIR);
#endif
	libinfo[i].name = NULL;
	libinfo[i].value = NULL;
	return libinfo;
}


const char* MQTTAsync_strerror(int code)
{
  switch (code) {
    case MQTTASYNC_SUCCESS:
      return "Success";
    case MQTTASYNC_FAILURE:
      return "Failure";
    case MQTTASYNC_PERSISTENCE_ERROR:
      return "Persistence error";
    case MQTTASYNC_DISCONNECTED:
      return "Disconnected";
    case MQTTASYNC_MAX_MESSAGES_INFLIGHT:
      return "Maximum in-flight messages amount reached";
    case MQTTASYNC_BAD_UTF8_STRING:
      return "Invalid UTF8 string";
    case MQTTASYNC_NULL_PARAMETER:
      return "Invalid (NULL) parameter";
    case MQTTASYNC_TOPICNAME_TRUNCATED:
      return "Topic containing NULL characters has been truncated";
    case MQTTASYNC_BAD_STRUCTURE:
      return "Bad structure";
    case MQTTASYNC_BAD_QOS:
      return "Invalid QoS value";
    case MQTTASYNC_NO_MORE_MSGIDS:
      return "Too many pending commands";
    case MQTTASYNC_OPERATION_INCOMPLETE:
      return "Operation discarded before completion";
    case MQTTASYNC_MAX_BUFFERED_MESSAGES:
      return "No more messages can be buffered";
    case MQTTASYNC_SSL_NOT_SUPPORTED:
      return "SSL is not supported";
    case MQTTASYNC_BAD_PROTOCOL:
      return "Invalid protocole scheme";
  }

  return NULL;
}<|MERGE_RESOLUTION|>--- conflicted
+++ resolved
@@ -1334,17 +1334,11 @@
 
 			Log(TRACE_PROTOCOL, -1, "Connecting to serverURI %s with MQTT version %d", serverURI, command->command.details.conn.MQTTVersion);
 #if defined(OPENSSL)
-<<<<<<< HEAD
-			rc = MQTTProtocol_connect(serverURI, command->client->c, command->client->ssl, command->command.details.conn.MQTTVersion,
-					command->client->connectProps, command->client->willProps);
+			rc = MQTTProtocol_connect(serverURI, command->client->c, command->client->ssl, command->client->websocket,
+					command->command.details.conn.MQTTVersion, command->client->connectProps, command->client->willProps);
 #else
-			rc = MQTTProtocol_connect(serverURI, command->client->c, command->command.details.conn.MQTTVersion,
-					command->client->connectProps, command->client->willProps);
-=======
-			rc = MQTTProtocol_connect(serverURI, command->client->c, command->client->ssl, command->client->websocket, command->command.details.conn.MQTTVersion);
-#else
-			rc = MQTTProtocol_connect(serverURI, command->client->c, command->client->websocket, command->command.details.conn.MQTTVersion);
->>>>>>> 0ca079ab
+			rc = MQTTProtocol_connect(serverURI, command->client->c, command->client->websocket,
+					command->command.details.conn.MQTTVersion, command->client->connectProps, command->client->willProps);
 #endif
 			if (command->client->c->connect_state == NOT_IN_PROGRESS)
 				rc = SOCKET_ERROR;
@@ -1948,13 +1942,8 @@
 			m->retrying = 0;
 			m->c->connected = 1;
 			m->c->good = 1;
-<<<<<<< HEAD
-			m->c->connect_state = 0;
+			m->c->connect_state = NOT_IN_PROGRESS;
 			if (m->c->cleansession || m->c->cleanstart)
-=======
-			m->c->connect_state = NOT_IN_PROGRESS;
-			if (m->c->cleansession)
->>>>>>> 0ca079ab
 				rc = MQTTAsync_cleanSession(m->c);
 			else if (m->c->MQTTVersion >= MQTTVERSION_3_1_1 && connack->flags.bits.sessionPresent == 0)
 			{
@@ -3312,14 +3301,7 @@
 				}
 				else if (rc == 1)
 				{
-<<<<<<< HEAD
-					rc = MQTTCLIENT_SUCCESS;
-					m->c->connect_state = 3;
-					if (MQTTPacket_send_connect(m->c, m->connect.details.conn.MQTTVersion,
-							m->connectProps, m->willProps) == SOCKET_ERROR)
-=======
 					if ( m->websocket )
->>>>>>> 0ca079ab
 					{
 						m->c->connect_state = WEBSOCKET_IN_PROGRESS;
 						if ((rc = WebSocket_connect(&m->c->net, m->serverURI)) == SOCKET_ERROR )
@@ -3329,7 +3311,8 @@
 					{
 						rc = MQTTCLIENT_SUCCESS;
 						m->c->connect_state = WAIT_FOR_CONNACK;
-						if (MQTTPacket_send_connect(m->c, m->connect.details.conn.MQTTVersion) == SOCKET_ERROR)
+						if (MQTTPacket_send_connect(m->c, m->connect.details.conn.MQTTVersion,
+								m->connectProps, m->willProps) == SOCKET_ERROR)
 						{
 							rc = SOCKET_ERROR;
 							goto exit;
@@ -3348,57 +3331,46 @@
 		else
 		{
 #endif
-<<<<<<< HEAD
-			m->c->connect_state = 3; /* TCP/SSL connect completed, in which case send the MQTT connect packet */
+			if ( m->websocket )
+			{
+				m->c->connect_state = WEBSOCKET_IN_PROGRESS;
+				if ((rc = WebSocket_connect(&m->c->net, m->serverURI)) == SOCKET_ERROR )
+					goto exit;
+			}
+			else
+			{
+				m->c->connect_state = WAIT_FOR_CONNACK; /* TCP/SSL connect completed, in which case send the MQTT connect packet */
+				if ((rc = MQTTPacket_send_connect(m->c, m->connect.details.conn.MQTTVersion,
+						m->connectProps, m->willProps)) == SOCKET_ERROR)
+					goto exit;
+			}
+#if defined(OPENSSL)
+		}
+#endif
+	}
+#if defined(OPENSSL)
+	else if (m->c->connect_state == SSL_IN_PROGRESS) /* SSL connect sent - wait for completion */
+	{
+		if ((rc = SSLSocket_connect(m->c->net.ssl, m->c->net.socket,
+				m->serverURI, m->c->sslopts->verify)) != 1)
+			goto exit;
+
+		if(!m->c->cleansession && m->c->session == NULL)
+			m->c->session = SSL_get1_session(m->c->net.ssl);
+
+		if ( m->websocket )
+		{
+			m->c->connect_state = WEBSOCKET_IN_PROGRESS;
+			if ((rc = WebSocket_connect(&m->c->net, m->serverURI)) == SOCKET_ERROR )
+				goto exit;
+		}
+		else
+		{
+			m->c->connect_state = WAIT_FOR_CONNACK; /* SSL connect completed, in which case send the MQTT connect packet */
 			if ((rc = MQTTPacket_send_connect(m->c, m->connect.details.conn.MQTTVersion,
 					m->connectProps, m->willProps)) == SOCKET_ERROR)
 				goto exit;
-=======
-			if ( m->websocket )
-			{
-				m->c->connect_state = WEBSOCKET_IN_PROGRESS;
-				if ((rc = WebSocket_connect(&m->c->net, m->serverURI)) == SOCKET_ERROR )
-					goto exit;
-			}
-			else
-			{
-				m->c->connect_state = WAIT_FOR_CONNACK; /* TCP/SSL connect completed, in which case send the MQTT connect packet */
-				if ((rc = MQTTPacket_send_connect(m->c, m->connect.details.conn.MQTTVersion)) == SOCKET_ERROR)
-					goto exit;
-			}
->>>>>>> 0ca079ab
-#if defined(OPENSSL)
-		}
-#endif
-	}
-#if defined(OPENSSL)
-	else if (m->c->connect_state == SSL_IN_PROGRESS) /* SSL connect sent - wait for completion */
-	{
-		if ((rc = SSLSocket_connect(m->c->net.ssl, m->c->net.socket,
-				m->serverURI, m->c->sslopts->verify)) != 1)
-			goto exit;
-
-		if(!m->c->cleansession && m->c->session == NULL)
-			m->c->session = SSL_get1_session(m->c->net.ssl);
-<<<<<<< HEAD
-		m->c->connect_state = 3; /* SSL connect completed, in which case send the MQTT connect packet */
-		if ((rc = MQTTPacket_send_connect(m->c, m->connect.details.conn.MQTTVersion,
-				m->connectProps, m->willProps)) == SOCKET_ERROR)
-			goto exit;
-=======
-		if ( m->websocket )
-		{
-			m->c->connect_state = WEBSOCKET_IN_PROGRESS;
-			if ((rc = WebSocket_connect(&m->c->net, m->serverURI)) == SOCKET_ERROR )
-				goto exit;
-		}
-		else
-		{
-			m->c->connect_state = WAIT_FOR_CONNACK; /* SSL connect completed, in which case send the MQTT connect packet */
-			if ((rc = MQTTPacket_send_connect(m->c, m->connect.details.conn.MQTTVersion)) == SOCKET_ERROR)
-				goto exit;
-		}
->>>>>>> 0ca079ab
+		}
 	}
 #endif
 	else if (m->c->connect_state == WEBSOCKET_IN_PROGRESS) /* Websocket connect sent - wait for completion */
@@ -3408,7 +3380,7 @@
 		else
 		{
 			m->c->connect_state = WAIT_FOR_CONNACK; /* Websocket upgrade completed, in which case send the MQTT connect packet */
-			if ((rc = MQTTPacket_send_connect(m->c, m->connect.details.conn.MQTTVersion)) == SOCKET_ERROR)
+			if ((rc = MQTTPacket_send_connect(m->c, m->connect.details.conn.MQTTVersion, m->connectProps, m->willProps)) == SOCKET_ERROR)
 				goto exit;
 		}
 	}
@@ -3458,13 +3430,8 @@
 			if (m->c->connect_state == TCP_IN_PROGRESS || m->c->connect_state == SSL_IN_PROGRESS || m->c->connect_state == WEBSOCKET_IN_PROGRESS)
 				*rc = MQTTAsync_connecting(m);
 			else
-<<<<<<< HEAD
 				pack = MQTTPacket_Factory(m->c->MQTTVersion, &m->c->net, rc);
-			if (m->c->connect_state == 3 && *rc == SOCKET_ERROR)
-=======
-				pack = MQTTPacket_Factory(&m->c->net, rc);
 			if (m->c->connect_state == WAIT_FOR_CONNACK && *rc == SOCKET_ERROR)
->>>>>>> 0ca079ab
 			{
 				Log(TRACE_MINIMUM, -1, "CONNECT sent but MQTTPacket_Factory has returned SOCKET_ERROR");
 				nextOrClose(m, MQTTASYNC_FAILURE, "TCP connect completion failure");
