/*******************************************************************************
 * Copyright (c) 2009, 2014 IBM Corp.
 *
 * All rights reserved. This program and the accompanying materials
 * are made available under the terms of the Eclipse Public License v1.0
 * and Eclipse Distribution License v1.0 which accompany this distribution. 
 *
 * The Eclipse Public License is available at 
 *    http://www.eclipse.org/legal/epl-v10.html
 * and the Eclipse Distribution License is available at 
 *   http://www.eclipse.org/org/documents/edl-v10.php.
 *
 * Contributors:
 *    Ian Craggs - initial implementation and documentation
 *    Ian Craggs, Allan Stockdill-Mander - SSL support
 *    Ian Craggs - multiple server connection support
 *    Ian Craggs - fix for bug 413429 - connectionLost not called
 *    Ian Craggs - fix for bug 415042 - using already freed structure
 *    Ian Craggs - fix for bug 419233 - mutexes not reporting errors
 *    Ian Craggs - fix for bug 420851
 *    Ian Craggs - fix for bug 432903 - queue persistence
 *    Ian Craggs - MQTT 3.1.1 support
 *    Rong Xiang, Ian Craggs - C++ compatibility
 *    Ian Craggs - fix for bug 442400: reconnecting after network cable unplugged
 *    Ian Craggs - fix for bug 444934 - incorrect free in freeCommand1
 *    Ian Craggs - fix for bug 445891 - assigning msgid is not thread safe
 *******************************************************************************/

/**
 * @file
 * \brief Asynchronous API implementation
 *
 */

#define _GNU_SOURCE /* for pthread_mutexattr_settype */
#include <stdlib.h>
#if !defined(WIN32) && !defined(WIN64)
	#include <sys/time.h>
#endif

#if !defined(NO_PERSISTENCE)
#include "MQTTPersistence.h"
#endif
#include "MQTTAsync.h"
#include "utf-8.h"
#include "MQTTProtocol.h"
#include "MQTTProtocolOut.h"
#include "Thread.h"
#include "SocketBuffer.h"
#include "StackTrace.h"
#include "Heap.h"

#define URI_TCP "tcp://"

#define BUILD_TIMESTAMP "##MQTTCLIENT_BUILD_TAG##"
#define CLIENT_VERSION  "##MQTTCLIENT_VERSION_TAG##"

char* client_timestamp_eye = "MQTTAsyncV3_Timestamp " BUILD_TIMESTAMP;
char* client_version_eye = "MQTTAsyncV3_Version " CLIENT_VERSION;

extern Sockets s;

static ClientStates ClientState =
{
	CLIENT_VERSION, /* version */
	NULL /* client list */	
};

ClientStates* bstate = &ClientState;

MQTTProtocol state;

enum MQTTAsync_threadStates
{
	STOPPED, STARTING, RUNNING, STOPPING
};

enum MQTTAsync_threadStates sendThread_state = STOPPED;
enum MQTTAsync_threadStates receiveThread_state = STOPPED;
static thread_id_type sendThread_id = 0,
					receiveThread_id = 0;

#if defined(WIN32) || defined(WIN64)
static mutex_type mqttasync_mutex = NULL;
static mutex_type mqttcommand_mutex = NULL;
static sem_type send_sem = NULL;
extern mutex_type stack_mutex;
extern mutex_type heap_mutex;
extern mutex_type log_mutex;
BOOL APIENTRY DllMain(HANDLE hModule,
					  DWORD  ul_reason_for_call,
					  LPVOID lpReserved)
{
	switch (ul_reason_for_call)
	{
		case DLL_PROCESS_ATTACH:
			Log(TRACE_MAX, -1, "DLL process attach");
			if (mqttasync_mutex == NULL)
			{
				mqttasync_mutex = CreateMutex(NULL, 0, NULL);
				mqttcommand_mutex = CreateMutex(NULL, 0, NULL);
				send_sem = CreateEvent(
		        NULL,               /* default security attributes */
		        FALSE,              /* manual-reset event? */
		        FALSE,              /* initial state is nonsignaled */
		        NULL                /* object name */
		        );
				stack_mutex = CreateMutex(NULL, 0, NULL);
				heap_mutex = CreateMutex(NULL, 0, NULL);
				log_mutex = CreateMutex(NULL, 0, NULL);
			}
		case DLL_THREAD_ATTACH:
			Log(TRACE_MAX, -1, "DLL thread attach");
		case DLL_THREAD_DETACH:
			Log(TRACE_MAX, -1, "DLL thread detach");
		case DLL_PROCESS_DETACH:
			Log(TRACE_MAX, -1, "DLL process detach");
	}
	return TRUE;
}
#else
static pthread_mutex_t mqttasync_mutex_store = PTHREAD_MUTEX_INITIALIZER;
static mutex_type mqttasync_mutex = &mqttasync_mutex_store;
static pthread_mutex_t mqttcommand_mutex_store = PTHREAD_MUTEX_INITIALIZER;
static mutex_type mqttcommand_mutex = &mqttcommand_mutex_store;
static cond_type_struct send_cond_store = { PTHREAD_COND_INITIALIZER, PTHREAD_MUTEX_INITIALIZER };
static cond_type send_cond = &send_cond_store;

void MQTTAsync_init()
{
	pthread_mutexattr_t attr;
	int rc;

	pthread_mutexattr_init(&attr);
	pthread_mutexattr_settype(&attr, PTHREAD_MUTEX_ERRORCHECK);
	if ((rc = pthread_mutex_init(mqttasync_mutex, &attr)) != 0)
		printf("MQTTAsync: error %d initializing async_mutex\n", rc);
	if ((rc = pthread_mutex_init(mqttcommand_mutex, &attr)) != 0)
		printf("MQTTAsync: error %d initializing command_mutex\n", rc);
}

#define WINAPI
#endif

static volatile int initialized = 0;
static List* handles = NULL;
static int tostop = 0;
static List* commands = NULL;

MQTTPacket* MQTTAsync_cycle(int* sock, unsigned long timeout, int* rc);
int MQTTAsync_cleanSession(Clients* client);
void MQTTAsync_stop();
int MQTTAsync_disconnect_internal(MQTTAsync handle, int timeout);
void MQTTAsync_closeOnly(Clients* client);
void MQTTAsync_closeSession(Clients* client);
void MQTTProtocol_closeSession(Clients* client, int sendwill);
void MQTTAsync_writeComplete(int socket);

#if defined(WIN32) || defined(WIN64)
#define START_TIME_TYPE DWORD
START_TIME_TYPE MQTTAsync_start_clock(void)
{
	return GetTickCount();
}
#elif defined(AIX)
#define START_TIME_TYPE struct timespec
START_TIME_TYPE MQTTAsync_start_clock(void)
{
	static struct timespec start;
	clock_gettime(CLOCK_REALTIME, &start);
	return start;
}
#else
#define START_TIME_TYPE struct timeval
START_TIME_TYPE MQTTAsync_start_clock(void)
{
	static struct timeval start;
	gettimeofday(&start, NULL);
	return start;
}
#endif


#if defined(WIN32) || defined(WIN64)
long MQTTAsync_elapsed(DWORD milliseconds)
{
	return GetTickCount() - milliseconds;
}
#elif defined(AIX)
#define assert(a)
long MQTTAsync_elapsed(struct timespec start)
{
	struct timespec now, res;

	clock_gettime(CLOCK_REALTIME, &now);
	ntimersub(now, start, res);
	return (res.tv_sec)*1000L + (res.tv_nsec)/1000000L;
}
#else
long MQTTAsync_elapsed(struct timeval start)
{
	struct timeval now, res;

	gettimeofday(&now, NULL);
	timersub(&now, &start, &res);
	return (res.tv_sec)*1000 + (res.tv_usec)/1000;
}
#endif


typedef struct
{
	MQTTAsync_message* msg;
	char* topicName;
	int topicLen;
	unsigned int seqno; /* only used on restore */
} qEntry;

typedef struct
{
	int type;
	MQTTAsync_onSuccess* onSuccess;
	MQTTAsync_onFailure* onFailure;
	MQTTAsync_token token;
	void* context;
	START_TIME_TYPE start_time;
	union
	{
		struct
		{
			int count;
			char** topics;
			int* qoss;
		} sub;
		struct
		{
			int count;
			char** topics;
		} unsub;
		struct
		{
			char* destinationName;
			int payloadlen;
			void* payload;
			int qos;
			int retained;
		} pub;
		struct
		{
			int internal;
			int timeout;
		} dis;
		struct
		{
			int timeout;
			int serverURIcount;
			char** serverURIs;
			int currentURI;
			int MQTTVersion; /**< current MQTT version being used to connect */
		} conn;
	} details;
} MQTTAsync_command;


typedef struct MQTTAsync_struct
{
	char* serverURI;
	int ssl;
	Clients* c;
	
	/* "Global", to the client, callback definitions */
	MQTTAsync_connectionLost* cl;
	MQTTAsync_messageArrived* ma;
	MQTTAsync_deliveryComplete* dc;
	void* context; /* the context to be associated with the main callbacks*/
	
	MQTTAsync_command connect;				/* Connect operation properties */
	MQTTAsync_command disconnect;			/* Disconnect operation properties */
	MQTTAsync_command* pending_write;       /* Is there a socket write pending? */
	
	List* responses;
	unsigned int command_seqno;						

	MQTTPacket* pack;

} MQTTAsyncs;


typedef struct
{
	MQTTAsync_command command;
	MQTTAsyncs* client;
	unsigned int seqno; /* only used on restore */
} MQTTAsync_queuedCommand;

void MQTTAsync_freeCommand(MQTTAsync_queuedCommand *command);
void MQTTAsync_freeCommand1(MQTTAsync_queuedCommand *command);
int MQTTAsync_deliverMessage(MQTTAsyncs* m, char* topicName, size_t topicLen, MQTTAsync_message* mm);
#if !defined(NO_PERSISTENCE)
int MQTTAsync_restoreCommands(MQTTAsyncs* client);
#endif

void MQTTAsync_sleep(long milliseconds)
{
	FUNC_ENTRY;
#if defined(WIN32) || defined(WIN64)
	Sleep(milliseconds);
#else
	usleep(milliseconds*1000);
#endif
	FUNC_EXIT;
}


/**
 * List callback function for comparing clients by socket
 * @param a first integer value
 * @param b second integer value
 * @return boolean indicating whether a and b are equal
 */
int clientSockCompare(void* a, void* b)
{
	MQTTAsyncs* m = (MQTTAsyncs*)a;
	return m->c->net.socket == *(int*)b;
}


void MQTTAsync_lock_mutex(mutex_type amutex)
{
	int rc = Thread_lock_mutex(amutex);
	if (rc != 0)
		Log(LOG_ERROR, 0, "Error %s locking mutex", strerror(rc));
}


void MQTTAsync_unlock_mutex(mutex_type amutex)
{
	int rc = Thread_unlock_mutex(amutex);
	if (rc != 0)
		Log(LOG_ERROR, 0, "Error %s unlocking mutex", strerror(rc));
}


int MQTTAsync_checkConn(MQTTAsync_command* command, MQTTAsyncs* client)
{
  int rc;

  FUNC_ENTRY;
  rc = command->details.conn.currentURI < command->details.conn.serverURIcount ||
      (command->details.conn.MQTTVersion == 4 && client->c->MQTTVersion == MQTTVERSION_DEFAULT);
  FUNC_EXIT_RC(rc);
  return rc;
}


int MQTTAsync_create(MQTTAsync* handle, const char* serverURI, const char* clientId,
		int persistence_type, void* persistence_context)
{
	int rc = 0;
	MQTTAsyncs *m = NULL;

	FUNC_ENTRY;
	MQTTAsync_lock_mutex(mqttasync_mutex);

	if (serverURI == NULL || clientId == NULL)
	{
		rc = MQTTASYNC_NULL_PARAMETER;
		goto exit;
	}

	if (!UTF8_validateString(clientId))
	{
		rc = MQTTASYNC_BAD_UTF8_STRING;
		goto exit;
	}

	if (!initialized)
	{
		#if defined(HEAP_H)
			Heap_initialize();
		#endif
		Log_initialize((Log_nameValue*)MQTTAsync_getVersionInfo());
		bstate->clients = ListInitialize();
		Socket_outInitialize();
		Socket_setWriteCompleteCallback(MQTTAsync_writeComplete);
		handles = ListInitialize();
		commands = ListInitialize();
#if defined(OPENSSL)
		SSLSocket_initialize();
#endif
		initialized = 1;
	}
	m = malloc(sizeof(MQTTAsyncs));
	*handle = m;
	memset(m, '\0', sizeof(MQTTAsyncs));
	if (strncmp(URI_TCP, serverURI, strlen(URI_TCP)) == 0)
		serverURI += strlen(URI_TCP);
#if defined(OPENSSL)
	else if (strncmp(URI_SSL, serverURI, strlen(URI_SSL)) == 0)
	{
		serverURI += strlen(URI_SSL);
		m->ssl = 1;
	}
#endif
	m->serverURI = MQTTStrdup(serverURI);
	m->responses = ListInitialize();
	ListAppend(handles, m, sizeof(MQTTAsyncs));

	m->c = malloc(sizeof(Clients));
	memset(m->c, '\0', sizeof(Clients));
	m->c->context = m;
	m->c->outboundMsgs = ListInitialize();
	m->c->inboundMsgs = ListInitialize();
	m->c->messageQueue = ListInitialize();
	m->c->clientID = MQTTStrdup(clientId);

#if !defined(NO_PERSISTENCE)
	rc = MQTTPersistence_create(&(m->c->persistence), persistence_type, persistence_context);
	if (rc == 0)
	{
		rc = MQTTPersistence_initialize(m->c, m->serverURI);
		if (rc == 0)
		{
			MQTTAsync_restoreCommands(m);
			MQTTPersistence_restoreMessageQueue(m->c);
		}
	}
#endif
	ListAppend(bstate->clients, m->c, sizeof(Clients) + 3*sizeof(List));

exit:
	MQTTAsync_unlock_mutex(mqttasync_mutex);
	FUNC_EXIT_RC(rc);
	return rc;
}


void MQTTAsync_terminate(void)
{
	FUNC_ENTRY;
	MQTTAsync_stop();
	if (initialized)
	{
		ListElement* elem = NULL;
		ListFree(bstate->clients);
		ListFree(handles);
		while (ListNextElement(commands, &elem))
			MQTTAsync_freeCommand1((MQTTAsync_queuedCommand*)(elem->content));
		ListFree(commands);
		handles = NULL;
		Socket_outTerminate();
#if defined(OPENSSL)
		SSLSocket_terminate();
#endif
		#if defined(HEAP_H)
			Heap_terminate();
		#endif
		Log_terminate();
		initialized = 0;
	}
	FUNC_EXIT;
}


#if !defined(NO_PERSISTENCE)
int MQTTAsync_unpersistCommand(MQTTAsync_queuedCommand* qcmd)
{
	int rc = 0;
	char key[PERSISTENCE_MAX_KEY_LENGTH + 1];
	
	FUNC_ENTRY;
	sprintf(key, "%s%d", PERSISTENCE_COMMAND_KEY, qcmd->seqno);
	if ((rc = qcmd->client->c->persistence->premove(qcmd->client->c->phandle, key)) != 0)
		Log(LOG_ERROR, 0, "Error %d removing command from persistence", rc);
	FUNC_EXIT_RC(rc);
	return rc;
}


int MQTTAsync_persistCommand(MQTTAsync_queuedCommand* qcmd)
{
	int rc = 0;
	MQTTAsyncs* aclient = qcmd->client;
	MQTTAsync_command* command = &qcmd->command;
	int* lens = NULL;
	void** bufs = NULL;
	int bufindex = 0, i, nbufs = 0;
	char key[PERSISTENCE_MAX_KEY_LENGTH + 1];
	
	FUNC_ENTRY;
	switch (command->type)
	{
		case SUBSCRIBE:
			nbufs = 3 + (command->details.sub.count * 2);
				
			lens = (int*)malloc(nbufs * sizeof(int));
			bufs = malloc(nbufs * sizeof(char *));
				
			bufs[bufindex] = &command->type;
			lens[bufindex++] = sizeof(command->type);

			bufs[bufindex] = &command->token;
			lens[bufindex++] = sizeof(command->token);
				
			bufs[bufindex] = &command->details.sub.count;
			lens[bufindex++] = sizeof(command->details.sub.count);		
				
			for (i = 0; i < command->details.sub.count; ++i)
			{
				bufs[bufindex] = command->details.sub.topics[i];
				lens[bufindex++] = strlen(command->details.sub.topics[i]) + 1;	
				bufs[bufindex] = &command->details.sub.qoss[i];
				lens[bufindex++] = sizeof(command->details.sub.qoss[i]);
			}			
			sprintf(key, "%s%d", PERSISTENCE_COMMAND_KEY, ++aclient->command_seqno);
			break;
				
		case UNSUBSCRIBE:
			nbufs = 3 + command->details.unsub.count;
			
			lens = (int*)malloc(nbufs * sizeof(int));
			bufs = malloc(nbufs * sizeof(char *));
				
			bufs[bufindex] = &command->type;
			lens[bufindex++] = sizeof(command->type);

			bufs[bufindex] = &command->token;
			lens[bufindex++] = sizeof(command->token);
				
			bufs[bufindex] = &command->details.unsub.count;
			lens[bufindex++] = sizeof(command->details.unsub.count);		
				
			for (i = 0; i < command->details.unsub.count; ++i)
			{
				bufs[bufindex] = command->details.unsub.topics[i];
				lens[bufindex++] = strlen(command->details.unsub.topics[i]) + 1;	
			}	
			sprintf(key, "%s%d", PERSISTENCE_COMMAND_KEY, ++aclient->command_seqno);
			break;	
			
		case PUBLISH:
			nbufs = 7;
				
			lens = (int*)malloc(nbufs * sizeof(int));
			bufs = malloc(nbufs * sizeof(char *));
				
			bufs[bufindex] = &command->type;
			lens[bufindex++] = sizeof(command->type);

			bufs[bufindex] = &command->token;
			lens[bufindex++] = sizeof(command->token);
				
			bufs[bufindex] = command->details.pub.destinationName;
			lens[bufindex++] = strlen(command->details.pub.destinationName) + 1;
				
			bufs[bufindex] = &command->details.pub.payloadlen;
			lens[bufindex++] = sizeof(command->details.pub.payloadlen);
				
			bufs[bufindex] = command->details.pub.payload;
			lens[bufindex++] = command->details.pub.payloadlen;
				
			bufs[bufindex] = &command->details.pub.qos;
			lens[bufindex++] = sizeof(command->details.pub.qos);
				
			bufs[bufindex] = &command->details.pub.retained;
			lens[bufindex++] = sizeof(command->details.pub.retained);				
		
			sprintf(key, "%s%d", PERSISTENCE_COMMAND_KEY, ++aclient->command_seqno);
			break;	
	}
	if (nbufs > 0)
	{
		if ((rc = aclient->c->persistence->pput(aclient->c->phandle, key, nbufs, (char**)bufs, lens)) != 0)
			Log(LOG_ERROR, 0, "Error persisting command, rc %d", rc);
		qcmd->seqno = aclient->command_seqno;
	}
	if (lens)
		free(lens);
	if (bufs)
		free(bufs);
	FUNC_EXIT_RC(rc);
	return rc;
}


MQTTAsync_queuedCommand* MQTTAsync_restoreCommand(char* buffer, int buflen)
{
	MQTTAsync_command* command = NULL;
	MQTTAsync_queuedCommand* qcommand = NULL;
	char* ptr = buffer;
	int i, data_size;
	
	FUNC_ENTRY;
	qcommand = malloc(sizeof(MQTTAsync_queuedCommand));
	memset(qcommand, '\0', sizeof(MQTTAsync_queuedCommand));
	command = &qcommand->command;
	
	command->type = *(int*)ptr;
	ptr += sizeof(int);
	
	command->token = *(MQTTAsync_token*)ptr;
	ptr += sizeof(MQTTAsync_token);

	switch (command->type)
	{
		case SUBSCRIBE:
			command->details.sub.count = *(int*)ptr;
			ptr += sizeof(int);
				
			for (i = 0; i < command->details.sub.count; ++i)
			{
				data_size = strlen(ptr) + 1;
				
				command->details.sub.topics[i] = malloc(data_size);
				strcpy(command->details.sub.topics[i], ptr);
				ptr += data_size;
				
				command->details.sub.qoss[i] = *(int*)ptr;
				ptr += sizeof(int);
			}			
			break;
			
		case UNSUBSCRIBE:
			command->details.sub.count = *(int*)ptr;
			ptr += sizeof(int);
				
			for (i = 0; i < command->details.unsub.count; ++i)
			{
				int data_size = strlen(ptr) + 1;
				
				command->details.unsub.topics[i] = malloc(data_size);
				strcpy(command->details.unsub.topics[i], ptr);
				ptr += data_size;
			}			
			break;
			
		case PUBLISH:
			data_size = strlen(ptr) + 1;	
			command->details.pub.destinationName = malloc(data_size);
			strcpy(command->details.pub.destinationName, ptr);
			ptr += data_size;
			
			command->details.pub.payloadlen = *(int*)ptr;
			ptr += sizeof(int);
			
			data_size = command->details.pub.payloadlen;
			command->details.pub.payload = malloc(data_size);
			memcpy(command->details.pub.payload, ptr, data_size);
			ptr += data_size;
			
			command->details.pub.qos = *(int*)ptr;
			ptr += sizeof(int);
			
			command->details.pub.retained = *(int*)ptr;
			ptr += sizeof(int);	
			break;
			
		default:
			free(qcommand);
			qcommand = NULL;
			
	}
	
	FUNC_EXIT;
	return qcommand;
}


void MQTTAsync_insertInOrder(List* list, void* content, int size)
{
	ListElement* index = NULL;
	ListElement* current = NULL;

	FUNC_ENTRY;
	while (ListNextElement(list, &current) != NULL && index == NULL)
	{
		if (((MQTTAsync_queuedCommand*)content)->seqno < ((MQTTAsync_queuedCommand*)current->content)->seqno)
			index = current;
	}

	ListInsert(list, content, size, index);
	FUNC_EXIT;
}


int MQTTAsync_restoreCommands(MQTTAsyncs* client)
{
	int rc = 0;
	char **msgkeys;
	int nkeys;
	int i = 0;
	Clients* c = client->c;
	int commands_restored = 0;

	FUNC_ENTRY;
	if (c->persistence && (rc = c->persistence->pkeys(c->phandle, &msgkeys, &nkeys)) == 0)
	{
		while (rc == 0 && i < nkeys)
		{
			char *buffer = NULL;
			int buflen;
					
			if (strncmp(msgkeys[i], PERSISTENCE_COMMAND_KEY, strlen(PERSISTENCE_COMMAND_KEY)) != 0)
				;
			else if ((rc = c->persistence->pget(c->phandle, msgkeys[i], &buffer, &buflen)) == 0)
			{
				MQTTAsync_queuedCommand* cmd = MQTTAsync_restoreCommand(buffer, buflen);
				
				if (cmd)
				{
					cmd->client = client;	
					cmd->seqno = atoi(msgkeys[i]+2);
					MQTTPersistence_insertInOrder(commands, cmd, sizeof(MQTTAsync_queuedCommand));
					free(buffer);
					client->command_seqno = max(client->command_seqno, cmd->seqno);
					commands_restored++;
				}
			}
			if (msgkeys[i])
				free(msgkeys[i]);
			i++;
		}
		if (msgkeys != NULL)
			free(msgkeys);
	}
	Log(TRACE_MINIMUM, -1, "%d commands restored for client %s", commands_restored, c->clientID);
	FUNC_EXIT_RC(rc);
	return rc;
}
#endif


int MQTTAsync_addCommand(MQTTAsync_queuedCommand* command, int command_size)
{
	int rc = 0;
	
	FUNC_ENTRY;
	MQTTAsync_lock_mutex(mqttcommand_mutex);
	command->command.start_time = MQTTAsync_start_clock();
	if (command->command.type == CONNECT || 
		(command->command.type == DISCONNECT && command->command.details.dis.internal))
	{
		MQTTAsync_queuedCommand* head = NULL; 
		
		if (commands->first)
			head = (MQTTAsync_queuedCommand*)(commands->first->content);
		
		if (head != NULL && head->client == command->client && head->command.type == command->command.type)
			MQTTAsync_freeCommand(command); /* ignore duplicate connect or disconnect command */
		else
			ListInsert(commands, command, command_size, commands->first); /* add to the head of the list */
	}
	else
	{
		ListAppend(commands, command, command_size);
#if !defined(NO_PERSISTENCE)
		if (command->client->c->persistence)
			MQTTAsync_persistCommand(command);
#endif
	}
	MQTTAsync_unlock_mutex(mqttcommand_mutex);
#if !defined(WIN32) && !defined(WIN64)
	Thread_signal_cond(send_cond);
#else
	if (!Thread_check_sem(send_sem))
		Thread_post_sem(send_sem);
#endif
	FUNC_EXIT_RC(rc);
	return rc;
}


void MQTTAsync_checkDisconnect(MQTTAsync handle, MQTTAsync_command* command)
{
	MQTTAsyncs* m = handle;

	FUNC_ENTRY;
	/* wait for all inflight message flows to finish, up to timeout */;
	if (m->c->outboundMsgs->count == 0 || MQTTAsync_elapsed(command->start_time) >= command->details.dis.timeout)
	{	
		int was_connected = m->c->connected;
		MQTTAsync_closeSession(m->c);
		if (command->details.dis.internal && m->cl && was_connected)
		{
			Log(TRACE_MIN, -1, "Calling connectionLost for client %s", m->c->clientID);
			(*(m->cl))(m->context, NULL);
		}
		else if (!command->details.dis.internal && command->onSuccess)
		{
			Log(TRACE_MIN, -1, "Calling disconnect complete for client %s", m->c->clientID);
			(*(command->onSuccess))(command->context, NULL);
		}
	}
	FUNC_EXIT;
}


/**
 * See if any pending writes have been completed, and cleanup if so.
 * Cleaning up means removing any publication data that was stored because the write did
 * not originally complete.
 */
void MQTTProtocol_checkPendingWrites()
{
	FUNC_ENTRY;
	if (state.pending_writes.count > 0)
	{
		ListElement* le = state.pending_writes.first;
		while (le)
		{
			if (Socket_noPendingWrites(((pending_write*)(le->content))->socket))
			{
				MQTTProtocol_removePublication(((pending_write*)(le->content))->p);
				state.pending_writes.current = le;
				ListRemove(&(state.pending_writes), le->content); /* does NextElement itself */
				le = state.pending_writes.current;
			}
			else
				ListNextElement(&(state.pending_writes), &le);
		}
	}
	FUNC_EXIT;
}


void MQTTAsync_freeConnect(MQTTAsync_command command)
{
	if (command.type == CONNECT)
	{
		int i;
		
		for (i = 0; i < command.details.conn.serverURIcount; ++i)
			free(command.details.conn.serverURIs[i]);
		if (command.details.conn.serverURIs)
			free(command.details.conn.serverURIs); 
	}
}


void MQTTAsync_freeCommand1(MQTTAsync_queuedCommand *command)
{
	if (command->command.type == SUBSCRIBE)
	{
		int i;
		
		for (i = 0; i < command->command.details.sub.count; i++)
			free(command->command.details.sub.topics[i]);

		free(command->command.details.sub.topics);
		free(command->command.details.sub.qoss);
	}
	else if (command->command.type == UNSUBSCRIBE)
	{
		int i;
		
		for (i = 0; i < command->command.details.unsub.count; i++)
			free(command->command.details.unsub.topics[i]);

		free(command->command.details.unsub.topics);
	}
	else if (command->command.type == PUBLISH)
	{
		/* qos 1 and 2 topics are freed in the protocol code when the flows are completed */
		if (command->command.details.pub.destinationName)
			free(command->command.details.pub.destinationName); 
		free(command->command.details.pub.payload);
	}
}

void MQTTAsync_freeCommand(MQTTAsync_queuedCommand *command)
{
	MQTTAsync_freeCommand1(command);
	free(command);
}


void MQTTAsync_writeComplete(int socket)				
{
	ListElement* found = NULL;
	
	FUNC_ENTRY;
	/* a partial write is now complete for a socket - this will be on a publish*/
	
	MQTTProtocol_checkPendingWrites();
	
	/* find the client using this socket */
	if ((found = ListFindItem(handles, &socket, clientSockCompare)) != NULL)
	{
		MQTTAsyncs* m = (MQTTAsyncs*)(found->content);
		
		time(&(m->c->net.lastSent));
				
		/* see if there is a pending write flagged */
		if (m->pending_write)
		{
			ListElement* cur_response = NULL;
			MQTTAsync_command* command = m->pending_write;
			MQTTAsync_queuedCommand* com = NULL;
					
			while (ListNextElement(m->responses, &cur_response))
			{
				com = (MQTTAsync_queuedCommand*)(cur_response->content);
				if (com->client->pending_write == m->pending_write)
					break;
			}
					
			if (cur_response && command->onSuccess)
			{
				MQTTAsync_successData data;
								
				data.token = command->token;
				data.alt.pub.destinationName = command->details.pub.destinationName;
				data.alt.pub.message.payload = command->details.pub.payload;
				data.alt.pub.message.payloadlen = command->details.pub.payloadlen;
				data.alt.pub.message.qos = command->details.pub.qos;
				data.alt.pub.message.retained = command->details.pub.retained;
				Log(TRACE_MIN, -1, "Calling publish success for client %s", m->c->clientID);
				(*(command->onSuccess))(command->context, &data);
			}		
			m->pending_write = NULL;
			
			ListDetach(m->responses, com);
			MQTTAsync_freeCommand(com);
		}
	}
	FUNC_EXIT;
}
			

void MQTTAsync_processCommand()
{
	int rc = 0;
	MQTTAsync_queuedCommand* command = NULL;
	ListElement* cur_command = NULL;
	List* ignored_clients = NULL;
	
	FUNC_ENTRY;
	MQTTAsync_lock_mutex(mqttasync_mutex);
	MQTTAsync_lock_mutex(mqttcommand_mutex);
	
	/* only the first command in the list must be processed for any particular client, so if we skip
	   a command for a client, we must skip all following commands for that client.  Use a list of 
	   ignored clients to keep track
	*/
	ignored_clients = ListInitialize();
	
	/* don't try a command until there isn't a pending write for that client, and we are not connecting */
	while (ListNextElement(commands, &cur_command))
	{
		MQTTAsync_queuedCommand* cmd = (MQTTAsync_queuedCommand*)(cur_command->content);
		
		if (ListFind(ignored_clients, cmd->client))
			continue;
		
		if (cmd->command.type == CONNECT || cmd->command.type == DISCONNECT || (cmd->client->c->connected && 
			cmd->client->c->connect_state == 0 && Socket_noPendingWrites(cmd->client->c->net.socket)))
		{
			if ((cmd->command.type == PUBLISH || cmd->command.type == SUBSCRIBE || cmd->command.type == UNSUBSCRIBE) &&
				cmd->client->c->outboundMsgs->count >= MAX_MSG_ID - 1)
				; /* no more message ids available */
			else
			{
				command = cmd;
				break;
			}
		}
		ListAppend(ignored_clients, cmd->client, sizeof(cmd->client));
	}
	ListFreeNoContent(ignored_clients);
	if (command)
	{
		ListDetach(commands, command);
#if !defined(NO_PERSISTENCE)
		if (command->client->c->persistence)
			MQTTAsync_unpersistCommand(command);
#endif
	}
	MQTTAsync_unlock_mutex(mqttcommand_mutex);
	
	if (!command)
		goto exit; /* nothing to do */
	
	if (command->command.type == CONNECT)
	{
		if (command->client->c->connect_state != 0 || command->client->c->connected)
			rc = 0;
		else
		{
			char* serverURI = command->client->serverURI;

			if (command->command.details.conn.serverURIcount > 0)
			{
				if (command->client->c->MQTTVersion == MQTTVERSION_DEFAULT)
				{
					if (command->command.details.conn.MQTTVersion == 3)
					{
						command->command.details.conn.currentURI++;
						command->command.details.conn.MQTTVersion = 4;
					} 
				}
				else
					command->command.details.conn.currentURI++;
				serverURI = command->command.details.conn.serverURIs[command->command.details.conn.currentURI];
					
				if (strncmp(URI_TCP, serverURI, strlen(URI_TCP)) == 0)
					serverURI += strlen(URI_TCP);
#if defined(OPENSSL)
				else if (strncmp(URI_SSL, serverURI, strlen(URI_SSL)) == 0)
				{
					serverURI += strlen(URI_SSL);
					command->client->ssl = 1;
				}
#endif
			}

			if (command->client->c->MQTTVersion == MQTTVERSION_DEFAULT)
			{
				if (command->command.details.conn.MQTTVersion == 0)
					command->command.details.conn.MQTTVersion = MQTTVERSION_3_1_1;
				else if (command->command.details.conn.MQTTVersion == MQTTVERSION_3_1_1)
					command->command.details.conn.MQTTVersion = MQTTVERSION_3_1;
			}
			else
				command->command.details.conn.MQTTVersion = command->client->c->MQTTVersion;

			Log(TRACE_MIN, -1, "Connecting to serverURI %s with MQTT version %d", serverURI, command->command.details.conn.MQTTVersion);
#if defined(OPENSSL)
			rc = MQTTProtocol_connect(serverURI, command->client->c, command->client->ssl, command->command.details.conn.MQTTVersion);
#else
			rc = MQTTProtocol_connect(serverURI, command->client->c, command->command.details.conn.MQTTVersion);
#endif
			if (command->client->c->connect_state == 0)
				rc = SOCKET_ERROR;
			
			/* if the TCP connect is pending, then we must call select to determine when the connect has completed,
			which is indicated by the socket being ready *either* for reading *or* writing.  The next couple of lines
			make sure we check for writeability as well as readability, otherwise we wait around longer than we need to
			in Socket_getReadySocket() */ 
			if (rc == EINPROGRESS)
				Socket_addPendingWrite(command->client->c->net.socket);
		}
	}
	else if (command->command.type == SUBSCRIBE)
	{
		List* topics = ListInitialize();
		List* qoss = ListInitialize();
		int i;
		
		for (i = 0; i < command->command.details.sub.count; i++)
		{
			ListAppend(topics, command->command.details.sub.topics[i], strlen(command->command.details.sub.topics[i]));
			ListAppend(qoss, &command->command.details.sub.qoss[i], sizeof(int));
		}
		rc = MQTTProtocol_subscribe(command->client->c, topics, qoss, command->command.token);
		ListFreeNoContent(topics);
		ListFreeNoContent(qoss);
	}
	else if (command->command.type == UNSUBSCRIBE)
	{
		List* topics = ListInitialize();
		int i;
			
		for (i = 0; i < command->command.details.unsub.count; i++)
			ListAppend(topics, command->command.details.unsub.topics[i], strlen(command->command.details.unsub.topics[i]));
			
		rc = MQTTProtocol_unsubscribe(command->client->c, topics, command->command.token);
		ListFreeNoContent(topics);
	}
	else if (command->command.type == PUBLISH)
	{
		Messages* msg = NULL;
		Publish* p = NULL;
	
		p = malloc(sizeof(Publish));

		p->payload = command->command.details.pub.payload;
		p->payloadlen = command->command.details.pub.payloadlen;
		p->topic = command->command.details.pub.destinationName;
		p->msgId = command->command.token;

		rc = MQTTProtocol_startPublish(command->client->c, p, command->command.details.pub.qos, command->command.details.pub.retained, &msg);
		
		if (command->command.details.pub.qos == 0)
		{ 
			if (rc == TCPSOCKET_COMPLETE)
			{		
				if (command->command.onSuccess)
				{
					MQTTAsync_successData data;
								
					data.token = command->command.token;
					data.alt.pub.destinationName = command->command.details.pub.destinationName;
					data.alt.pub.message.payload = command->command.details.pub.payload;
					data.alt.pub.message.payloadlen = command->command.details.pub.payloadlen;
					data.alt.pub.message.qos = command->command.details.pub.qos;
					data.alt.pub.message.retained = command->command.details.pub.retained;
					Log(TRACE_MIN, -1, "Calling publish success for client %s", command->client->c->clientID);
					(*(command->command.onSuccess))(command->command.context, &data);
				}
			}
			else
			{
				command->command.details.pub.destinationName = NULL; /* this will be freed by the protocol code */
				command->client->pending_write = &command->command;
			}
		}
		else
			command->command.details.pub.destinationName = NULL; /* this will be freed by the protocol code */
		free(p); /* should this be done if the write isn't complete? */
	}
	else if (command->command.type == DISCONNECT)
	{
		if (command->client->c->connect_state != 0 || command->client->c->connected != 0)
		{
			command->client->c->connect_state = -2;
			MQTTAsync_checkDisconnect(command->client, &command->command);
		}
	}

	if (command->command.type == CONNECT && rc != SOCKET_ERROR && rc != MQTTASYNC_PERSISTENCE_ERROR)
	{
		command->client->connect = command->command;
		MQTTAsync_freeCommand(command);
	}
	else if (command->command.type == DISCONNECT)
	{
		command->client->disconnect = command->command;
		MQTTAsync_freeCommand(command);
	}
	else if (command->command.type == PUBLISH && command->command.details.pub.qos == 0)
	{
		if (rc == TCPSOCKET_INTERRUPTED)
			ListAppend(command->client->responses, command, sizeof(command));
		else
			MQTTAsync_freeCommand(command);
	}
	else if (rc == SOCKET_ERROR || rc == MQTTASYNC_PERSISTENCE_ERROR)
	{
		if (command->command.type == CONNECT)
		{
			MQTTAsync_disconnectOptions opts = MQTTAsync_disconnectOptions_initializer;
			MQTTAsync_disconnect(command->client, &opts); /* not "internal" because we don't want to call connection lost */
		}
		else
			MQTTAsync_disconnect_internal(command->client, 0);
			
		if (command->command.type == CONNECT && MQTTAsync_checkConn(&command->command, command->client))
		{
			Log(TRACE_MIN, -1, "Connect failed, more to try");
			/* put the connect command back to the head of the command queue, using the next serverURI */
			rc = MQTTAsync_addCommand(command, sizeof(command->command.details.conn));
		}
		else
		{
			if (command->command.onFailure)
			{
				Log(TRACE_MIN, -1, "Calling command failure for client %s", command->client->c->clientID);
				(*(command->command.onFailure))(command->command.context, NULL);
			}
			MQTTAsync_freeConnect(command->command);
			MQTTAsync_freeCommand(command);  /* free up the command if necessary */
		}
	}
	else /* put the command into a waiting for response queue for each client, indexed by msgid */
		ListAppend(command->client->responses, command, sizeof(command));

exit:
	MQTTAsync_unlock_mutex(mqttasync_mutex);
	FUNC_EXIT;
}


void MQTTAsync_checkTimeouts()
{
	ListElement* current = NULL;
	static time_t last = 0L;
	time_t now;

	FUNC_ENTRY;
	time(&(now));
	if (difftime(now, last) < 3)
		goto exit;

	MQTTAsync_lock_mutex(mqttasync_mutex);
	last = now;
	while (ListNextElement(handles, &current))		/* for each client */
	{
		ListElement* cur_response = NULL;
		int i = 0, 
			timed_out_count = 0;
		
		MQTTAsyncs* m = (MQTTAsyncs*)(current->content);
		
		/* check connect timeout */
		if (m->c->connect_state != 0 && MQTTAsync_elapsed(m->connect.start_time) > (m->connect.details.conn.timeout * 1000))
		{
			if (MQTTAsync_checkConn(&m->connect, m))
			{
				MQTTAsync_queuedCommand* conn;
				
				MQTTAsync_closeOnly(m->c);
				/* put the connect command back to the head of the command queue, using the next serverURI */
				conn = malloc(sizeof(MQTTAsync_queuedCommand));
				memset(conn, '\0', sizeof(MQTTAsync_queuedCommand));
				conn->client = m;
				conn->command = m->connect;
				Log(TRACE_MIN, -1, "Connect failed with timeout, more to try");
				MQTTAsync_addCommand(conn, sizeof(m->connect));
			}
			else
			{
				MQTTAsync_closeSession(m->c);
				MQTTAsync_freeConnect(m->connect);
				if (m->connect.onFailure)
				{
					Log(TRACE_MIN, -1, "Calling connect failure for client %s", m->c->clientID);
					(*(m->connect.onFailure))(m->connect.context, NULL);
				}
			}
			continue;
		}
	
		/* check disconnect timeout */
		if (m->c->connect_state == -2)
			MQTTAsync_checkDisconnect(m, &m->disconnect);
	
		timed_out_count = 0;
		/* check response timeouts */
		while (ListNextElement(m->responses, &cur_response))
		{
			MQTTAsync_queuedCommand* com = (MQTTAsync_queuedCommand*)(cur_response->content);
			
			if (1 /*MQTTAsync_elapsed(com->command.start_time) < 120000*/)	
				break; /* command has not timed out */
			else
			{
				if (com->command.onFailure)
				{		
					Log(TRACE_MIN, -1, "Calling %s failure for client %s", 
								MQTTPacket_name(com->command.type), m->c->clientID);
					(*(com->command.onFailure))(com->command.context, NULL);
				}
				timed_out_count++;
			}
		}
		for (i = 0; i < timed_out_count; ++i)
			ListRemoveHead(m->responses);	/* remove the first response in the list */
	}
	MQTTAsync_unlock_mutex(mqttasync_mutex);
exit:
	FUNC_EXIT;
}


thread_return_type WINAPI MQTTAsync_sendThread(void* n)
{
	FUNC_ENTRY;
	MQTTAsync_lock_mutex(mqttasync_mutex);
	sendThread_state = RUNNING;
	sendThread_id = Thread_getid();
	MQTTAsync_unlock_mutex(mqttasync_mutex);
	while (!tostop)
	{
		int rc;
		
		while (commands->count > 0)
		{
			int before = commands->count;
			MQTTAsync_processCommand();
			if (before == commands->count)
				break;  /* no commands were processed, so go into a wait */
		}
#if !defined(WIN32) && !defined(WIN64)
		rc =  Thread_wait_cond(send_cond, 1);
		if ((rc = Thread_wait_cond(send_cond, 1)) != 0 && rc != ETIMEDOUT)
			Log(LOG_ERROR, -1, "Error %d waiting for condition variable", rc);
#else
		if ((rc = Thread_wait_sem(send_sem, 1000)) != 0 && rc != ETIMEDOUT)
			Log(LOG_ERROR, -1, "Error %d waiting for semaphore", rc);
#endif
			
		MQTTAsync_checkTimeouts();
	}
	sendThread_state = STOPPING;
	MQTTAsync_lock_mutex(mqttasync_mutex);
	sendThread_state = STOPPED;
	sendThread_id = 0;
	MQTTAsync_unlock_mutex(mqttasync_mutex);
	FUNC_EXIT;
	return 0;
}


void MQTTAsync_emptyMessageQueue(Clients* client)
{
	FUNC_ENTRY;
	/* empty message queue */
	if (client->messageQueue->count > 0)
	{
		ListElement* current = NULL;
		while (ListNextElement(client->messageQueue, &current))
		{
			qEntry* qe = (qEntry*)(current->content);
			free(qe->topicName);
			free(qe->msg->payload);
			free(qe->msg);
		}
		ListEmpty(client->messageQueue);
	}
	FUNC_EXIT;
}


void MQTTAsync_removeResponsesAndCommands(MQTTAsyncs* m)
{
	int count = 0;	
	ListElement* current = NULL;
	ListElement *next = NULL;

	FUNC_ENTRY;
	if (m->responses)
	{
		ListElement* elem = NULL;

		while (ListNextElement(m->responses, &elem))
		{
			MQTTAsync_freeCommand1((MQTTAsync_queuedCommand*) (elem->content));
			count++;
		}
	}
	ListEmpty(m->responses);
	Log(TRACE_MINIMUM, -1, "%d responses removed for client %s", count, m->c->clientID);
	
	/* remove commands in the command queue relating to this client */
	count = 0;
	current = ListNextElement(commands, &next);
	ListNextElement(commands, &next);
	while (current)
	{
		MQTTAsync_queuedCommand* cmd = (MQTTAsync_queuedCommand*)(current->content);
		
		if (cmd->client == m)
		{
			ListDetach(commands, cmd);
			MQTTAsync_freeCommand(cmd);
			count++;
		}
		current = next;
		ListNextElement(commands, &next);
	}
	Log(TRACE_MINIMUM, -1, "%d commands removed for client %s", count, m->c->clientID);
	FUNC_EXIT;
}


void MQTTAsync_destroy(MQTTAsync* handle)
{
	MQTTAsyncs* m = *handle;

	FUNC_ENTRY;
	MQTTAsync_lock_mutex(mqttasync_mutex);

	if (m == NULL)
		goto exit;

	MQTTAsync_removeResponsesAndCommands(m);
	ListFree(m->responses);
	
	if (m->c)
	{
		int saved_socket = m->c->net.socket;
		char* saved_clientid = MQTTStrdup(m->c->clientID);
#if !defined(NO_PERSISTENCE)
		MQTTPersistence_close(m->c);
#endif
		MQTTAsync_emptyMessageQueue(m->c);
		MQTTProtocol_freeClient(m->c);
		if (!ListRemove(bstate->clients, m->c))
			Log(LOG_ERROR, 0, NULL);
		else
			Log(TRACE_MIN, 1, NULL, saved_clientid, saved_socket);
		free(saved_clientid);
	}
		
	if (m->serverURI)
		free(m->serverURI);
	if (!ListRemove(handles, m))
		Log(LOG_ERROR, -1, "free error");
	*handle = NULL;
	if (bstate->clients->count == 0)
		MQTTAsync_terminate();

exit:
	MQTTAsync_unlock_mutex(mqttasync_mutex);
	FUNC_EXIT;
}


void MQTTAsync_freeMessage(MQTTAsync_message** message)
{
	FUNC_ENTRY;
	free((*message)->payload);
	free(*message);
	*message = NULL;
	FUNC_EXIT;
}


void MQTTAsync_free(void* memory)
{
	FUNC_ENTRY;
	free(memory);
	FUNC_EXIT;
}


int MQTTAsync_completeConnection(MQTTAsyncs* m, MQTTPacket* pack)
{
	int rc = MQTTASYNC_FAILURE;

	FUNC_ENTRY;
	if (m->c->connect_state == 3) /* MQTT connect sent - wait for CONNACK */
	{
		Connack* connack = (Connack*)pack;
		Log(LOG_PROTOCOL, 1, NULL, m->c->net.socket, m->c->clientID, connack->rc);
		if ((rc = connack->rc) == MQTTASYNC_SUCCESS)
		{
			m->c->connected = 1;
			m->c->good = 1;
			m->c->connect_state = 0;
			if (m->c->cleansession)
				rc = MQTTAsync_cleanSession(m->c);
			if (m->c->outboundMsgs->count > 0)
			{
				ListElement* outcurrent = NULL;

				while (ListNextElement(m->c->outboundMsgs, &outcurrent))
				{
					Messages* m = (Messages*)(outcurrent->content);
					m->lastTouch = 0;
				}
				MQTTProtocol_retry((time_t)0, 1, 1);
				if (m->c->connected != 1)
					rc = MQTTASYNC_DISCONNECTED;
			}
		}
		free(connack);
		m->pack = NULL;
	}
	FUNC_EXIT_RC(rc);
	return rc;
}

/* This is the thread function that handles the calling of callback functions if set */
thread_return_type WINAPI MQTTAsync_receiveThread(void* n)
{
	long timeout = 10L; /* first time in we have a small timeout.  Gets things started more quickly */

	FUNC_ENTRY;
	MQTTAsync_lock_mutex(mqttasync_mutex);
	receiveThread_state = RUNNING;
	receiveThread_id = Thread_getid();
	while (!tostop)
	{
		int rc = SOCKET_ERROR;
		int sock = -1;
		MQTTAsyncs* m = NULL;
		MQTTPacket* pack = NULL;

		MQTTAsync_unlock_mutex(mqttasync_mutex);
		pack = MQTTAsync_cycle(&sock, timeout, &rc);
		MQTTAsync_lock_mutex(mqttasync_mutex);
		if (tostop)
			break;
		timeout = 1000L;

		if (sock == 0)
			continue;
		/* find client corresponding to socket */
		if (ListFindItem(handles, &sock, clientSockCompare) == NULL)
		{
			Log(TRACE_MINIMUM, -1, "Could not find client corresponding to socket %d", sock);
			/* Socket_close(sock); - removing socket in this case is not necessary (Bug 442400) */
			continue;
		}
		m = (MQTTAsyncs*)(handles->current->content);
		if (m == NULL)
		{
			Log(LOG_ERROR, -1, "Client structure was NULL for socket %d - removing socket", sock);
			Socket_close(sock);
			continue;
		}
		if (rc == SOCKET_ERROR)
		{
			Log(TRACE_MINIMUM, -1, "Error from MQTTAsync_cycle() - removing socket %d", sock);
			if (m->c->connected == 1)
			{
				MQTTAsync_unlock_mutex(mqttasync_mutex);
				MQTTAsync_disconnect_internal(m, 0);
				MQTTAsync_lock_mutex(mqttasync_mutex);
			}
			else /* calling disconnect_internal won't have any effect if we're already disconnected */
				MQTTAsync_closeOnly(m->c);
		}
		else
		{
			if (m->c->messageQueue->count > 0)
			{
				qEntry* qe = (qEntry*)(m->c->messageQueue->first->content);
				int topicLen = qe->topicLen;

				if (strlen(qe->topicName) == topicLen)
					topicLen = 0;

				if (m->ma)
					rc = MQTTAsync_deliverMessage(m, qe->topicName, topicLen, qe->msg);
				else 
					rc = 1;
					
				if (rc)
				{
					ListRemove(m->c->messageQueue, qe);
#if !defined(NO_PERSISTENCE)
					if (m->c->persistence)
						MQTTPersistence_unpersistQueueEntry(m->c, (MQTTPersistence_qEntry*)qe);
#endif
				}
				else
					Log(TRACE_MIN, -1, "False returned from messageArrived for client %s, message remains on queue",
						m->c->clientID);
			}
			if (pack)
			{
				if (pack->header.bits.type == CONNACK)
				{
					int sessionPresent = ((Connack*)pack)->flags.bits.sessionPresent;
					int rc = MQTTAsync_completeConnection(m, pack);
					
					if (rc == MQTTASYNC_SUCCESS)
					{
						if (m->connect.details.conn.serverURIcount > 0)
							Log(TRACE_MIN, -1, "Connect succeeded to %s", 
								m->connect.details.conn.serverURIs[m->connect.details.conn.currentURI]);
						MQTTAsync_freeConnect(m->connect);
						if (m->connect.onSuccess)
						{
							MQTTAsync_successData data;
							memset(&data, '\0', sizeof(data));
							Log(TRACE_MIN, -1, "Calling connect success for client %s", m->c->clientID);
							if (m->connect.details.conn.serverURIcount > 0)
								data.alt.connect.serverURI = m->connect.details.conn.serverURIs[m->connect.details.conn.currentURI];
							else
								data.alt.connect.serverURI = m->serverURI;
							data.alt.connect.MQTTVersion = m->connect.details.conn.MQTTVersion;
							data.alt.connect.sessionPresent = sessionPresent;
							(*(m->connect.onSuccess))(m->connect.context, &data);
						}
					}
					else
					{
						if (MQTTAsync_checkConn(&m->connect, m))
						{
							MQTTAsync_queuedCommand* conn;
							
							MQTTAsync_closeOnly(m->c);
							/* put the connect command back to the head of the command queue, using the next serverURI */
							conn = malloc(sizeof(MQTTAsync_queuedCommand));
							memset(conn, '\0', sizeof(MQTTAsync_queuedCommand));
							conn->client = m;
							conn->command = m->connect; 
							Log(TRACE_MIN, -1, "Connect failed, more to try");
							MQTTAsync_addCommand(conn, sizeof(m->connect));
						}
						else
						{
							MQTTAsync_closeSession(m->c);
							MQTTAsync_freeConnect(m->connect);
							if (m->connect.onFailure)
							{
								MQTTAsync_failureData data;
						
								data.token = 0;
								data.code = rc;
								data.message = "CONNACK return code";
								Log(TRACE_MIN, -1, "Calling connect failure for client %s", m->c->clientID);
								(*(m->connect.onFailure))(m->connect.context, &data);
							}
						}
					}
				}
				else if (pack->header.bits.type == SUBACK)
				{
					ListElement* current = NULL;
									
					/* use the msgid to find the callback to be called */
					while (ListNextElement(m->responses, &current))
					{
						MQTTAsync_queuedCommand* command = (MQTTAsync_queuedCommand*)(current->content);
						if (command->command.token == ((Suback*)pack)->msgId)
						{	
							Suback* sub = (Suback*)pack;
							if (!ListDetach(m->responses, command)) /* remove the response from the list */
								Log(LOG_ERROR, -1, "Subscribe command not removed from command list");

							/* Call the failure callback if there is one subscribe in the MQTT packet and
							 * the return code is 0x80 (failure).  If the MQTT packet contains >1 subscription
							 * request, then we call onSuccess with the list of returned QoSs, which inelegantly,
							 * could include some failures, or worse, the whole list could have failed.
							 */
							if (sub->qoss->count == 1 && *(int*)(sub->qoss->first->content) == MQTT_BAD_SUBSCRIBE)
							{
								if (command->command.onFailure)
								{
									MQTTAsync_failureData data;

									data.token = command->command.token;
									data.code = *(int*)(sub->qoss->first->content);
									Log(TRACE_MIN, -1, "Calling subscribe failure for client %s", m->c->clientID);
									(*(command->command.onFailure))(command->command.context, &data);
								}
							}
							else if (command->command.onSuccess)
							{
								MQTTAsync_successData data;
								int* array = NULL;
								
								if (sub->qoss->count == 1)
									data.alt.qos = *(int*)(sub->qoss->first->content);
								else if (sub->qoss->count > 1)
								{
									ListElement* cur_qos = NULL;
									int* element = array = data.alt.qosList = malloc(sub->qoss->count * sizeof(int));
									while (ListNextElement(sub->qoss, &cur_qos))
										*element++ = *(int*)(cur_qos->content);
								} 
								data.token = command->command.token;
								Log(TRACE_MIN, -1, "Calling subscribe success for client %s", m->c->clientID);
								(*(command->command.onSuccess))(command->command.context, &data);
								if (array)
									free(array);
							}
							MQTTAsync_freeCommand(command);
							break;
						}
					}
					rc = MQTTProtocol_handleSubacks(pack, m->c->net.socket);
				}
				else if (pack->header.bits.type == UNSUBACK)
				{
					ListElement* current = NULL;
					int handleCalled = 0;
					
					/* use the msgid to find the callback to be called */
					while (ListNextElement(m->responses, &current))
					{
						MQTTAsync_queuedCommand* command = (MQTTAsync_queuedCommand*)(current->content);
						if (command->command.token == ((Unsuback*)pack)->msgId)
						{		
							if (!ListDetach(m->responses, command)) /* remove the response from the list */
								Log(LOG_ERROR, -1, "Unsubscribe command not removed from command list");
							if (command->command.onSuccess)
							{
								rc = MQTTProtocol_handleUnsubacks(pack, m->c->net.socket);
								handleCalled = 1;
								Log(TRACE_MIN, -1, "Calling unsubscribe success for client %s", m->c->clientID);
								(*(command->command.onSuccess))(command->command.context, NULL);
							}
							MQTTAsync_freeCommand(command);
							break;
						}
					}
					if (!handleCalled)
						rc = MQTTProtocol_handleUnsubacks(pack, m->c->net.socket);
				}
			}
		}
	}
	receiveThread_state = STOPPED;
	receiveThread_id = 0;
	MQTTAsync_unlock_mutex(mqttasync_mutex);
#if !defined(WIN32) && !defined(WIN64)
	if (sendThread_state != STOPPED)
		Thread_signal_cond(send_cond);
#else
	if (sendThread_state != STOPPED && !Thread_check_sem(send_sem))
		Thread_post_sem(send_sem);
#endif
	FUNC_EXIT;
	return 0;
}


void MQTTAsync_stop()
{
	int rc = 0;

	FUNC_ENTRY;
	if (sendThread_state != STOPPED || receiveThread_state != STOPPED)
	{
		int conn_count = 0;
		ListElement* current = NULL;

		if (handles != NULL)
		{
			/* find out how many handles are still connected */
			while (ListNextElement(handles, &current))
			{
				if (((MQTTAsyncs*)(current->content))->c->connect_state > 0 ||
						((MQTTAsyncs*)(current->content))->c->connected)
					++conn_count;
			}
		}
		Log(TRACE_MIN, -1, "Conn_count is %d", conn_count);
		/* stop the background thread, if we are the last one to be using it */
		if (conn_count == 0)
		{
			int count = 0;
			tostop = 1;
			while ((sendThread_state != STOPPED || receiveThread_state != STOPPED) && ++count < 100)
			{
				MQTTAsync_unlock_mutex(mqttasync_mutex);
				Log(TRACE_MIN, -1, "sleeping");
				MQTTAsync_sleep(100L);
				MQTTAsync_lock_mutex(mqttasync_mutex);
			}
			rc = 1;
			tostop = 0;
		}
	}
	FUNC_EXIT_RC(rc);
}


int MQTTAsync_setCallbacks(MQTTAsync handle, void* context,
									MQTTAsync_connectionLost* cl,
									MQTTAsync_messageArrived* ma,
									MQTTAsync_deliveryComplete* dc)
{
	int rc = MQTTASYNC_SUCCESS;
	MQTTAsyncs* m = handle;

	FUNC_ENTRY;
	MQTTAsync_lock_mutex(mqttasync_mutex);

	if (m == NULL || ma == NULL || m->c->connect_state != 0)
		rc = MQTTASYNC_FAILURE;
	else
	{
		m->context = context;
		m->cl = cl;
		m->ma = ma;
		m->dc = dc;
	}

	MQTTAsync_unlock_mutex(mqttasync_mutex);
	FUNC_EXIT_RC(rc);
	return rc;
}


void MQTTAsync_closeOnly(Clients* client)
{
	FUNC_ENTRY;
	client->good = 0;
	client->ping_outstanding = 0;
	if (client->net.socket > 0)
	{
		if (client->connected)
			MQTTPacket_send_disconnect(&client->net, client->clientID);
#if defined(OPENSSL)
		SSLSocket_close(&client->net);
#endif
		Socket_close(client->net.socket);
		client->net.socket = 0;
#if defined(OPENSSL)
		client->net.ssl = NULL;
#endif
	}
	client->connected = 0;
	client->connect_state = 0;		
	FUNC_EXIT;
}


void MQTTAsync_closeSession(Clients* client)
{
	FUNC_ENTRY;
	MQTTAsync_closeOnly(client);

	if (client->cleansession)
		MQTTAsync_cleanSession(client);
		
	FUNC_EXIT;
}


/**
 * List callback function for comparing clients by client structure
 * @param a Async structure
 * @param b Client structure
 * @return boolean indicating whether a and b are equal
 */
int clientStructCompare(void* a, void* b)
{
	MQTTAsyncs* m = (MQTTAsyncs*)a;
	return m->c == (Clients*)b;
}


int MQTTAsync_cleanSession(Clients* client)
{
	int rc = 0;
	ListElement* found = NULL;

	FUNC_ENTRY;
#if !defined(NO_PERSISTENCE)
	rc = MQTTPersistence_clear(client);
#endif
	MQTTProtocol_emptyMessageList(client->inboundMsgs);
	MQTTProtocol_emptyMessageList(client->outboundMsgs);
	MQTTAsync_emptyMessageQueue(client);
	client->msgID = 0;
	
	if ((found = ListFindItem(handles, client, clientStructCompare)) != NULL)
	{
		MQTTAsyncs* m = (MQTTAsyncs*)(found->content);
		MQTTAsync_removeResponsesAndCommands(m);
	}
	else
		Log(LOG_ERROR, -1, "cleanSession: did not find client structure in handles list");
	FUNC_EXIT_RC(rc);
	return rc;
}





int MQTTAsync_deliverMessage(MQTTAsyncs* m, char* topicName, size_t topicLen, MQTTAsync_message* mm)
{
	int rc;
					
	Log(TRACE_MIN, -1, "Calling messageArrived for client %s, queue depth %d",
					m->c->clientID, m->c->messageQueue->count);
	rc = (*(m->ma))(m->context, topicName, topicLen, mm);
	/* if 0 (false) is returned by the callback then it failed, so we don't remove the message from
	 * the queue, and it will be retried later.  If 1 is returned then the message data may have been freed,
	 * so we must be careful how we use it.
	 */
	return rc;
}


void Protocol_processPublication(Publish* publish, Clients* client)
{
	MQTTAsync_message* mm = NULL;
	int rc = 0;

	FUNC_ENTRY;
	mm = malloc(sizeof(MQTTAsync_message));

	/* If the message is QoS 2, then we have already stored the incoming payload
	 * in an allocated buffer, so we don't need to copy again.
	 */
	if (publish->header.bits.qos == 2)
		mm->payload = publish->payload;
	else
	{
		mm->payload = malloc(publish->payloadlen);
		memcpy(mm->payload, publish->payload, publish->payloadlen);
	}

	mm->payloadlen = publish->payloadlen;
	mm->qos = publish->header.bits.qos;
	mm->retained = publish->header.bits.retain;
	if (publish->header.bits.qos == 2)
		mm->dup = 0;  /* ensure that a QoS2 message is not passed to the application with dup = 1 */
	else
		mm->dup = publish->header.bits.dup;
	mm->msgid = publish->msgId;
	
	if (client->messageQueue->count == 0 && client->connected)
	{
		ListElement* found = NULL;
		
		if ((found = ListFindItem(handles, client, clientStructCompare)) == NULL)
			Log(LOG_ERROR, -1, "processPublication: did not find client structure in handles list");
		else
		{
			MQTTAsyncs* m = (MQTTAsyncs*)(found->content);

			if (m->ma)
				rc = MQTTAsync_deliverMessage(m, publish->topic, publish->topiclen, mm);
		} 
	}

	if (rc == 0) /* if message was not delivered, queue it up */
	{
		qEntry* qe = malloc(sizeof(qEntry));	
		qe->msg = mm;
		qe->topicName = publish->topic;
		qe->topicLen = publish->topiclen;
		ListAppend(client->messageQueue, qe, sizeof(qe) + sizeof(mm) + mm->payloadlen + strlen(qe->topicName)+1);
#if !defined(NO_PERSISTENCE)
		if (client->persistence)
			MQTTPersistence_persistQueueEntry(client, (MQTTPersistence_qEntry*)qe);
#endif
	}
	publish->topic = NULL;	
	FUNC_EXIT;
}


int MQTTAsync_connect(MQTTAsync handle, const MQTTAsync_connectOptions* options)
{
	MQTTAsyncs* m = handle;
	int rc = MQTTASYNC_SUCCESS;
	MQTTAsync_queuedCommand* conn;

	FUNC_ENTRY;
	if (options == NULL)
	{
		rc = MQTTASYNC_NULL_PARAMETER;
		goto exit;
	}

	if (strncmp(options->struct_id, "MQTC", 4) != 0 || 
		(options->struct_version != 0 && options->struct_version != 1 && options->struct_version != 2 && 
         options->struct_version != 3))
	{
		rc = MQTTASYNC_BAD_STRUCTURE;
		goto exit;
	}
	if (options->will) /* check validity of will options structure */
	{
		if (strncmp(options->will->struct_id, "MQTW", 4) != 0 || options->will->struct_version != 0)
		{
			rc = MQTTASYNC_BAD_STRUCTURE;
			goto exit;
		}
		if (options->will->qos < 0 || options->will->qos > 2)
		{
			rc = MQTTASYNC_BAD_QOS;
			goto exit;
		}
	}
	if (options->struct_version != 0 && options->ssl) /* check validity of SSL options structure */
	{
		if (strncmp(options->ssl->struct_id, "MQTS", 4) != 0 || options->ssl->struct_version != 0)
		{
			rc = MQTTASYNC_BAD_STRUCTURE;
			goto exit;
		}
	}
	if ((options->username && !UTF8_validateString(options->username)) ||
		(options->password && !UTF8_validateString(options->password)))
	{
		rc = MQTTASYNC_BAD_UTF8_STRING;
		goto exit;
	}

	m->connect.onSuccess = options->onSuccess;
	m->connect.onFailure = options->onFailure;
	m->connect.context = options->context;
	
	tostop = 0;
	if (sendThread_state != STARTING && sendThread_state != RUNNING)
	{
		MQTTAsync_lock_mutex(mqttasync_mutex);
		sendThread_state = STARTING;
		Thread_start(MQTTAsync_sendThread, NULL);
		MQTTAsync_unlock_mutex(mqttasync_mutex);
	}
	if (receiveThread_state != STARTING && receiveThread_state != RUNNING)
	{
		MQTTAsync_lock_mutex(mqttasync_mutex);
		receiveThread_state = STARTING;
		Thread_start(MQTTAsync_receiveThread, handle);
		MQTTAsync_unlock_mutex(mqttasync_mutex);
	}

	m->c->keepAliveInterval = options->keepAliveInterval;
	m->c->cleansession = options->cleansession;
	m->c->maxInflightMessages = options->maxInflight;
	if (options->struct_version == 3)
		m->c->MQTTVersion = options->MQTTVersion;
	else
		m->c->MQTTVersion = 0;

	if (m->c->will)
	{
		free(m->c->will->msg);
		free(m->c->will->topic);
		free(m->c->will);
		m->c->will = NULL;
	}
	
	if (options->will && options->will->struct_version == 0)
	{
		m->c->will = malloc(sizeof(willMessages));
		m->c->will->msg = MQTTStrdup(options->will->message);
		m->c->will->qos = options->will->qos;
		m->c->will->retained = options->will->retained;
		m->c->will->topic = MQTTStrdup(options->will->topicName);
	}
	
#if defined(OPENSSL)
	if (m->c->sslopts)
	{
		if (m->c->sslopts->trustStore)
			free((void*)m->c->sslopts->trustStore);
		if (m->c->sslopts->keyStore)
			free((void*)m->c->sslopts->keyStore);
		if (m->c->sslopts->privateKey)
			free((void*)m->c->sslopts->privateKey);
		if (m->c->sslopts->privateKeyPassword)
			free((void*)m->c->sslopts->privateKeyPassword);
		if (m->c->sslopts->enabledCipherSuites)
			free((void*)m->c->sslopts->enabledCipherSuites);
		free((void*)m->c->sslopts);
		m->c->sslopts = NULL;
	}

	if (options->struct_version != 0 && options->ssl)
	{
		m->c->sslopts = malloc(sizeof(MQTTClient_SSLOptions));
		memset(m->c->sslopts, '\0', sizeof(MQTTClient_SSLOptions));
		if (options->ssl->trustStore)
			m->c->sslopts->trustStore = MQTTStrdup(options->ssl->trustStore);
		if (options->ssl->keyStore)
			m->c->sslopts->keyStore = MQTTStrdup(options->ssl->keyStore);
		if (options->ssl->privateKey)
			m->c->sslopts->privateKey = MQTTStrdup(options->ssl->privateKey);
		if (options->ssl->privateKeyPassword)
			m->c->sslopts->privateKeyPassword = MQTTStrdup(options->ssl->privateKeyPassword);
		if (options->ssl->enabledCipherSuites)
			m->c->sslopts->enabledCipherSuites = MQTTStrdup(options->ssl->enabledCipherSuites);
		m->c->sslopts->enableServerCertAuth = options->ssl->enableServerCertAuth;
	}
#endif

	m->c->username = options->username;
	m->c->password = options->password;
	m->c->retryInterval = options->retryInterval;
	
	/* Add connect request to operation queue */
	conn = malloc(sizeof(MQTTAsync_queuedCommand));
	memset(conn, '\0', sizeof(MQTTAsync_queuedCommand));
	conn->client = m;
	if (options)
	{
		conn->command.onSuccess = options->onSuccess;
		conn->command.onFailure = options->onFailure;
		conn->command.context = options->context;
		conn->command.details.conn.timeout = options->connectTimeout;
			
		if (options->struct_version >= 2 && options->serverURIcount > 0)
		{
			int i;
			
			conn->command.details.conn.serverURIcount = options->serverURIcount;
			conn->command.details.conn.serverURIs = malloc(options->serverURIcount * sizeof(char*));
			for (i = 0; i < options->serverURIcount; ++i)
				conn->command.details.conn.serverURIs[i] = MQTTStrdup(options->serverURIs[i]);
			conn->command.details.conn.currentURI = 0;
		}
	}
	conn->command.type = CONNECT;
	rc = MQTTAsync_addCommand(conn, sizeof(conn));

exit:
	FUNC_EXIT_RC(rc);
	return rc;
}


int MQTTAsync_disconnect1(MQTTAsync handle, const MQTTAsync_disconnectOptions* options, int internal)
{
	MQTTAsyncs* m = handle;
	int rc = MQTTASYNC_SUCCESS;
	MQTTAsync_queuedCommand* dis;

	FUNC_ENTRY;
	if (m == NULL || m->c == NULL)
	{
		rc = MQTTASYNC_FAILURE;
		goto exit;
	}
	if (m->c->connected == 0)
	{
		rc = MQTTASYNC_DISCONNECTED;
		goto exit;
	}
	
	/* Add disconnect request to operation queue */
	dis = malloc(sizeof(MQTTAsync_queuedCommand));
	memset(dis, '\0', sizeof(MQTTAsync_queuedCommand));
	dis->client = m;
	if (options)
	{
		dis->command.onSuccess = options->onSuccess;
		dis->command.onFailure = options->onFailure;
		dis->command.context = options->context;
		dis->command.details.dis.timeout = options->timeout;
	}
	dis->command.type = DISCONNECT;
	dis->command.details.dis.internal = internal;
	rc = MQTTAsync_addCommand(dis, sizeof(dis));
	
exit:
	FUNC_EXIT_RC(rc);
	return rc;
}


int MQTTAsync_disconnect_internal(MQTTAsync handle, int timeout)
{
	MQTTAsync_disconnectOptions options = MQTTAsync_disconnectOptions_initializer;
	
	options.timeout = timeout;
	return MQTTAsync_disconnect1(handle, &options, 1);
}


void MQTTProtocol_closeSession(Clients* c, int sendwill)
{
	MQTTAsync_disconnect_internal((MQTTAsync)c->context, 0);
}


int MQTTAsync_disconnect(MQTTAsync handle, const MQTTAsync_disconnectOptions* options)
{	
	return MQTTAsync_disconnect1(handle, options, 0);
}


int MQTTAsync_isConnected(MQTTAsync handle)
{
	MQTTAsyncs* m = handle;
	int rc = 0;

	FUNC_ENTRY;
	MQTTAsync_lock_mutex(mqttasync_mutex);
	if (m && m->c)
		rc = m->c->connected;
	MQTTAsync_unlock_mutex(mqttasync_mutex);
	FUNC_EXIT_RC(rc);
	return rc;
}


<<<<<<< HEAD
int MQTTAsync_subscribeMany(MQTTAsync handle, int count, char* const* topic, int* qos, MQTTAsync_responseOptions* response)
=======
int cmdMessageIDCompare(void* a, void* b)
{
	MQTTAsync_queuedCommand* cmd = (MQTTAsync_queuedCommand*)a;
	return cmd->command.token == *(int*)b;
}


/**
 * Assign a new message id for a client.  Make sure it isn't already being used and does
 * not exceed the maximum.
 * @param m a client structure
 * @return the next message id to use, or 0 if none available
 */
int MQTTAsync_assignMsgId(MQTTAsyncs* m)
{
	int start_msgid = m->c->msgID;
	int msgid = start_msgid;
	thread_id_type thread_id = 0;
	int locked = 0;

	/* need to check: commands list and response list for a client */
	FUNC_ENTRY;
	/* We might be called in a callback. In which case, this mutex will be already locked. */
	thread_id = Thread_getid();
	if (thread_id != sendThread_id && thread_id != receiveThread_id)
	{
		MQTTAsync_lock_mutex(mqttasync_mutex);
		locked = 1;
	}

	msgid = (msgid == MAX_MSG_ID) ? 1 : msgid + 1;
	while (ListFindItem(commands, &msgid, cmdMessageIDCompare) ||
			ListFindItem(m->responses, &msgid, cmdMessageIDCompare))
	{
		msgid = (msgid == MAX_MSG_ID) ? 1 : msgid + 1;
		if (msgid == start_msgid)
		{ /* we've tried them all - none free */
			msgid = 0;
			break;
		}
	}
	if (msgid != 0)
		m->c->msgID = msgid;
	if (locked)
		MQTTAsync_unlock_mutex(mqttasync_mutex);
	FUNC_EXIT_RC(msgid);
	return msgid;
}


int MQTTAsync_subscribeMany(MQTTAsync handle, size_t count, char* const* topic, int* qos, MQTTAsync_responseOptions* response)
>>>>>>> 6d4cf04c
{
	MQTTAsyncs* m = handle;
	int i = 0;
	int rc = MQTTASYNC_FAILURE;
	MQTTAsync_queuedCommand* sub;
	int msgid = 0;

	FUNC_ENTRY;
	if (m == NULL || m->c == NULL)
	{
		rc = MQTTASYNC_FAILURE;
		goto exit;
	}
	if (m->c->connected == 0)
	{
		rc = MQTTASYNC_DISCONNECTED;
		goto exit;
	}
	for (i = 0; i < count; i++)
	{
		if (!UTF8_validateString(topic[i]))
		{
			rc = MQTTASYNC_BAD_UTF8_STRING;
			goto exit;
		}
		if (qos[i] < 0 || qos[i] > 2)
		{
			rc = MQTTASYNC_BAD_QOS;
			goto exit;
		}
	}
	if ((msgid = MQTTAsync_assignMsgId(m)) == 0)
	{
		rc = MQTTASYNC_NO_MORE_MSGIDS;
		goto exit;
	}

	/* Add subscribe request to operation queue */
	sub = malloc(sizeof(MQTTAsync_queuedCommand));
	memset(sub, '\0', sizeof(MQTTAsync_queuedCommand));
	sub->client = m;
	sub->command.token = msgid;
	if (response)
	{
		sub->command.onSuccess = response->onSuccess;
		sub->command.onFailure = response->onFailure;
		sub->command.context = response->context;
		response->token = sub->command.token;
	}
	sub->command.type = SUBSCRIBE;
	sub->command.details.sub.count = count;
	sub->command.details.sub.topics = malloc(sizeof(char*) * count);
	sub->command.details.sub.qoss = malloc(sizeof(int) * count);
	for (i = 0; i < count; ++i)
	{
		sub->command.details.sub.topics[i] = MQTTStrdup(topic[i]);
		sub->command.details.sub.qoss[i] = qos[i];	
	}
	rc = MQTTAsync_addCommand(sub, sizeof(sub));

exit:
	FUNC_EXIT_RC(rc);
	return rc;
}


int MQTTAsync_subscribe(MQTTAsync handle, const char* topic, int qos, MQTTAsync_responseOptions* response)
{
	int rc = 0;
	char *const topics[] = {(char*)topic};
	FUNC_ENTRY;
	rc = MQTTAsync_subscribeMany(handle, 1, topics, &qos, response);
	FUNC_EXIT_RC(rc);
	return rc;
}


int MQTTAsync_unsubscribeMany(MQTTAsync handle, int count, char* const* topic, MQTTAsync_responseOptions* response)
{
	MQTTAsyncs* m = handle;
	int i = 0;
	int rc = SOCKET_ERROR;
	MQTTAsync_queuedCommand* unsub;
	int msgid = 0;

	FUNC_ENTRY;
	if (m == NULL || m->c == NULL)
	{
		rc = MQTTASYNC_FAILURE;
		goto exit;
	}
	if (m->c->connected == 0)
	{
		rc = MQTTASYNC_DISCONNECTED;
		goto exit;
	}
	for (i = 0; i < count; i++)
	{
		if (!UTF8_validateString(topic[i]))
		{
			rc = MQTTASYNC_BAD_UTF8_STRING;
			goto exit;
		}
	}
	if ((msgid = MQTTAsync_assignMsgId(m)) == 0)
	{
		rc = MQTTASYNC_NO_MORE_MSGIDS;
		goto exit;
	}
	
	/* Add unsubscribe request to operation queue */
	unsub = malloc(sizeof(MQTTAsync_queuedCommand));
	memset(unsub, '\0', sizeof(MQTTAsync_queuedCommand));
	unsub->client = m;
	unsub->command.type = UNSUBSCRIBE;
	unsub->command.token = msgid;
	if (response)
	{
		unsub->command.onSuccess = response->onSuccess;
		unsub->command.onFailure = response->onFailure;
		unsub->command.context = response->context;
		response->token = unsub->command.token;
	}
	unsub->command.details.unsub.count = count;
	unsub->command.details.unsub.topics = malloc(sizeof(char*) * count);
	for (i = 0; i < count; ++i)
		unsub->command.details.unsub.topics[i] = MQTTStrdup(topic[i]);
	rc = MQTTAsync_addCommand(unsub, sizeof(unsub));

exit:
	FUNC_EXIT_RC(rc);
	return rc;
}


int MQTTAsync_unsubscribe(MQTTAsync handle, const char* topic, MQTTAsync_responseOptions* response)
{
	int rc = 0;
	char *const topics[] = {(char*)topic};
	FUNC_ENTRY;
	rc = MQTTAsync_unsubscribeMany(handle, 1, topics, response);
	FUNC_EXIT_RC(rc);
	return rc;
}


int MQTTAsync_send(MQTTAsync handle, const char* destinationName, int payloadlen, void* payload,
							 int qos, int retained, MQTTAsync_responseOptions* response)
{
	int rc = MQTTASYNC_SUCCESS;
	MQTTAsyncs* m = handle;
	MQTTAsync_queuedCommand* pub;
	int msgid = 0;

	FUNC_ENTRY;
	if (m == NULL || m->c == NULL)
		rc = MQTTASYNC_FAILURE;
	else if (m->c->connected == 0)
		rc = MQTTASYNC_DISCONNECTED;
	else if (!UTF8_validateString(destinationName))
		rc = MQTTASYNC_BAD_UTF8_STRING;
	else if (qos < 0 || qos > 2)
		rc = MQTTASYNC_BAD_QOS;
	else if (qos > 0 && (msgid = MQTTAsync_assignMsgId(m)) == 0)
		rc = MQTTASYNC_NO_MORE_MSGIDS;

	if (rc != MQTTASYNC_SUCCESS)
		goto exit;
	
	/* Add publish request to operation queue */
	pub = malloc(sizeof(MQTTAsync_queuedCommand));
	memset(pub, '\0', sizeof(MQTTAsync_queuedCommand));
	pub->client = m;
	pub->command.type = PUBLISH;
	pub->command.token = msgid;
	if (response)
	{
		pub->command.onSuccess = response->onSuccess;
		pub->command.onFailure = response->onFailure;
		pub->command.context = response->context;
		response->token = pub->command.token;
	}
	pub->command.details.pub.destinationName = MQTTStrdup(destinationName);
	pub->command.details.pub.payloadlen = payloadlen;
	pub->command.details.pub.payload = malloc(payloadlen);
	memcpy(pub->command.details.pub.payload, payload, payloadlen);
	pub->command.details.pub.qos = qos;
	pub->command.details.pub.retained = retained;
	rc = MQTTAsync_addCommand(pub, sizeof(pub));

exit:
	FUNC_EXIT_RC(rc);
	return rc;
}



int MQTTAsync_sendMessage(MQTTAsync handle, const char* destinationName, const MQTTAsync_message* message,
													 MQTTAsync_responseOptions* response)
{
	int rc = MQTTASYNC_SUCCESS;

	FUNC_ENTRY;
	if (message == NULL)
	{
		rc = MQTTASYNC_NULL_PARAMETER;
		goto exit;
	}
	if (strncmp(message->struct_id, "MQTM", 4) != 0 || message->struct_version != 0)
	{
		rc = MQTTASYNC_BAD_STRUCTURE;
		goto exit;
	}

	rc = MQTTAsync_send(handle, destinationName, message->payloadlen, message->payload,
								message->qos, message->retained, response);
exit:
	FUNC_EXIT_RC(rc);
	return rc;
}


void MQTTAsync_retry(void)
{
	static time_t last = 0L;
	time_t now;

	FUNC_ENTRY;
	time(&(now));
	if (difftime(now, last) > 5)
	{
		time(&(last));
		MQTTProtocol_keepalive(now);
		MQTTProtocol_retry(now, 1, 0);
	}
	else
		MQTTProtocol_retry(now, 0, 0);
	FUNC_EXIT;
}


int MQTTAsync_connecting(MQTTAsyncs* m)
{
	int rc = -1;

	FUNC_ENTRY;
	if (m->c->connect_state == 1) /* TCP connect started - check for completion */
	{
		int error;
		socklen_t len = sizeof(error);

		if ((rc = getsockopt(m->c->net.socket, SOL_SOCKET, SO_ERROR, (char*)&error, &len)) == 0)
			rc = error;

		if (rc != 0)
			goto exit;
			
		Socket_clearPendingWrite(m->c->net.socket);

#if defined(OPENSSL)
		if (m->ssl)
		{
			if (SSLSocket_setSocketForSSL(&m->c->net, m->c->sslopts) != MQTTASYNC_SUCCESS)
			{
				if (m->c->session != NULL)
					if ((rc = SSL_set_session(m->c->net.ssl, m->c->session)) != 1)
						Log(TRACE_MIN, -1, "Failed to set SSL session with stored data, non critical");
				rc = SSLSocket_connect(m->c->net.ssl, m->c->net.socket);
				if (rc == TCPSOCKET_INTERRUPTED)
				{
					rc = MQTTCLIENT_SUCCESS; /* the connect is still in progress */
					m->c->connect_state = 2;
				}
				else if (rc == SSL_FATAL)
				{
					rc = SOCKET_ERROR;
					goto exit;
				}
				else if (rc == 1) 
				{
					rc = MQTTCLIENT_SUCCESS;
					m->c->connect_state = 3;
					if (MQTTPacket_send_connect(m->c, m->connect.details.conn.MQTTVersion) == SOCKET_ERROR)
					{
						rc = SOCKET_ERROR;
						goto exit;
					}
					if (!m->c->cleansession && m->c->session == NULL)
						m->c->session = SSL_get1_session(m->c->net.ssl);
				}
			}
			else
			{
				rc = SOCKET_ERROR;
				goto exit;
			}
		}
		else
		{
#endif
			m->c->connect_state = 3; /* TCP/SSL connect completed, in which case send the MQTT connect packet */
			if ((rc = MQTTPacket_send_connect(m->c, m->connect.details.conn.MQTTVersion)) == SOCKET_ERROR)
				goto exit;
#if defined(OPENSSL)
		}
#endif
	}
#if defined(OPENSSL)
	else if (m->c->connect_state == 2) /* SSL connect sent - wait for completion */
	{
		if ((rc = SSLSocket_connect(m->c->net.ssl, m->c->net.socket)) != 1)
			goto exit;

		if(!m->c->cleansession && m->c->session == NULL)
			m->c->session = SSL_get1_session(m->c->net.ssl);
		m->c->connect_state = 3; /* SSL connect completed, in which case send the MQTT connect packet */
		if ((rc = MQTTPacket_send_connect(m->c, m->connect.details.conn.MQTTVersion)) == SOCKET_ERROR)
			goto exit;
	}
#endif

exit:
	if ((rc != 0 && rc != TCPSOCKET_INTERRUPTED && m->c->connect_state != 2) || (rc == SSL_FATAL))
	{
		if (MQTTAsync_checkConn(&m->connect, m))
		{
			MQTTAsync_queuedCommand* conn;
				
			MQTTAsync_closeOnly(m->c);
			/* put the connect command back to the head of the command queue, using the next serverURI */
			conn = malloc(sizeof(MQTTAsync_queuedCommand));
			memset(conn, '\0', sizeof(MQTTAsync_queuedCommand));
			conn->client = m;
			conn->command = m->connect; 
			Log(TRACE_MIN, -1, "Connect failed, more to try");
			MQTTAsync_addCommand(conn, sizeof(m->connect));
		}
		else
		{
			MQTTAsync_closeSession(m->c);
			MQTTAsync_freeConnect(m->connect);
			if (m->connect.onFailure)
			{
				Log(TRACE_MIN, -1, "Calling connect failure for client %s", m->c->clientID);
				(*(m->connect.onFailure))(m->connect.context, NULL);
			}
		}
	}
	FUNC_EXIT_RC(rc);
	return rc;
}


MQTTPacket* MQTTAsync_cycle(int* sock, unsigned long timeout, int* rc)
{
	struct timeval tp = {0L, 0L};
	static Ack ack;
	MQTTPacket* pack = NULL;
	static int nosockets_count = 0;

	FUNC_ENTRY;
	if (timeout > 0L)
	{
		tp.tv_sec = timeout / 1000;
		tp.tv_usec = (timeout % 1000) * 1000; /* this field is microseconds! */
	}

#if defined(OPENSSL)
	if ((*sock = SSLSocket_getPendingRead()) == -1)
	{
#endif
		/* 0 from getReadySocket indicates no work to do, -1 == error, but can happen normally */
		*sock = Socket_getReadySocket(0, &tp);
		if (!tostop && *sock == 0 && (tp.tv_sec > 0L || tp.tv_usec > 0L))
		{
			MQTTAsync_sleep(100L);
#if 0
			if (s.clientsds->count == 0)
			{
				if (++nosockets_count == 50) /* 5 seconds with no sockets */
					tostop = 1;
			}
#endif
		}
		else
			nosockets_count = 0;
#if defined(OPENSSL)
	}
#endif
	MQTTAsync_lock_mutex(mqttasync_mutex);
	if (*sock > 0)
	{
		MQTTAsyncs* m = NULL;
		if (ListFindItem(handles, sock, clientSockCompare) != NULL)
			m = (MQTTAsync)(handles->current->content);
		if (m != NULL)
		{
			if (m->c->connect_state == 1 || m->c->connect_state == 2)
				*rc = MQTTAsync_connecting(m);
			else
				pack = MQTTPacket_Factory(&m->c->net, rc);
			if (m->c->connect_state == 3 && *rc == SOCKET_ERROR)
			{
				Log(TRACE_MINIMUM, -1, "CONNECT sent but MQTTPacket_Factory has returned SOCKET_ERROR");
				if (MQTTAsync_checkConn(&m->connect, m))
				{
					MQTTAsync_queuedCommand* conn;

					MQTTAsync_closeOnly(m->c);
					/* put the connect command back to the head of the command queue, using the next serverURI */
					conn = malloc(sizeof(MQTTAsync_queuedCommand));
					memset(conn, '\0', sizeof(MQTTAsync_queuedCommand));
					conn->client = m;
					conn->command = m->connect;
					Log(TRACE_MIN, -1, "Connect failed, more to try");
					MQTTAsync_addCommand(conn, sizeof(m->connect));
				}
				else
				{
					MQTTAsync_closeSession(m->c);
					MQTTAsync_freeConnect(m->connect);
					if (m->connect.onFailure)
					{
						Log(TRACE_MIN, -1, "Calling connect failure for client %s", m->c->clientID);
						(*(m->connect.onFailure))(m->connect.context, NULL);
					}
				}
			}
		}
		if (pack)
		{
			int freed = 1;

			/* Note that these handle... functions free the packet structure that they are dealing with */
			if (pack->header.bits.type == PUBLISH)
				*rc = MQTTProtocol_handlePublishes(pack, *sock);
			else if (pack->header.bits.type == PUBACK || pack->header.bits.type == PUBCOMP)
			{
				int msgid;

				ack = (pack->header.bits.type == PUBCOMP) ? *(Pubcomp*)pack : *(Puback*)pack;
				msgid = ack.msgId;
				*rc = (pack->header.bits.type == PUBCOMP) ?
						MQTTProtocol_handlePubcomps(pack, *sock) : MQTTProtocol_handlePubacks(pack, *sock);
				if (!m)
					Log(LOG_ERROR, -1, "PUBCOMP or PUBACK received for no client, msgid %d", msgid);
				if (m)
				{
					ListElement* current = NULL;
					
					if (m->dc)
					{
						Log(TRACE_MIN, -1, "Calling deliveryComplete for client %s, msgid %d", m->c->clientID, msgid);
						(*(m->dc))(m->context, msgid);
					}
					/* use the msgid to find the callback to be called */
					while (ListNextElement(m->responses, &current))
					{
						MQTTAsync_queuedCommand* command = (MQTTAsync_queuedCommand*)(current->content);
						if (command->command.token == msgid)
						{		
							if (!ListDetach(m->responses, command)) /* then remove the response from the list */
								Log(LOG_ERROR, -1, "Publish command not removed from command list");
							if (command->command.onSuccess)
							{
								MQTTAsync_successData data;
								
								data.token = command->command.token;
								data.alt.pub.destinationName = command->command.details.pub.destinationName;
								data.alt.pub.message.payload = command->command.details.pub.payload;
								data.alt.pub.message.payloadlen = command->command.details.pub.payloadlen;
								data.alt.pub.message.qos = command->command.details.pub.qos;
								data.alt.pub.message.retained = command->command.details.pub.retained;
								Log(TRACE_MIN, -1, "Calling publish success for client %s", m->c->clientID);
								(*(command->command.onSuccess))(command->command.context, &data);
							}
							MQTTAsync_freeCommand(command);
							break;
						}
					}
				}
			}
			else if (pack->header.bits.type == PUBREC)
				*rc = MQTTProtocol_handlePubrecs(pack, *sock);
			else if (pack->header.bits.type == PUBREL)
				*rc = MQTTProtocol_handlePubrels(pack, *sock);
			else if (pack->header.bits.type == PINGRESP)
				*rc = MQTTProtocol_handlePingresps(pack, *sock);
			else
				freed = 0;
			if (freed)
				pack = NULL;
		}
	}
	MQTTAsync_retry();
	MQTTAsync_unlock_mutex(mqttasync_mutex);
	FUNC_EXIT_RC(*rc);
	return pack;
}


int pubCompare(void* a, void* b)
{
	Messages* msg = (Messages*)a;
	return msg->publish == (Publications*)b;
}


int MQTTAsync_getPendingTokens(MQTTAsync handle, MQTTAsync_token **tokens)
{
	int rc = MQTTASYNC_SUCCESS;
	MQTTAsyncs* m = handle;
	*tokens = NULL;
	ListElement* current = NULL;
	int count = 0;

	FUNC_ENTRY;
	MQTTAsync_lock_mutex(mqttasync_mutex);

	if (m == NULL)
	{
		rc = MQTTASYNC_FAILURE;
		goto exit;
	}

	/* calculate the number of pending tokens - commands plus inflight */
	while (ListNextElement(commands, &current))
	{
		MQTTAsync_queuedCommand* cmd = (MQTTAsync_queuedCommand*)(current->content);

		if (cmd->client == m)
			count++;
	}
	if (m->c)
		count += m->c->outboundMsgs->count;
	if (count == 0)
		goto exit; /* no tokens to return */
	*tokens = malloc(sizeof(MQTTAsync_token) * (count + 1));  /* add space for sentinel at end of list */

	/* First add the unprocessed commands to the pending tokens */
	current = NULL;
	count = 0;
	while (ListNextElement(commands, &current))
	{
		MQTTAsync_queuedCommand* cmd = (MQTTAsync_queuedCommand*)(current->content);

		if (cmd->client == m)
			(*tokens)[count++] = cmd->command.token;
	}

	/* Now add the inflight messages */
	if (m->c && m->c->outboundMsgs->count > 0)
	{
		current = NULL;
		while (ListNextElement(m->c->outboundMsgs, &current))
		{
			Messages* m = (Messages*)(current->content);
			(*tokens)[count++] = m->msgid;
		}
	}
	(*tokens)[count] = -1; /* indicate end of list */

exit:
	MQTTAsync_unlock_mutex(mqttasync_mutex);
	FUNC_EXIT_RC(rc);
	return rc;
}


int MQTTAsync_isComplete(MQTTAsync handle, MQTTAsync_token dt)
{
	int rc = MQTTASYNC_SUCCESS;
	MQTTAsyncs* m = handle;
	ListElement* current = NULL;

	FUNC_ENTRY;
	MQTTAsync_lock_mutex(mqttasync_mutex);

	if (m == NULL)
	{
		rc = MQTTASYNC_FAILURE;
		goto exit;
	}

	/* First check unprocessed commands */
	current = NULL;
	while (ListNextElement(commands, &current))
	{
		MQTTAsync_queuedCommand* cmd = (MQTTAsync_queuedCommand*)(current->content);

		if (cmd->client == m && cmd->command.token == dt)
			goto exit;
	}

	/* Now check the inflight messages */
	if (m->c && m->c->outboundMsgs->count > 0)
	{
		current = NULL;
		while (ListNextElement(m->c->outboundMsgs, &current))
		{
			Messages* m = (Messages*)(current->content);
			if (m->msgid == dt)
				goto exit;
		}
	}
	rc = MQTTASYNC_TRUE; /* Can't find it, so it must be complete */

exit:
	MQTTAsync_unlock_mutex(mqttasync_mutex);
	FUNC_EXIT_RC(rc);
	return rc;
}


int MQTTAsync_waitForCompletion(MQTTAsync handle, MQTTAsync_token dt, unsigned long timeout)
{
	int rc = MQTTASYNC_FAILURE;
	START_TIME_TYPE start = MQTTAsync_start_clock();
	unsigned long elapsed = 0L;
	MQTTAsyncs* m = handle;

	FUNC_ENTRY;
	MQTTAsync_lock_mutex(mqttasync_mutex);

	if (m == NULL || m->c == NULL)
	{
		rc = MQTTASYNC_FAILURE;
		goto exit;
	}
	if (m->c->connected == 0)
	{
		rc = MQTTASYNC_DISCONNECTED;
		goto exit;
	}
	MQTTAsync_unlock_mutex(mqttasync_mutex);

	if (MQTTAsync_isComplete(handle, dt) == 1)
	{
		rc = MQTTASYNC_SUCCESS; /* well we couldn't find it */
		goto exit;
	}

	elapsed = MQTTAsync_elapsed(start);
	while (elapsed < timeout)
	{
		MQTTAsync_sleep(100);
		if (MQTTAsync_isComplete(handle, dt) == 1)
		{
			rc = MQTTASYNC_SUCCESS; /* well we couldn't find it */
			goto exit;
		}
		elapsed = MQTTAsync_elapsed(start);
	}
exit:
	FUNC_EXIT_RC(rc);
	return rc;
}



void MQTTAsync_setTraceLevel(enum MQTTASYNC_TRACE_LEVELS level)
{
	Log_setTraceLevel((enum LOG_LEVELS)level);
}


void MQTTAsync_setTraceCallback(MQTTAsync_traceCallback* callback)
{
	Log_setTraceCallback((Log_traceCallback*)callback);
}


MQTTAsync_nameValue* MQTTAsync_getVersionInfo()
{
	#define MAX_INFO_STRINGS 8
	static MQTTAsync_nameValue libinfo[MAX_INFO_STRINGS + 1];
	int i = 0; 
	
	libinfo[i].name = "Product name";
	libinfo[i++].value = "Paho Asynchronous MQTT C Client Library";
	
	libinfo[i].name = "Version";
	libinfo[i++].value = CLIENT_VERSION;
	
	libinfo[i].name = "Build level";
	libinfo[i++].value = BUILD_TIMESTAMP;
#if defined(OPENSSL)
	libinfo[i].name = "OpenSSL version";
	libinfo[i++].value = SSLeay_version(SSLEAY_VERSION);
		
	libinfo[i].name = "OpenSSL flags";
	libinfo[i++].value = SSLeay_version(SSLEAY_CFLAGS);
	
	libinfo[i].name = "OpenSSL build timestamp";	
	libinfo[i++].value = SSLeay_version(SSLEAY_BUILT_ON);
	
	libinfo[i].name = "OpenSSL platform";
	libinfo[i++].value = SSLeay_version(SSLEAY_PLATFORM);
	
	libinfo[i].name = "OpenSSL directory";
	libinfo[i++].value = SSLeay_version(SSLEAY_DIR);
#endif
	libinfo[i].name = NULL;
	libinfo[i].value = NULL;
	return libinfo;
}<|MERGE_RESOLUTION|>--- conflicted
+++ resolved
@@ -2149,9 +2149,6 @@
 }
 
 
-<<<<<<< HEAD
-int MQTTAsync_subscribeMany(MQTTAsync handle, int count, char* const* topic, int* qos, MQTTAsync_responseOptions* response)
-=======
 int cmdMessageIDCompare(void* a, void* b)
 {
 	MQTTAsync_queuedCommand* cmd = (MQTTAsync_queuedCommand*)a;
@@ -2202,8 +2199,7 @@
 }
 
 
-int MQTTAsync_subscribeMany(MQTTAsync handle, size_t count, char* const* topic, int* qos, MQTTAsync_responseOptions* response)
->>>>>>> 6d4cf04c
+int MQTTAsync_subscribeMany(MQTTAsync handle, int count, char* const* topic, int* qos, MQTTAsync_responseOptions* response)
 {
 	MQTTAsyncs* m = handle;
 	int i = 0;
