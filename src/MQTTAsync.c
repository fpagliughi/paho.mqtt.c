/*******************************************************************************
 * Copyright (c) 2009, 2019 IBM Corp.
 *
 * All rights reserved. This program and the accompanying materials
 * are made available under the terms of the Eclipse Public License v1.0
 * and Eclipse Distribution License v1.0 which accompany this distribution.
 *
 * The Eclipse Public License is available at
 *    http://www.eclipse.org/legal/epl-v10.html
 * and the Eclipse Distribution License is available at
 *   http://www.eclipse.org/org/documents/edl-v10.php.
 *
 * Contributors:
 *    Ian Craggs - initial implementation and documentation
 *    Ian Craggs, Allan Stockdill-Mander - SSL support
 *    Ian Craggs - multiple server connection support
 *    Ian Craggs - fix for bug 413429 - connectionLost not called
 *    Ian Craggs - fix for bug 415042 - using already freed structure
 *    Ian Craggs - fix for bug 419233 - mutexes not reporting errors
 *    Ian Craggs - fix for bug 420851
 *    Ian Craggs - fix for bug 432903 - queue persistence
 *    Ian Craggs - MQTT 3.1.1 support
 *    Rong Xiang, Ian Craggs - C++ compatibility
 *    Ian Craggs - fix for bug 442400: reconnecting after network cable unplugged
 *    Ian Craggs - fix for bug 444934 - incorrect free in freeCommand1
 *    Ian Craggs - fix for bug 445891 - assigning msgid is not thread safe
 *    Ian Craggs - fix for bug 465369 - longer latency than expected
 *    Ian Craggs - fix for bug 444103 - success/failure callbacks not invoked
 *    Ian Craggs - fix for bug 484363 - segfault in getReadySocket
 *    Ian Craggs - automatic reconnect and offline buffering (send while disconnected)
 *    Ian Craggs - fix for bug 472250
 *    Ian Craggs - fix for bug 486548
 *    Ian Craggs - SNI support
 *    Ian Craggs - auto reconnect timing fix #218
 *    Ian Craggs - fix for issue #190
 *    Ian Craggs - check for NULL SSL options #334
 *    Ian Craggs - allocate username/password buffers #431
 *    Ian Craggs - MQTT 5.0 support
 *******************************************************************************/

/**
 * @file
 * \brief Asynchronous API implementation
 *
 */

#include <stdlib.h>
#include <string.h>
#if !defined(WIN32) && !defined(WIN64)
	#include <sys/time.h>
#endif

#if !defined(NO_PERSISTENCE)
#include "MQTTPersistence.h"
#endif
#include "MQTTAsync.h"
#include "utf-8.h"
#include "MQTTProtocol.h"
#include "MQTTProtocolOut.h"
#include "Thread.h"
#include "SocketBuffer.h"
#include "StackTrace.h"
#include "Heap.h"
#include "OsWrapper.h"
#include "WebSocket.h"

#define URI_TCP "tcp://"
#define URI_WS  "ws://"
#define URI_WSS "wss://"

#include "VersionInfo.h"

const char *client_timestamp_eye = "MQTTAsyncV3_Timestamp " BUILD_TIMESTAMP;
const char *client_version_eye = "MQTTAsyncV3_Version " CLIENT_VERSION;

void MQTTAsync_global_init(MQTTAsync_init_options* inits)
{
#if defined(OPENSSL)
	SSLSocket_handleOpensslInit(inits->do_openssl_init);
#endif
}

#if !defined(min)
#define min(a, b) (((a) < (b)) ? (a) : (b))
#endif

static ClientStates ClientState =
{
	CLIENT_VERSION, /* version */
	NULL /* client list */
};

ClientStates* bstate = &ClientState;

MQTTProtocol state;

enum MQTTAsync_threadStates
{
	STOPPED, STARTING, RUNNING, STOPPING
};

enum MQTTAsync_threadStates sendThread_state = STOPPED;
enum MQTTAsync_threadStates receiveThread_state = STOPPED;
static thread_id_type sendThread_id = 0,
					receiveThread_id = 0;

#if defined(WIN32) || defined(WIN64)
static mutex_type mqttasync_mutex = NULL;
static mutex_type socket_mutex = NULL;
static mutex_type mqttcommand_mutex = NULL;
static sem_type send_sem = NULL;
extern mutex_type stack_mutex;
extern mutex_type heap_mutex;
extern mutex_type log_mutex;
BOOL APIENTRY DllMain(HANDLE hModule,
					  DWORD  ul_reason_for_call,
					  LPVOID lpReserved)
{
	switch (ul_reason_for_call)
	{
		case DLL_PROCESS_ATTACH:
			Log(TRACE_MAX, -1, "DLL process attach");
			if (mqttasync_mutex == NULL)
			{
				mqttasync_mutex = CreateMutex(NULL, 0, NULL);
				mqttcommand_mutex = CreateMutex(NULL, 0, NULL);
				send_sem = CreateEvent(
		        NULL,               /* default security attributes */
		        FALSE,              /* manual-reset event? */
		        FALSE,              /* initial state is nonsignaled */
		        NULL                /* object name */
		        );
				stack_mutex = CreateMutex(NULL, 0, NULL);
				heap_mutex = CreateMutex(NULL, 0, NULL);
				log_mutex = CreateMutex(NULL, 0, NULL);
				socket_mutex = CreateMutex(NULL, 0, NULL);
			}
		case DLL_THREAD_ATTACH:
			Log(TRACE_MAX, -1, "DLL thread attach");
		case DLL_THREAD_DETACH:
			Log(TRACE_MAX, -1, "DLL thread detach");
		case DLL_PROCESS_DETACH:
			Log(TRACE_MAX, -1, "DLL process detach");
	}
	return TRUE;
}
#else
static pthread_mutex_t mqttasync_mutex_store = PTHREAD_MUTEX_INITIALIZER;
static mutex_type mqttasync_mutex = &mqttasync_mutex_store;

static pthread_mutex_t socket_mutex_store = PTHREAD_MUTEX_INITIALIZER;
static mutex_type socket_mutex = &socket_mutex_store;

static pthread_mutex_t mqttcommand_mutex_store = PTHREAD_MUTEX_INITIALIZER;
static mutex_type mqttcommand_mutex = &mqttcommand_mutex_store;

static cond_type_struct send_cond_store = { PTHREAD_COND_INITIALIZER, PTHREAD_MUTEX_INITIALIZER };
static cond_type send_cond = &send_cond_store;

void MQTTAsync_init(void)
{
	pthread_mutexattr_t attr;
	int rc;

	pthread_mutexattr_init(&attr);
#if !defined(_WRS_KERNEL)
	pthread_mutexattr_settype(&attr, PTHREAD_MUTEX_ERRORCHECK);
#else
	/* #warning "no pthread_mutexattr_settype" */
#endif
	if ((rc = pthread_mutex_init(mqttasync_mutex, &attr)) != 0)
		printf("MQTTAsync: error %d initializing async_mutex\n", rc);
	if ((rc = pthread_mutex_init(mqttcommand_mutex, &attr)) != 0)
		printf("MQTTAsync: error %d initializing command_mutex\n", rc);
	if ((rc = pthread_mutex_init(socket_mutex, &attr)) != 0)
		printf("MQTTClient: error %d initializing socket_mutex\n", rc);

	if ((rc = pthread_cond_init(&send_cond->cond, NULL)) != 0)
		printf("MQTTAsync: error %d initializing send_cond cond\n", rc);
	if ((rc = pthread_mutex_init(&send_cond->mutex, &attr)) != 0)
		printf("MQTTAsync: error %d initializing send_cond mutex\n", rc);
}

#define WINAPI
#endif

static volatile int global_initialized = 0;
static List* handles = NULL;
static int tostop = 0;
static List* commands = NULL;


#if defined(WIN32) || defined(WIN64)
#define START_TIME_TYPE DWORD
START_TIME_TYPE MQTTAsync_start_clock(void)
{
	return GetTickCount();
}
#elif defined(AIX)
#define START_TIME_TYPE struct timespec
START_TIME_TYPE MQTTAsync_start_clock(void)
{
	static struct timespec start;
	clock_gettime(CLOCK_MONOTONIC, &start);
	return start;
}
#else
#define START_TIME_TYPE struct timeval
START_TIME_TYPE MQTTAsync_start_clock(void)
{
	static struct timeval start;
	static struct timespec start_ts;

	clock_gettime(CLOCK_MONOTONIC, &start_ts);
	start.tv_sec = start_ts.tv_sec;
	start.tv_usec = start_ts.tv_nsec / 1000;
	return start;
}
#endif

#if defined(WIN32) || defined(WIN64)
void MQTTAsync_init_rand(void)
{
	START_TIME_TYPE now = MQTTAsync_start_clock();
	srand(now);
}
#elif defined(AIX)
void MQTTAsync_init_rand(void)
{
	START_TIME_TYPE now = MQTTAsync_start_clock();
	srand(now.tv_nsec);
}
#else
void MQTTAsync_init_rand(void)
{
	START_TIME_TYPE now = MQTTAsync_start_clock();
	srand(now.tv_usec);
}
#endif


#if defined(WIN32) || defined(WIN64)
long MQTTAsync_elapsed(DWORD milliseconds)
{
	return GetTickCount() - milliseconds;
}
#elif defined(AIX)
#define assert(a)
long MQTTAsync_elapsed(struct timespec start)
{
	struct timespec now, res;

	clock_gettime(CLOCK_MONOTONIC, &now);
	ntimersub(now, start, res);
	return (res.tv_sec)*1000L + (res.tv_nsec)/1000000L;
}
#else
long MQTTAsync_elapsed(struct timeval start)
{
	struct timeval now, res;
	static struct timespec now_ts;

	clock_gettime(CLOCK_MONOTONIC, &now_ts);
	now.tv_sec = now_ts.tv_sec;
	now.tv_usec = now_ts.tv_nsec / 1000;
	timersub(&now, &start, &res);
	return (res.tv_sec)*1000 + (res.tv_usec)/1000;
}
#endif

typedef struct
{
	MQTTAsync_message* msg;
	char* topicName;
	int topicLen;
	unsigned int seqno; /* only used on restore */
} qEntry;

typedef struct
{
	int type;
	MQTTAsync_onSuccess* onSuccess;
	MQTTAsync_onFailure* onFailure;
	MQTTAsync_onSuccess5* onSuccess5;
	MQTTAsync_onFailure5* onFailure5;
	MQTTAsync_token token;
	void* context;
	START_TIME_TYPE start_time;
	MQTTProperties properties;
	union
	{
		struct
		{
			int count;
			char** topics;
			int* qoss;
			MQTTSubscribe_options opts;
			MQTTSubscribe_options* optlist;
		} sub;
		struct
		{
			int count;
			char** topics;
		} unsub;
		struct
		{
			char* destinationName;
			int payloadlen;
			void* payload;
			int qos;
			int retained;
		} pub;
		struct
		{
			int internal;
			int timeout;
			enum MQTTReasonCodes reasonCode;
		} dis;
		struct
		{
			int currentURI;
			int MQTTVersion; /**< current MQTT version being used to connect */
		} conn;
	} details;
} MQTTAsync_command;


typedef struct MQTTAsync_struct
{
	char* serverURI;
	int ssl;
	int websocket;
	Clients* c;

	/* "Global", to the client, callback definitions */
	MQTTAsync_connectionLost* cl;
	MQTTAsync_messageArrived* ma;
	MQTTAsync_deliveryComplete* dc;
	void* clContext; /* the context to be associated with the conn lost callback*/
	void* maContext; /* the context to be associated with the msg arrived callback*/
	void* dcContext; /* the context to be associated with the deliv complete callback*/

	MQTTAsync_connected* connected;
	void* connected_context; /* the context to be associated with the connected callback*/

	MQTTAsync_disconnected* disconnected;
	void* disconnected_context; /* the context to be associated with the disconnected callback*/

	/* Each time connect is called, we store the options that were used.  These are reused in
	   any call to reconnect, or an automatic reconnect attempt */
	MQTTAsync_command connect;		/* Connect operation properties */
	MQTTAsync_command disconnect;		/* Disconnect operation properties */
	MQTTAsync_command* pending_write;       /* Is there a socket write pending? */

	List* responses;
	unsigned int command_seqno;

	MQTTPacket* pack;

	/* added for offline buffering */
	MQTTAsync_createOptions* createOptions;
	int shouldBeConnected;

	/* added for automatic reconnect */
	int automaticReconnect;
	int minRetryInterval;
	int maxRetryInterval;
	int serverURIcount;
	char** serverURIs;
	int connectTimeout;

	int currentInterval;
	int currentIntervalBase;
	START_TIME_TYPE lastConnectionFailedTime;
	int retrying;
	int reconnectNow;

	/* MQTT V5 properties */
	MQTTProperties* connectProps;
	MQTTProperties* willProps;

} MQTTAsyncs;


typedef struct
{
	MQTTAsync_command command;
	MQTTAsyncs* client;
	unsigned int seqno; /* only used on restore */
} MQTTAsync_queuedCommand;


static int clientSockCompare(void* a, void* b);
static void MQTTAsync_lock_mutex(mutex_type amutex);
static void MQTTAsync_unlock_mutex(mutex_type amutex);
static int MQTTAsync_checkConn(MQTTAsync_command* command, MQTTAsyncs* client);
static void MQTTAsync_terminate(void);
#if !defined(NO_PERSISTENCE)
static int MQTTAsync_unpersistCommand(MQTTAsync_queuedCommand* qcmd);
static int MQTTAsync_persistCommand(MQTTAsync_queuedCommand* qcmd);
static MQTTAsync_queuedCommand* MQTTAsync_restoreCommand(char* buffer, int buflen, int MQTTVersion);
/*static void MQTTAsync_insertInOrder(List* list, void* content, int size);*/
static int MQTTAsync_restoreCommands(MQTTAsyncs* client);
#endif
static int MQTTAsync_addCommand(MQTTAsync_queuedCommand* command, int command_size);
static void MQTTAsync_startConnectRetry(MQTTAsyncs* m);
static void MQTTAsync_checkDisconnect(MQTTAsync handle, MQTTAsync_command* command);
static void MQTTProtocol_checkPendingWrites(void);
static void MQTTAsync_freeServerURIs(MQTTAsyncs* m);
static void MQTTAsync_freeCommand1(MQTTAsync_queuedCommand *command);
static void MQTTAsync_freeCommand(MQTTAsync_queuedCommand *command);
static void MQTTAsync_writeComplete(int socket, int rc);
static int MQTTAsync_processCommand(void);
static void MQTTAsync_checkTimeouts(void);
static thread_return_type WINAPI MQTTAsync_sendThread(void* n);
static void MQTTAsync_emptyMessageQueue(Clients* client);
static void MQTTAsync_removeResponsesAndCommands(MQTTAsyncs* m);
static int MQTTAsync_completeConnection(MQTTAsyncs* m, Connack* connack);
static thread_return_type WINAPI MQTTAsync_receiveThread(void* n);
static void MQTTAsync_stop(void);
static void MQTTAsync_closeOnly(Clients* client, enum MQTTReasonCodes reasonCode, MQTTProperties* props);
static void MQTTAsync_closeSession(Clients* client, enum MQTTReasonCodes reasonCode, MQTTProperties* props);
static int clientStructCompare(void* a, void* b);
static int MQTTAsync_cleanSession(Clients* client);
static int MQTTAsync_deliverMessage(MQTTAsyncs* m, char* topicName, size_t topicLen, MQTTAsync_message* mm);
static int MQTTAsync_disconnect1(MQTTAsync handle, const MQTTAsync_disconnectOptions* options, int internal);
static int MQTTAsync_disconnect_internal(MQTTAsync handle, int timeout);
static int cmdMessageIDCompare(void* a, void* b);
static int MQTTAsync_assignMsgId(MQTTAsyncs* m);
static int MQTTAsync_countBufferedMessages(MQTTAsyncs* m);
static void MQTTAsync_retry(void);
static int MQTTAsync_connecting(MQTTAsyncs* m);
static MQTTPacket* MQTTAsync_cycle(int* sock, unsigned long timeout, int* rc);
/*static int pubCompare(void* a, void* b);*/


void MQTTAsync_sleep(long milliseconds)
{
	FUNC_ENTRY;
#if defined(WIN32) || defined(WIN64)
	Sleep(milliseconds);
#else
	usleep(milliseconds*1000);
#endif
	FUNC_EXIT;
}


// Add random amount of jitter for exponential backoff on retry
// Jitter value will be +/- 20% of "base" interval, including max interval
// https://www.awsarchitectureblog.com/2015/03/backoff.html
// http://ee.lbl.gov/papers/sync_94.pdf
int MQTTAsync_randomJitter(int currentIntervalBase, int minInterval, int maxInterval)
{
	int max_sleep = (int)min(maxInterval, currentIntervalBase) * 1.2; // (e.g. 72 if base > 60)
	int min_sleep = (int)max(minInterval, currentIntervalBase) / 1.2; // (e.g. 48 if base > 60)

	if (min_sleep >= max_sleep) // shouldn't happen, but just incase
	{
		return min_sleep;
	}

	// random_between(min_sleep, max_sleep)
	// http://stackoverflow.com/questions/2509679/how-to-generate-a-random-number-from-within-a-range
	int r;
	int range = max_sleep - min_sleep + 1;
	if (range > RAND_MAX)
	{
		range = RAND_MAX;
	}

	int buckets = RAND_MAX / range;
	int limit = buckets * range;

	/* Create equal size buckets all in a row, then fire randomly towards
	 * the buckets until you land in one of them. All buckets are equally
	 * likely. If you land off the end of the line of buckets, try again. */
	do
	{
		r = rand();
	} while (r >= limit);

	int randResult = r / buckets;
	return min_sleep + randResult;
}


/**
 * List callback function for comparing clients by socket
 * @param a first integer value
 * @param b second integer value
 * @return boolean indicating whether a and b are equal
 */
static int clientSockCompare(void* a, void* b)
{
	MQTTAsyncs* m = (MQTTAsyncs*)a;
	return m->c->net.socket == *(int*)b;
}


static void MQTTAsync_lock_mutex(mutex_type amutex)
{
	int rc = Thread_lock_mutex(amutex);
	if (rc != 0)
		Log(LOG_ERROR, 0, "Error %s locking mutex", strerror(rc));
}


static void MQTTAsync_unlock_mutex(mutex_type amutex)
{
	int rc = Thread_unlock_mutex(amutex);
	if (rc != 0)
		Log(LOG_ERROR, 0, "Error %s unlocking mutex", strerror(rc));
}


/*
  Check whether there are any more connect options.  If not then we are finished
  with connect attempts.
*/
static int MQTTAsync_checkConn(MQTTAsync_command* command, MQTTAsyncs* client)
{
	int rc;

	FUNC_ENTRY;
	rc = command->details.conn.currentURI + 1 < client->serverURIcount ||
		(command->details.conn.MQTTVersion == 4 && client->c->MQTTVersion == MQTTVERSION_DEFAULT);
	FUNC_EXIT_RC(rc);
	return rc;
}


int MQTTAsync_createWithOptions(MQTTAsync* handle, const char* serverURI, const char* clientId,
		int persistence_type, void* persistence_context,  MQTTAsync_createOptions* options)
{
	int rc = 0;
	MQTTAsyncs *m = NULL;

	FUNC_ENTRY;
	MQTTAsync_lock_mutex(mqttasync_mutex);

	if (serverURI == NULL || clientId == NULL)
	{
		rc = MQTTASYNC_NULL_PARAMETER;
		goto exit;
	}

	if (!UTF8_validateString(clientId))
	{
		rc = MQTTASYNC_BAD_UTF8_STRING;
		goto exit;
	}

	if (strstr(serverURI, "://") != NULL)
	{
		if (strncmp(URI_TCP, serverURI, strlen(URI_TCP)) != 0
		 && strncmp(URI_WS, serverURI, strlen(URI_WS)) != 0
#if defined(OPENSSL)
            && strncmp(URI_SSL, serverURI, strlen(URI_SSL)) != 0
		 && strncmp(URI_WSS, serverURI, strlen(URI_WSS)) != 0
#endif
			)
		{
			rc = MQTTASYNC_BAD_PROTOCOL;
			goto exit;
		}
	}

	if (options && (strncmp(options->struct_id, "MQCO", 4) != 0 ||
					options->struct_version < 0 || options->struct_version > 1))
	{
		rc = MQTTASYNC_BAD_STRUCTURE;
		goto exit;
	}

	if (!global_initialized)
	{
		#if defined(HEAP_H)
			Heap_initialize();
		#endif
		Log_initialize((Log_nameValue*)MQTTAsync_getVersionInfo());
		bstate->clients = ListInitialize();
		Socket_outInitialize();
		Socket_setWriteCompleteCallback(MQTTAsync_writeComplete);
		handles = ListInitialize();
		commands = ListInitialize();
#if defined(OPENSSL)
		SSLSocket_initialize();
#endif
		global_initialized = 1;
	}
	m = malloc(sizeof(MQTTAsyncs));
	*handle = m;
	memset(m, '\0', sizeof(MQTTAsyncs));
	if (strncmp(URI_TCP, serverURI, strlen(URI_TCP)) == 0)
		serverURI += strlen(URI_TCP);
	else if (strncmp(URI_WS, serverURI, strlen(URI_WS)) == 0)
	{
		serverURI += strlen(URI_WS);
		m->websocket = 1;
	}
#if defined(OPENSSL)
	else if (strncmp(URI_SSL, serverURI, strlen(URI_SSL)) == 0)
	{
		serverURI += strlen(URI_SSL);
		m->ssl = 1;
	}
	else if (strncmp(URI_WSS, serverURI, strlen(URI_WSS)) == 0)
	{
		serverURI += strlen(URI_WSS);
		m->ssl = 1;
		m->websocket = 1;
	}
#endif
	m->serverURI = MQTTStrdup(serverURI);
	m->responses = ListInitialize();
	ListAppend(handles, m, sizeof(MQTTAsyncs));

	m->c = malloc(sizeof(Clients));
	memset(m->c, '\0', sizeof(Clients));
	m->c->context = m;
	m->c->outboundMsgs = ListInitialize();
	m->c->inboundMsgs = ListInitialize();
	m->c->messageQueue = ListInitialize();
	m->c->clientID = MQTTStrdup(clientId);
	m->c->MQTTVersion = MQTTVERSION_DEFAULT;

	m->shouldBeConnected = 0;
	if (options)
	{
		m->createOptions = malloc(sizeof(MQTTAsync_createOptions));
		memcpy(m->createOptions, options, sizeof(MQTTAsync_createOptions));
		if (options->struct_version > 0)
			m->c->MQTTVersion = options->MQTTVersion;
	}

#if !defined(NO_PERSISTENCE)
	rc = MQTTPersistence_create(&(m->c->persistence), persistence_type, persistence_context);
	if (rc == 0)
	{
		rc = MQTTPersistence_initialize(m->c, m->serverURI);
		if (rc == 0)
		{
			MQTTAsync_restoreCommands(m);
			MQTTPersistence_restoreMessageQueue(m->c);
		}
	}
#endif
	ListAppend(bstate->clients, m->c, sizeof(Clients) + 3*sizeof(List));

exit:
	MQTTAsync_unlock_mutex(mqttasync_mutex);
	FUNC_EXIT_RC(rc);
	return rc;
}


int MQTTAsync_create(MQTTAsync* handle, const char* serverURI, const char* clientId,
		int persistence_type, void* persistence_context)
{
	MQTTAsync_init_rand();

	return MQTTAsync_createWithOptions(handle, serverURI, clientId, persistence_type,
		persistence_context, NULL);
}


static void MQTTAsync_terminate(void)
{
	FUNC_ENTRY;
	MQTTAsync_stop();
	if (global_initialized)
	{
		ListElement* elem = NULL;
		ListFree(bstate->clients);
		ListFree(handles);
		while (ListNextElement(commands, &elem))
			MQTTAsync_freeCommand1((MQTTAsync_queuedCommand*)(elem->content));
		ListFree(commands);
		handles = NULL;
		WebSocket_terminate();
		#if defined(HEAP_H)
			Heap_terminate();
		#endif
		Log_terminate();
		global_initialized = 0;
	}
	FUNC_EXIT;
}


#if !defined(NO_PERSISTENCE)
static int MQTTAsync_unpersistCommand(MQTTAsync_queuedCommand* qcmd)
{
	int rc = 0;
	char key[PERSISTENCE_MAX_KEY_LENGTH + 1];

	FUNC_ENTRY;
	if (qcmd->client->c->MQTTVersion >= MQTTVERSION_5)
		sprintf(key, "%s%u", PERSISTENCE_V5_COMMAND_KEY, qcmd->seqno);
	else
		sprintf(key, "%s%u", PERSISTENCE_COMMAND_KEY, qcmd->seqno);
	if ((rc = qcmd->client->c->persistence->premove(qcmd->client->c->phandle, key)) != 0)
		Log(LOG_ERROR, 0, "Error %d removing command from persistence", rc);
	FUNC_EXIT_RC(rc);
	return rc;
}


static int MQTTAsync_persistCommand(MQTTAsync_queuedCommand* qcmd)
{
	int rc = 0;
	MQTTAsyncs* aclient = qcmd->client;
	MQTTAsync_command* command = &qcmd->command;
	int* lens = NULL;
	void** bufs = NULL;
	int bufindex = 0, i, nbufs = 0;
	char key[PERSISTENCE_MAX_KEY_LENGTH + 1];
	int props_allocated = 0;
	int process = 1;

	FUNC_ENTRY;
	switch (command->type)
	{
		case SUBSCRIBE:
			nbufs = ((aclient->c->MQTTVersion >= MQTTVERSION_5) ? 4 : 3) +
				(command->details.sub.count * 2);

			lens = (int*)malloc(nbufs * sizeof(int));
			bufs = malloc(nbufs * sizeof(char *));

			bufs[bufindex] = &command->type;
			lens[bufindex++] = sizeof(command->type);

			bufs[bufindex] = &command->token;
			lens[bufindex++] = sizeof(command->token);

			bufs[bufindex] = &command->details.sub.count;
			lens[bufindex++] = sizeof(command->details.sub.count);

			for (i = 0; i < command->details.sub.count; ++i)
			{
				bufs[bufindex] = command->details.sub.topics[i];
				lens[bufindex++] = (int)strlen(command->details.sub.topics[i]) + 1;

				if (aclient->c->MQTTVersion < MQTTVERSION_5)
				{
					bufs[bufindex] = &command->details.sub.qoss[i];
					lens[bufindex++] = sizeof(command->details.sub.qoss[i]);
				}
				else
				{
					if (command->details.sub.count == 1)
					{
						bufs[bufindex] = &command->details.sub.opts;
						lens[bufindex++] = sizeof(command->details.sub.opts);
					}
					else
					{
						bufs[bufindex] = &command->details.sub.optlist[i];
						lens[bufindex++] = sizeof(command->details.sub.optlist[i]);
					}
				}
			}
			break;

		case UNSUBSCRIBE:
			nbufs = ((aclient->c->MQTTVersion >= MQTTVERSION_5) ? 4 : 3) +
					command->details.unsub.count;

			lens = (int*)malloc(nbufs * sizeof(int));
			bufs = malloc(nbufs * sizeof(char *));

			bufs[bufindex] = &command->type;
			lens[bufindex++] = sizeof(command->type);

			bufs[bufindex] = &command->token;
			lens[bufindex++] = sizeof(command->token);

			bufs[bufindex] = &command->details.unsub.count;
			lens[bufindex++] = sizeof(command->details.unsub.count);

			for (i = 0; i < command->details.unsub.count; ++i)
			{
				bufs[bufindex] = command->details.unsub.topics[i];
				lens[bufindex++] = (int)strlen(command->details.unsub.topics[i]) + 1;
			}
			break;

		case PUBLISH:
			nbufs = (aclient->c->MQTTVersion >= MQTTVERSION_5) ? 8 : 7;

			lens = (int*)malloc(nbufs * sizeof(int));
			bufs = malloc(nbufs * sizeof(char *));

			bufs[bufindex] = &command->type;
			lens[bufindex++] = sizeof(command->type);

			bufs[bufindex] = &command->token;
			lens[bufindex++] = sizeof(command->token);

			bufs[bufindex] = command->details.pub.destinationName;
			lens[bufindex++] = (int)strlen(command->details.pub.destinationName) + 1;

			bufs[bufindex] = &command->details.pub.payloadlen;
			lens[bufindex++] = sizeof(command->details.pub.payloadlen);

			bufs[bufindex] = command->details.pub.payload;
			lens[bufindex++] = command->details.pub.payloadlen;

			bufs[bufindex] = &command->details.pub.qos;
			lens[bufindex++] = sizeof(command->details.pub.qos);

			bufs[bufindex] = &command->details.pub.retained;
			lens[bufindex++] = sizeof(command->details.pub.retained);
			break;

		default:
			process = 0;
			break;
	}
	if (aclient->c->MQTTVersion >= MQTTVERSION_5 && process) 	/* persist properties */
	{
		int temp_len = 0;
		char* ptr = NULL;

		temp_len = MQTTProperties_len(&command->properties);
		ptr = bufs[bufindex] = malloc(temp_len);
		props_allocated = bufindex;
		rc = MQTTProperties_write(&ptr, &command->properties);
		lens[bufindex++] = temp_len;
		sprintf(key, "%s%u", PERSISTENCE_V5_COMMAND_KEY, ++aclient->command_seqno);
	}
	else
		sprintf(key, "%s%u", PERSISTENCE_COMMAND_KEY, ++aclient->command_seqno);

	if (nbufs > 0)
	{
		if ((rc = aclient->c->persistence->pput(aclient->c->phandle, key, nbufs, (char**)bufs, lens)) != 0)
			Log(LOG_ERROR, 0, "Error persisting command, rc %d", rc);
		qcmd->seqno = aclient->command_seqno;
	}
	if (props_allocated > 0)
		free(bufs[props_allocated]);
	if (lens)
		free(lens);
	if (bufs)
		free(bufs);
	FUNC_EXIT_RC(rc);
	return rc;
}


static MQTTAsync_queuedCommand* MQTTAsync_restoreCommand(char* buffer, int buflen, int MQTTVersion)
{
	MQTTAsync_command* command = NULL;
	MQTTAsync_queuedCommand* qcommand = NULL;
	char* ptr = buffer;
	int i;
	size_t data_size;

	FUNC_ENTRY;
	qcommand = malloc(sizeof(MQTTAsync_queuedCommand));
	memset(qcommand, '\0', sizeof(MQTTAsync_queuedCommand));
	command = &qcommand->command;

	command->type = *(int*)ptr;
	ptr += sizeof(int);

	command->token = *(MQTTAsync_token*)ptr;
	ptr += sizeof(MQTTAsync_token);

	switch (command->type)
	{
		case SUBSCRIBE:
			command->details.sub.count = *(int*)ptr;
			ptr += sizeof(int);

			if (command->details.sub.count > 0)
			{
				command->details.sub.topics = (char **)malloc(sizeof(char *) * command->details.sub.count);
				if (MQTTVersion < MQTTVERSION_5)
					command->details.sub.qoss = (int *)malloc(sizeof(int) * command->details.sub.count);
				else if (command->details.sub.count > 1)
					command->details.sub.optlist = (MQTTSubscribe_options*)malloc(sizeof(MQTTSubscribe_options) * command->details.sub.count);
			}

			for (i = 0; i < command->details.sub.count; ++i)
			{
				data_size = strlen(ptr) + 1;

				command->details.sub.topics[i] = malloc(data_size);
				strcpy(command->details.sub.topics[i], ptr);
				ptr += data_size;

				if (MQTTVersion < MQTTVERSION_5)
				{
					command->details.sub.qoss[i] = *(int*)ptr;
					ptr += sizeof(int);
				}
				else
				{
					if (command->details.sub.count == 1)
					{
						command->details.sub.opts = *(MQTTSubscribe_options*)ptr;
						ptr += sizeof(MQTTSubscribe_options);
					}
					else
					{
						command->details.sub.optlist[i] = *(MQTTSubscribe_options*)ptr;
						ptr += sizeof(MQTTSubscribe_options);
					}
				}
			}
			break;

		case UNSUBSCRIBE:
			command->details.unsub.count = *(int*)ptr;
			ptr += sizeof(int);

			if (command->details.unsub.count > 0)
			{
				command->details.unsub.topics = (char **)malloc(sizeof(char *) * command->details.unsub.count);
			}

			for (i = 0; i < command->details.unsub.count; ++i)
			{
				data_size = strlen(ptr) + 1;

				command->details.unsub.topics[i] = malloc(data_size);
				strcpy(command->details.unsub.topics[i], ptr);
				ptr += data_size;
			}
			break;

		case PUBLISH:
			data_size = strlen(ptr) + 1;
			command->details.pub.destinationName = malloc(data_size);
			strcpy(command->details.pub.destinationName, ptr);
			ptr += data_size;

			command->details.pub.payloadlen = *(int*)ptr;
			ptr += sizeof(int);

			data_size = command->details.pub.payloadlen;
			command->details.pub.payload = malloc(data_size);
			memcpy(command->details.pub.payload, ptr, data_size);
			ptr += data_size;

			command->details.pub.qos = *(int*)ptr;
			ptr += sizeof(int);

			command->details.pub.retained = *(int*)ptr;
			ptr += sizeof(int);
			break;

		default:
			free(qcommand);
			qcommand = NULL;

	}
	if (qcommand != NULL && MQTTVersion >= MQTTVERSION_5 &&
			MQTTProperties_read(&command->properties, &ptr, buffer + buflen) != 1)
	{
			Log(LOG_ERROR, -1, "Error restoring properties from persistence");
			free(qcommand);
			qcommand = NULL;
	}

	FUNC_EXIT;
	return qcommand;
}

/*
static void MQTTAsync_insertInOrder(List* list, void* content, int size)
{
	ListElement* index = NULL;
	ListElement* current = NULL;

	FUNC_ENTRY;
	while (ListNextElement(list, &current) != NULL && index == NULL)
	{
		if (((MQTTAsync_queuedCommand*)content)->seqno < ((MQTTAsync_queuedCommand*)current->content)->seqno)
			index = current;
	}

	ListInsert(list, content, size, index);
	FUNC_EXIT;
}*/


static int MQTTAsync_restoreCommands(MQTTAsyncs* client)
{
	int rc = 0;
	char **msgkeys;
	int nkeys;
	int i = 0;
	Clients* c = client->c;
	int commands_restored = 0;

	FUNC_ENTRY;
	if (c->persistence && (rc = c->persistence->pkeys(c->phandle, &msgkeys, &nkeys)) == 0)
	{
		while (rc == 0 && i < nkeys)
		{
			char *buffer = NULL;
			int buflen;

			if (strncmp(msgkeys[i], PERSISTENCE_COMMAND_KEY, strlen(PERSISTENCE_COMMAND_KEY)) != 0 &&
				strncmp(msgkeys[i], PERSISTENCE_V5_COMMAND_KEY, strlen(PERSISTENCE_V5_COMMAND_KEY)) != 0)
			{
				;
			}
			else if ((rc = c->persistence->pget(c->phandle, msgkeys[i], &buffer, &buflen)) == 0)
			{
				int MQTTVersion =
					(strncmp(msgkeys[i], PERSISTENCE_V5_COMMAND_KEY, strlen(PERSISTENCE_V5_COMMAND_KEY)) == 0)
					? MQTTVERSION_5 : MQTTVERSION_3_1_1;
				MQTTAsync_queuedCommand* cmd = MQTTAsync_restoreCommand(buffer, buflen, MQTTVersion);

				if (cmd)
				{
					cmd->client = client;
					cmd->seqno = atoi(strchr(msgkeys[i], '-')+1); /* key format is tag'-'seqno */
					MQTTPersistence_insertInOrder(commands, cmd, sizeof(MQTTAsync_queuedCommand));
					free(buffer);
					client->command_seqno = max(client->command_seqno, cmd->seqno);
					commands_restored++;
				}
			}
			if (msgkeys[i])
				free(msgkeys[i]);
			i++;
		}
		if (msgkeys != NULL)
			free(msgkeys);
	}
	Log(TRACE_MINIMUM, -1, "%d commands restored for client %s", commands_restored, c->clientID);
	FUNC_EXIT_RC(rc);
	return rc;
}
#endif


static int MQTTAsync_addCommand(MQTTAsync_queuedCommand* command, int command_size)
{
	int rc = 0;

	FUNC_ENTRY;
	MQTTAsync_lock_mutex(mqttcommand_mutex);
	/* Don't set start time if the connect command is already in process #218 */
	if ((command->command.type != CONNECT) || (command->client->c->connect_state == NOT_IN_PROGRESS))
		command->command.start_time = MQTTAsync_start_clock();
	if (command->command.type == CONNECT ||
		(command->command.type == DISCONNECT && command->command.details.dis.internal))
	{
		MQTTAsync_queuedCommand* head = NULL;

		if (commands->first)
			head = (MQTTAsync_queuedCommand*)(commands->first->content);

		if (head != NULL && head->client == command->client && head->command.type == command->command.type)
			MQTTAsync_freeCommand(command); /* ignore duplicate connect or disconnect command */
		else
			ListInsert(commands, command, command_size, commands->first); /* add to the head of the list */
	}
	else
	{
		ListAppend(commands, command, command_size);
#if !defined(NO_PERSISTENCE)
		if (command->client->c->persistence)
			MQTTAsync_persistCommand(command);
#endif
	}
	MQTTAsync_unlock_mutex(mqttcommand_mutex);
#if !defined(WIN32) && !defined(WIN64)
	rc = Thread_signal_cond(send_cond);
	if (rc != 0)
		Log(LOG_ERROR, 0, "Error %d from signal cond", rc);
#else
	rc = Thread_post_sem(send_sem);
#endif
	FUNC_EXIT_RC(rc);
	return rc;
}


static void MQTTAsync_startConnectRetry(MQTTAsyncs* m)
{
	if (m->automaticReconnect && m->shouldBeConnected)
	{
		m->lastConnectionFailedTime = MQTTAsync_start_clock();
		if (m->retrying)
		{
			m->currentIntervalBase = min(m->currentIntervalBase * 2, m->maxRetryInterval);
		}
		else
		{
			m->currentIntervalBase = m->minRetryInterval;
			m->retrying = 1;
		}
		m->currentInterval = MQTTAsync_randomJitter(m->currentIntervalBase, m->minRetryInterval, m->maxRetryInterval);
	}
}


int MQTTAsync_reconnect(MQTTAsync handle)
{
	int rc = MQTTASYNC_FAILURE;
	MQTTAsyncs* m = handle;

	FUNC_ENTRY;
	MQTTAsync_lock_mutex(mqttasync_mutex);

	if (m->automaticReconnect)
	{
		if (m->shouldBeConnected)
		{
			m->reconnectNow = 1;
			if (m->retrying == 0)
			{
				m->currentIntervalBase = m->minRetryInterval;
				m->currentInterval = m->minRetryInterval;
				m->retrying = 1;
			}
			rc = MQTTASYNC_SUCCESS;
		}
	}
	else
	{
		/* to reconnect, put the connect command to the head of the command queue */
		MQTTAsync_queuedCommand* conn = malloc(sizeof(MQTTAsync_queuedCommand));
		memset(conn, '\0', sizeof(MQTTAsync_queuedCommand));
		conn->client = m;
		conn->command = m->connect;
		/* make sure that the version attempts are restarted */
		if (m->c->MQTTVersion == MQTTVERSION_DEFAULT)
			conn->command.details.conn.MQTTVersion = 0;
		MQTTAsync_addCommand(conn, sizeof(m->connect));
		rc = MQTTASYNC_SUCCESS;
	}

	MQTTAsync_unlock_mutex(mqttasync_mutex);
	FUNC_EXIT_RC(rc);
	return rc;
}


static void MQTTAsync_checkDisconnect(MQTTAsync handle, MQTTAsync_command* command)
{
	MQTTAsyncs* m = handle;

	FUNC_ENTRY;
	/* wait for all inflight message flows to finish, up to timeout */;
	if (m->c->outboundMsgs->count == 0 || MQTTAsync_elapsed(command->start_time) >= command->details.dis.timeout)
	{
		int was_connected = m->c->connected;
		MQTTAsync_closeSession(m->c, command->details.dis.reasonCode, &command->properties);
		if (command->details.dis.internal)
		{
			if (m->cl && was_connected)
			{
				Log(TRACE_MIN, -1, "Calling connectionLost for client %s", m->c->clientID);
				(*(m->cl))(m->clContext, NULL);
			}
			MQTTAsync_startConnectRetry(m);
		}
		else if (command->onSuccess)
		{
			MQTTAsync_successData data;

			memset(&data, '\0', sizeof(data));
			Log(TRACE_MIN, -1, "Calling disconnect complete for client %s", m->c->clientID);
			(*(command->onSuccess))(command->context, &data);
		}
		else if (command->onSuccess5)
		{
			MQTTAsync_successData5 data = MQTTAsync_successData5_initializer;

			data.reasonCode = MQTTASYNC_SUCCESS;
			Log(TRACE_MIN, -1, "Calling disconnect complete for client %s", m->c->clientID);
			(*(command->onSuccess5))(command->context, &data);
		}
	}
	FUNC_EXIT;
}

/**
 * Call Socket_noPendingWrites(int socket) with protection by socket_mutex, see https://github.com/eclipse/paho.mqtt.c/issues/385
 */
static int MQTTAsync_Socket_noPendingWrites(int socket)
{
    int rc;
    Thread_lock_mutex(socket_mutex);
    rc = Socket_noPendingWrites(socket);
    Thread_unlock_mutex(socket_mutex);
    return rc;
}

/**
 * See if any pending writes have been completed, and cleanup if so.
 * Cleaning up means removing any publication data that was stored because the write did
 * not originally complete.
 */
static void MQTTProtocol_checkPendingWrites(void)
{
	FUNC_ENTRY;
	if (state.pending_writes.count > 0)
	{
		ListElement* le = state.pending_writes.first;
		while (le)
		{
			if (Socket_noPendingWrites(((pending_write*)(le->content))->socket))
			{
				MQTTProtocol_removePublication(((pending_write*)(le->content))->p);
				state.pending_writes.current = le;
				ListRemove(&(state.pending_writes), le->content); /* does NextElement itself */
				le = state.pending_writes.current;
			}
			else
				ListNextElement(&(state.pending_writes), &le);
		}
	}
	FUNC_EXIT;
}


static void MQTTAsync_freeServerURIs(MQTTAsyncs* m)
{
	int i;

	for (i = 0; i < m->serverURIcount; ++i)
		free(m->serverURIs[i]);
	m->serverURIcount = 0;
	if (m->serverURIs)
		free(m->serverURIs);
	m->serverURIs = NULL;
}


static void MQTTAsync_freeCommand1(MQTTAsync_queuedCommand *command)
{
	if (command->command.type == SUBSCRIBE)
	{
		int i;

		for (i = 0; i < command->command.details.sub.count; i++)
			free(command->command.details.sub.topics[i]);

		free(command->command.details.sub.topics);
		command->command.details.sub.topics = NULL;
		free(command->command.details.sub.qoss);
		command->command.details.sub.qoss = NULL;
	}
	else if (command->command.type == UNSUBSCRIBE)
	{
		int i;

		for (i = 0; i < command->command.details.unsub.count; i++)
			free(command->command.details.unsub.topics[i]);

		free(command->command.details.unsub.topics);
		command->command.details.unsub.topics = NULL;
	}
	else if (command->command.type == PUBLISH)
	{
		/* qos 1 and 2 topics are freed in the protocol code when the flows are completed */
		if (command->command.details.pub.destinationName)
			free(command->command.details.pub.destinationName);
		command->command.details.pub.destinationName = NULL;
		free(command->command.details.pub.payload);
		command->command.details.pub.payload = NULL;
	}
	MQTTProperties_free(&command->command.properties);
}

static void MQTTAsync_freeCommand(MQTTAsync_queuedCommand *command)
{
	MQTTAsync_freeCommand1(command);
	free(command);
}


static void MQTTAsync_writeComplete(int socket, int rc)
{
	ListElement* found = NULL;

	FUNC_ENTRY;
	/* a partial write is now complete for a socket - this will be on a publish*/

	MQTTProtocol_checkPendingWrites();

	/* find the client using this socket */
	if ((found = ListFindItem(handles, &socket, clientSockCompare)) != NULL)
	{
		MQTTAsyncs* m = (MQTTAsyncs*)(found->content);

		time(&(m->c->net.lastSent));

		/* see if there is a pending write flagged */
		if (m->pending_write)
		{
			ListElement* cur_response = NULL;
			MQTTAsync_command* command = m->pending_write;
			MQTTAsync_queuedCommand* com = NULL;

			cur_response = NULL;
			while (ListNextElement(m->responses, &cur_response))
			{
				com = (MQTTAsync_queuedCommand*)(cur_response->content);
				if (&com->command == m->pending_write)
					break;
			}

			if (cur_response) /* we found a response */
			{
				if (command->type == PUBLISH)
				{
					if (rc == 1 && command->details.pub.qos == 0)
					{
						if (command->onSuccess)
						{
							MQTTAsync_successData data;

							data.token = command->token;
							data.alt.pub.destinationName = command->details.pub.destinationName;
							data.alt.pub.message.payload = command->details.pub.payload;
							data.alt.pub.message.payloadlen = command->details.pub.payloadlen;
							data.alt.pub.message.qos = command->details.pub.qos;
							data.alt.pub.message.retained = command->details.pub.retained;
							Log(TRACE_MIN, -1, "Calling publish success for client %s", m->c->clientID);
							(*(command->onSuccess))(command->context, &data);
						}
						else if (command->onSuccess5)
						{
							MQTTAsync_successData5 data = MQTTAsync_successData5_initializer;

							data.token = command->token;
							data.alt.pub.destinationName = command->details.pub.destinationName;
							data.alt.pub.message.payload = command->details.pub.payload;
							data.alt.pub.message.payloadlen = command->details.pub.payloadlen;
							data.alt.pub.message.qos = command->details.pub.qos;
							data.alt.pub.message.retained = command->details.pub.retained;
							data.properties = command->properties;
							Log(TRACE_MIN, -1, "Calling publish success for client %s", m->c->clientID);
							(*(command->onSuccess5))(command->context, &data);
						}
					}
					else if (rc == -1)
					{
						if (command->onFailure)
						{
							MQTTAsync_failureData data;

							data.token = command->token;
							data.code = rc;
							data.message = NULL;
							Log(TRACE_MIN, -1, "Calling publish failure for client %s", m->c->clientID);
							(*(command->onFailure))(command->context, &data);
						}
						else if (command->onFailure5)
						{
							MQTTAsync_failureData5 data;

							data.token = command->token;
							data.code = rc;
							data.message = NULL;
							data.packet_type = PUBLISH;
							Log(TRACE_MIN, -1, "Calling publish failure for client %s", m->c->clientID);
							(*(command->onFailure5))(command->context, &data);
						}
					}
					else
						com = NULL; /* Don't delete response we haven't acknowledged */
				}
				if (com)
				{
					Log(TRACE_PROTOCOL, -1, "writeComplete: Removing response for msgid %d", com->command.token);
					ListDetach(m->responses, com);
					MQTTAsync_freeCommand(com);
				}
			} /* if cur_response */
			m->pending_write = NULL;
		} /* if pending_write */
	}
	FUNC_EXIT;
}


static int MQTTAsync_processCommand(void)
{
	int rc = 0;
	MQTTAsync_queuedCommand* command = NULL;
	ListElement* cur_command = NULL;
	List* ignored_clients = NULL;

	FUNC_ENTRY;
	MQTTAsync_lock_mutex(mqttasync_mutex);
	MQTTAsync_lock_mutex(mqttcommand_mutex);

	/* only the first command in the list must be processed for any particular client, so if we skip
	   a command for a client, we must skip all following commands for that client.  Use a list of
	   ignored clients to keep track
	*/
	ignored_clients = ListInitialize();

	/* don't try a command until there isn't a pending write for that client, and we are not connecting */
	while (ListNextElement(commands, &cur_command))
	{
		MQTTAsync_queuedCommand* cmd = (MQTTAsync_queuedCommand*)(cur_command->content);

		if (ListFind(ignored_clients, cmd->client))
			continue;

		if (cmd->command.type == CONNECT || cmd->command.type == DISCONNECT || (cmd->client->c->connected &&
			cmd->client->c->connect_state == NOT_IN_PROGRESS && MQTTAsync_Socket_noPendingWrites(cmd->client->c->net.socket)))
		{
			if ((cmd->command.type == PUBLISH || cmd->command.type == SUBSCRIBE || cmd->command.type == UNSUBSCRIBE) &&
				cmd->client->c->outboundMsgs->count >= MAX_MSG_ID - 1)
			{
				; /* no more message ids available */
			}
			else if (cmd->client->c->MQTTVersion >= MQTTVERSION_5 &&
				((cmd->command.type == PUBLISH && cmd->command.details.pub.qos > 0) ||
						cmd->command.type == SUBSCRIBE || cmd->command.type == UNSUBSCRIBE) &&
				(cmd->client->c->outboundMsgs->count >= cmd->client->c->maxInflightMessages))
			{
				Log(TRACE_MIN, -1, "Blocking on server receive maximum for client %s",
						cmd->client->c->clientID); /* flow control */
			}
			else
			{
				command = cmd;
				break;
			}
		}
		ListAppend(ignored_clients, cmd->client, sizeof(cmd->client));
	}
	ListFreeNoContent(ignored_clients);
	if (command)
	{
		ListDetach(commands, command);
#if !defined(NO_PERSISTENCE)
		if (command->client->c->persistence)
			MQTTAsync_unpersistCommand(command);
#endif
	}
	MQTTAsync_unlock_mutex(mqttcommand_mutex);

	if (!command)
		goto exit; /* nothing to do */

	if (command->command.type == CONNECT)
	{
		if (command->client->c->connect_state != NOT_IN_PROGRESS || command->client->c->connected)
			rc = 0;
		else
		{
			char* serverURI = command->client->serverURI;

			if (command->client->serverURIcount > 0)
			{
				if (command->command.details.conn.currentURI < command->client->serverURIcount)
				{
					serverURI = command->client->serverURIs[command->command.details.conn.currentURI];

					if (strncmp(URI_TCP, serverURI, strlen(URI_TCP)) == 0)
						serverURI += strlen(URI_TCP);
					else if (strncmp(URI_WS, serverURI, strlen(URI_WS)) == 0)
					{
						serverURI += strlen(URI_WS);
						command->client->websocket = 1;
					}
#if defined(OPENSSL)
					else if (strncmp(URI_SSL, serverURI, strlen(URI_SSL)) == 0)
					{
						serverURI += strlen(URI_SSL);
						command->client->ssl = 1;
					}
					else if (strncmp(URI_WSS, serverURI, strlen(URI_WSS)) == 0)
					{
						serverURI += strlen(URI_WSS);
						command->client->ssl = 1;
						command->client->websocket = 1;
					}
#endif
				}
			}

			if (command->client->c->MQTTVersion == MQTTVERSION_DEFAULT)
			{
				if (command->command.details.conn.MQTTVersion == MQTTVERSION_DEFAULT)
					command->command.details.conn.MQTTVersion = MQTTVERSION_3_1_1;
				else if (command->command.details.conn.MQTTVersion == MQTTVERSION_3_1_1)
					command->command.details.conn.MQTTVersion = MQTTVERSION_3_1;
			}
			else
				command->command.details.conn.MQTTVersion = command->client->c->MQTTVersion;

			Log(TRACE_PROTOCOL, -1, "Connecting to serverURI %s with MQTT version %d", serverURI, command->command.details.conn.MQTTVersion);
#if defined(OPENSSL)
<<<<<<< HEAD
			rc = MQTTProtocol_connect(serverURI, command->client->c, command->client->ssl, command->client->websocket,
					command->command.details.conn.MQTTVersion, command->client->connectProps, command->client->willProps);
=======
#if defined(__GNUC__) && defined(__linux__)
			rc = MQTTProtocol_connect(serverURI, command->client->c, command->client->ssl, command->command.details.conn.MQTTVersion, 0);
#else
			rc = MQTTProtocol_connect(serverURI, command->client->c, command->client->ssl, command->command.details.conn.MQTTVersion);
#endif
#else
#if defined(__GNUC__) && defined(__linux__)
			rc = MQTTProtocol_connect(serverURI, command->client->c, command->command.details.conn.MQTTVersion, 0);
>>>>>>> b7262751
#else
			rc = MQTTProtocol_connect(serverURI, command->client->c, command->client->websocket,
					command->command.details.conn.MQTTVersion, command->client->connectProps, command->client->willProps);
#endif
<<<<<<< HEAD
			if (command->client->c->connect_state == NOT_IN_PROGRESS)
=======
#endif
			if (command->client->c->connect_state == 0)
>>>>>>> b7262751
				rc = SOCKET_ERROR;

			/* if the TCP connect is pending, then we must call select to determine when the connect has completed,
			which is indicated by the socket being ready *either* for reading *or* writing.  The next couple of lines
			make sure we check for writeability as well as readability, otherwise we wait around longer than we need to
			in Socket_getReadySocket() */
			if (rc == EINPROGRESS)
				Socket_addPendingWrite(command->client->c->net.socket);
		}
	}
	else if (command->command.type == SUBSCRIBE)
	{
		List* topics = ListInitialize();
		List* qoss = ListInitialize();
		MQTTProperties* props = NULL;
		MQTTSubscribe_options* subopts = NULL;
		int i;

		for (i = 0; i < command->command.details.sub.count; i++)
		{
			ListAppend(topics, command->command.details.sub.topics[i], strlen(command->command.details.sub.topics[i]));
			ListAppend(qoss, &command->command.details.sub.qoss[i], sizeof(int));
		}
		if (command->client->c->MQTTVersion >= MQTTVERSION_5)
		{
			props = &command->command.properties;
			if (command->command.details.sub.count > 1)
				subopts = command->command.details.sub.optlist;
			else
				subopts = &command->command.details.sub.opts;
		}
		rc = MQTTProtocol_subscribe(command->client->c, topics, qoss, command->command.token, subopts, props);
		ListFreeNoContent(topics);
		ListFreeNoContent(qoss);
		if (command->client->c->MQTTVersion >= MQTTVERSION_5 && command->command.details.sub.count > 1)
			free(command->command.details.sub.optlist);
	}
	else if (command->command.type == UNSUBSCRIBE)
	{
		List* topics = ListInitialize();
		MQTTProperties* props = NULL;
		int i;

		for (i = 0; i < command->command.details.unsub.count; i++)
			ListAppend(topics, command->command.details.unsub.topics[i], strlen(command->command.details.unsub.topics[i]));

		if (command->client->c->MQTTVersion >= MQTTVERSION_5)
			props = &command->command.properties;

		rc = MQTTProtocol_unsubscribe(command->client->c, topics, command->command.token, props);
		ListFreeNoContent(topics);
	}
	else if (command->command.type == PUBLISH)
	{
		Messages* msg = NULL;
		Publish* p = NULL;
		MQTTProperties initialized = MQTTProperties_initializer;

		p = malloc(sizeof(Publish));

		p->payload = command->command.details.pub.payload;
		p->payloadlen = command->command.details.pub.payloadlen;
		p->topic = command->command.details.pub.destinationName;
		p->msgId = command->command.token;
		p->MQTTVersion = command->client->c->MQTTVersion;
		p->properties = initialized;
		if (p->MQTTVersion >= MQTTVERSION_5)
			p->properties = command->command.properties;

		rc = MQTTProtocol_startPublish(command->client->c, p, command->command.details.pub.qos, command->command.details.pub.retained, &msg);

		if (command->command.details.pub.qos == 0)
		{
			if (rc == TCPSOCKET_COMPLETE)
			{
				if (command->command.onSuccess)
				{
					MQTTAsync_successData data;

					data.token = command->command.token;
					data.alt.pub.destinationName = command->command.details.pub.destinationName;
					data.alt.pub.message.payload = command->command.details.pub.payload;
					data.alt.pub.message.payloadlen = command->command.details.pub.payloadlen;
					data.alt.pub.message.qos = command->command.details.pub.qos;
					data.alt.pub.message.retained = command->command.details.pub.retained;
					Log(TRACE_MIN, -1, "Calling publish success for client %s", command->client->c->clientID);
					(*(command->command.onSuccess))(command->command.context, &data);
				}
				else if (command->command.onSuccess5)
				{
					MQTTAsync_successData5 data = MQTTAsync_successData5_initializer;

					data.token = command->command.token;
					data.alt.pub.destinationName = command->command.details.pub.destinationName;
					data.alt.pub.message.payload = command->command.details.pub.payload;
					data.alt.pub.message.payloadlen = command->command.details.pub.payloadlen;
					data.alt.pub.message.qos = command->command.details.pub.qos;
					data.alt.pub.message.retained = command->command.details.pub.retained;
					data.properties = command->command.properties;
					Log(TRACE_MIN, -1, "Calling publish success for client %s", command->client->c->clientID);
					(*(command->command.onSuccess5))(command->command.context, &data);
				}
			}
			else
			{
				if (rc != SOCKET_ERROR)
				  command->command.details.pub.destinationName = NULL; /* this will be freed by the protocol code */
				command->client->pending_write = &command->command;
			}
		}
		else
			command->command.details.pub.destinationName = NULL; /* this will be freed by the protocol code */
		free(p); /* should this be done if the write isn't complete? */
	}
	else if (command->command.type == DISCONNECT)
	{
		if (command->client->c->connect_state != NOT_IN_PROGRESS || command->client->c->connected != 0)
		{
			if (command->client->c->connect_state != NOT_IN_PROGRESS)
			{
				command->client->c->connect_state = DISCONNECTING;
				if (command->client->connect.onFailure)
				{
					MQTTAsync_failureData data;

					data.token = 0;
					data.code = MQTTASYNC_OPERATION_INCOMPLETE;
					data.message = NULL;
					Log(TRACE_MIN, -1, "Calling connect failure for client %s", command->client->c->clientID);
					(*(command->client->connect.onFailure))(command->client->connect.context, &data);
				}
				else if (command->client->connect.onFailure5)
				{
					MQTTAsync_failureData5 data;

					data.token = 0;
					data.code = MQTTASYNC_OPERATION_INCOMPLETE;
					data.message = NULL;
					Log(TRACE_MIN, -1, "Calling connect failure for client %s", command->client->c->clientID);
					(*(command->client->connect.onFailure5))(command->client->connect.context, &data);
				}
			}
			MQTTAsync_checkDisconnect(command->client, &command->command);
		}
	}

	if (command->command.type == CONNECT && rc != SOCKET_ERROR && rc != MQTTASYNC_PERSISTENCE_ERROR)
	{
		command->client->connect = command->command;
		MQTTAsync_freeCommand(command);
	}
	else if (command->command.type == DISCONNECT)
	{
		command->client->disconnect = command->command;
		MQTTAsync_freeCommand(command);
	}
	else if (command->command.type == PUBLISH && command->command.details.pub.qos == 0 &&
			rc != SOCKET_ERROR && rc != MQTTASYNC_PERSISTENCE_ERROR)
	{
		if (rc == TCPSOCKET_INTERRUPTED)
			ListAppend(command->client->responses, command, sizeof(command));
		else
			MQTTAsync_freeCommand(command);
	}
	else if (rc == SOCKET_ERROR || rc == MQTTASYNC_PERSISTENCE_ERROR)
	{
		if (command->command.type == CONNECT)
		{
			MQTTAsync_disconnectOptions opts = MQTTAsync_disconnectOptions_initializer;
			MQTTAsync_disconnect(command->client, &opts); /* not "internal" because we don't want to call connection lost */
			command->client->shouldBeConnected = 1; /* as above call is not "internal" we need to reset this */
		}
		else
			MQTTAsync_disconnect_internal(command->client, 0);

		if (command->command.type == CONNECT
				&& MQTTAsync_checkConn(&command->command, command->client))
		{
			Log(TRACE_MIN, -1, "Connect failed, more to try");

			if (command->client->c->MQTTVersion == MQTTVERSION_DEFAULT)
			{
				if (command->command.details.conn.MQTTVersion == MQTTVERSION_3_1)
				{
					command->command.details.conn.currentURI++;
					command->command.details.conn.MQTTVersion = 	MQTTVERSION_DEFAULT;
				}
			} else
				command->command.details.conn.currentURI++; /* Here currentURI becomes larger than command->client->serverURIcount. This needs to be handled to avoid segmentation faults! */

			/* put the connect command back to the head of the command queue, using the next serverURI */
			rc = MQTTAsync_addCommand(command,
					sizeof(command->command.details.conn));
		} else
		{
			if (command->command.onFailure)
			{
				MQTTAsync_failureData data;

				data.token = 0;
				data.code = rc;
				data.message = NULL;
				Log(TRACE_MIN, -1, "Calling command failure for client %s", command->client->c->clientID);
				(*(command->command.onFailure))(command->command.context, &data);
			}
			else if (command->command.onFailure5)
			{
				MQTTAsync_failureData5 data = MQTTAsync_failureData5_initializer;

				data.code = rc;
				Log(TRACE_MIN, -1, "Calling command failure for client %s", command->client->c->clientID);
				(*(command->command.onFailure5))(command->command.context, &data);
			}
			if (command->command.type == CONNECT)
			{
				command->client->connect = command->command;
				MQTTAsync_startConnectRetry(command->client);
			}
			MQTTAsync_freeCommand(command);  /* free up the command if necessary */
		}
	}
	else /* put the command into a waiting for response queue for each client, indexed by msgid */
		ListAppend(command->client->responses, command, sizeof(command));

exit:
	MQTTAsync_unlock_mutex(mqttasync_mutex);
	rc = (command != NULL);
	FUNC_EXIT_RC(rc);
	return rc;
}


static void nextOrClose(MQTTAsyncs* m, int rc, char* message)
{
	FUNC_ENTRY;

	if (MQTTAsync_checkConn(&m->connect, m))
	{
		MQTTAsync_queuedCommand* conn;

		MQTTAsync_closeOnly(m->c, MQTTREASONCODE_SUCCESS, NULL);
		/* put the connect command back to the head of the command queue, using the next serverURI */
		conn = malloc(sizeof(MQTTAsync_queuedCommand));
		memset(conn, '\0', sizeof(MQTTAsync_queuedCommand));
		conn->client = m;
		conn->command = m->connect;
		Log(TRACE_MIN, -1, "Connect failed, more to try");

		if (conn->client->c->MQTTVersion == MQTTVERSION_DEFAULT)
		{
			if (conn->command.details.conn.MQTTVersion == MQTTVERSION_3_1)
			{
				conn->command.details.conn.currentURI++;
				conn->command.details.conn.MQTTVersion = MQTTVERSION_DEFAULT;
			}
		}
		else
			conn->command.details.conn.currentURI++;

		MQTTAsync_addCommand(conn, sizeof(m->connect));
	}
	else
	{
		MQTTAsync_closeSession(m->c, MQTTREASONCODE_SUCCESS, NULL);
		if (m->connect.onFailure)
		{
			MQTTAsync_failureData data;

			data.token = 0;
			data.code = rc;
			data.message = message;
			Log(TRACE_MIN, -1, "Calling connect failure for client %s", m->c->clientID);
			(*(m->connect.onFailure))(m->connect.context, &data);
		}
		else if (m->connect.onFailure5)
		{
			MQTTAsync_failureData5 data = MQTTAsync_failureData5_initializer;

			data.token = 0;
			data.code = rc;
			data.message = message;
			Log(TRACE_MIN, -1, "Calling connect failure for client %s", m->c->clientID);
			(*(m->connect.onFailure5))(m->connect.context, &data);
		}
		MQTTAsync_startConnectRetry(m);
	}

	FUNC_EXIT;
}


static void MQTTAsync_checkTimeouts(void)
{
	ListElement* current = NULL;
	static time_t last = 0L;
	time_t now;

	FUNC_ENTRY;
	time(&(now));
	if (difftime(now, last) < 3)
		goto exit;

	MQTTAsync_lock_mutex(mqttasync_mutex);
	last = now;
	while (ListNextElement(handles, &current))		/* for each client */
	{
		MQTTAsyncs* m = (MQTTAsyncs*)(current->content);

		/* check disconnect timeout */
		if (m->c->connect_state == DISCONNECTING)
			MQTTAsync_checkDisconnect(m, &m->disconnect);

		/* check connect timeout */
		if (m->c->connect_state != NOT_IN_PROGRESS && MQTTAsync_elapsed(m->connect.start_time) > (m->connectTimeout * 1000))
		{
			nextOrClose(m, MQTTASYNC_FAILURE, "TCP connect timeout");
			continue;
		}

		/* There was a section here that removed timed-out responses.  But if the command had completed and
		 * there was a response, then we may as well report it, no?
		 *
		 * In any case, that section was disabled when automatic reconnect was implemented.
		 */

		if (m->automaticReconnect && m->retrying)
		{
			if (m->reconnectNow || MQTTAsync_elapsed(m->lastConnectionFailedTime) > (m->currentInterval * 1000))
			{
				/* to reconnect put the connect command to the head of the command queue */
				MQTTAsync_queuedCommand* conn = malloc(sizeof(MQTTAsync_queuedCommand));
				memset(conn, '\0', sizeof(MQTTAsync_queuedCommand));
				conn->client = m;
				conn->command = m->connect;
	  			/* make sure that the version attempts are restarted */
				if (m->c->MQTTVersion == MQTTVERSION_DEFAULT)
					conn->command.details.conn.MQTTVersion = 0;
				Log(TRACE_MIN, -1, "Automatically attempting to reconnect");
				MQTTAsync_addCommand(conn, sizeof(m->connect));
				m->reconnectNow = 0;
			}
		}
	}
	MQTTAsync_unlock_mutex(mqttasync_mutex);
exit:
	FUNC_EXIT;
}


static thread_return_type WINAPI MQTTAsync_sendThread(void* n)
{
	FUNC_ENTRY;
	MQTTAsync_lock_mutex(mqttasync_mutex);
	sendThread_state = RUNNING;
	sendThread_id = Thread_getid();
	MQTTAsync_unlock_mutex(mqttasync_mutex);
	while (!tostop)
	{
		int rc;

		while (commands->count > 0)
		{
			if (MQTTAsync_processCommand() == 0)
				break;  /* no commands were processed, so go into a wait */
		}
#if !defined(WIN32) && !defined(WIN64)
		if ((rc = Thread_wait_cond(send_cond, 1)) != 0 && rc != ETIMEDOUT)
			Log(LOG_ERROR, -1, "Error %d waiting for condition variable", rc);
#else
		if ((rc = Thread_wait_sem(send_sem, 1000)) != 0 && rc != ETIMEDOUT)
			Log(LOG_ERROR, -1, "Error %d waiting for semaphore", rc);
#endif

		MQTTAsync_checkTimeouts();
	}
	sendThread_state = STOPPING;
	MQTTAsync_lock_mutex(mqttasync_mutex);
	sendThread_state = STOPPED;
	sendThread_id = 0;
	MQTTAsync_unlock_mutex(mqttasync_mutex);
	FUNC_EXIT;
	return 0;
}


static void MQTTAsync_emptyMessageQueue(Clients* client)
{
	FUNC_ENTRY;
	/* empty message queue */
	if (client->messageQueue->count > 0)
	{
		ListElement* current = NULL;
		while (ListNextElement(client->messageQueue, &current))
		{
			qEntry* qe = (qEntry*)(current->content);
			free(qe->topicName);
			free(qe->msg->payload);
			free(qe->msg);
		}
		ListEmpty(client->messageQueue);
	}
	FUNC_EXIT;
}


static void MQTTAsync_removeResponsesAndCommands(MQTTAsyncs* m)
{
	int count = 0;
	ListElement* current = NULL;
	ListElement *next = NULL;

	FUNC_ENTRY;
	if (m->responses)
	{
		ListElement* cur_response = NULL;

		while (ListNextElement(m->responses, &cur_response))
		{
			MQTTAsync_queuedCommand* command = (MQTTAsync_queuedCommand*)(cur_response->content);

			if (command->command.onFailure)
			{
				MQTTAsync_failureData data;

				data.token = command->command.token;
				data.code = MQTTASYNC_OPERATION_INCOMPLETE; /* interrupted return code */
				data.message = NULL;

				Log(TRACE_MIN, -1, "Calling %s failure for client %s",
						MQTTPacket_name(command->command.type), m->c->clientID);
				(*(command->command.onFailure))(command->command.context, &data);
			}
			else if (command->command.onFailure5)
			{
				MQTTAsync_failureData5 data = MQTTAsync_failureData5_initializer;

				data.token = command->command.token;
				data.code = MQTTASYNC_OPERATION_INCOMPLETE; /* interrupted return code */
				data.message = NULL;

				Log(TRACE_MIN, -1, "Calling %s failure for client %s",
						MQTTPacket_name(command->command.type), m->c->clientID);
				(*(command->command.onFailure5))(command->command.context, &data);
			}

			MQTTAsync_freeCommand1(command);
			count++;
		}
	}
	ListEmpty(m->responses);
	Log(TRACE_MINIMUM, -1, "%d responses removed for client %s", count, m->c->clientID);

	/* remove commands in the command queue relating to this client */
	count = 0;
	current = ListNextElement(commands, &next);
	ListNextElement(commands, &next);
	while (current)
	{
		MQTTAsync_queuedCommand* command = (MQTTAsync_queuedCommand*)(current->content);

		if (command->client == m)
		{
			ListDetach(commands, command);

			if (command->command.onFailure)
			{
				MQTTAsync_failureData data;

				data.token = command->command.token;
				data.code = MQTTASYNC_OPERATION_INCOMPLETE; /* interrupted return code */
				data.message = NULL;

				Log(TRACE_MIN, -1, "Calling %s failure for client %s",
							MQTTPacket_name(command->command.type), m->c->clientID);
					(*(command->command.onFailure))(command->command.context, &data);
			}
			else if (command->command.onFailure5)
			{
				MQTTAsync_failureData5 data = MQTTAsync_failureData5_initializer;

				data.token = command->command.token;
				data.code = MQTTASYNC_OPERATION_INCOMPLETE; /* interrupted return code */
				data.message = NULL;

				Log(TRACE_MIN, -1, "Calling %s failure for client %s",
							MQTTPacket_name(command->command.type), m->c->clientID);
					(*(command->command.onFailure5))(command->command.context, &data);
			}

			MQTTAsync_freeCommand(command);
			count++;
		}
		current = next;
		ListNextElement(commands, &next);
	}
	Log(TRACE_MINIMUM, -1, "%d commands removed for client %s", count, m->c->clientID);
	FUNC_EXIT;
}


void MQTTAsync_destroy(MQTTAsync* handle)
{
	MQTTAsyncs* m = *handle;

	FUNC_ENTRY;
	MQTTAsync_lock_mutex(mqttasync_mutex);

	if (m == NULL)
		goto exit;

	MQTTAsync_closeSession(m->c, MQTTREASONCODE_SUCCESS, NULL);

	MQTTAsync_removeResponsesAndCommands(m);
	ListFree(m->responses);

	if (m->c)
	{
		int saved_socket = m->c->net.socket;
		char* saved_clientid = MQTTStrdup(m->c->clientID);
#if !defined(NO_PERSISTENCE)
		MQTTPersistence_close(m->c);
#endif
		MQTTAsync_emptyMessageQueue(m->c);
		MQTTProtocol_freeClient(m->c);
		if (!ListRemove(bstate->clients, m->c))
			Log(LOG_ERROR, 0, NULL);
		else
			Log(TRACE_MIN, 1, NULL, saved_clientid, saved_socket);
		free(saved_clientid);
	}

	if (m->serverURI)
		free(m->serverURI);
	if (m->createOptions)
		free(m->createOptions);
	MQTTAsync_freeServerURIs(m);
	if (m->connectProps)
	{
		MQTTProperties_free(m->connectProps);
		free(m->connectProps);
		m->connectProps = NULL;
	}
	if (m->willProps)
	{
		MQTTProperties_free(m->willProps);
		free(m->willProps);
		m->willProps = NULL;
	}
	if (!ListRemove(handles, m))
		Log(LOG_ERROR, -1, "free error");
	*handle = NULL;
	if (bstate->clients->count == 0)
		MQTTAsync_terminate();

exit:
	MQTTAsync_unlock_mutex(mqttasync_mutex);
	FUNC_EXIT;
}


void MQTTAsync_freeMessage(MQTTAsync_message** message)
{
	FUNC_ENTRY;
	MQTTProperties_free(&(*message)->properties);
	free((*message)->payload);
	free(*message);
	*message = NULL;
	FUNC_EXIT;
}


void MQTTAsync_free(void* memory)
{
	FUNC_ENTRY;
	free(memory);
	FUNC_EXIT;
}


static int MQTTAsync_completeConnection(MQTTAsyncs* m, Connack* connack)
{
	int rc = MQTTASYNC_FAILURE;

	FUNC_ENTRY;
	if (m->c->connect_state == WAIT_FOR_CONNACK) /* MQTT connect sent - wait for CONNACK */
	{
		Log(LOG_PROTOCOL, 1, NULL, m->c->net.socket, m->c->clientID, connack->rc);
		if ((rc = connack->rc) == MQTTASYNC_SUCCESS)
		{
			m->retrying = 0;
			m->c->connected = 1;
			m->c->good = 1;
			m->c->connect_state = NOT_IN_PROGRESS;
			if (m->c->cleansession || m->c->cleanstart)
				rc = MQTTAsync_cleanSession(m->c);
			else if (m->c->MQTTVersion >= MQTTVERSION_3_1_1 && connack->flags.bits.sessionPresent == 0)
			{
				Log(LOG_PROTOCOL, -1, "Cleaning session state on connect because sessionPresent is 0");
				rc = MQTTAsync_cleanSession(m->c);
			}
			if (m->c->outboundMsgs->count > 0)
			{
				ListElement* outcurrent = NULL;

				while (ListNextElement(m->c->outboundMsgs, &outcurrent))
				{
					Messages* messages = (Messages*)(outcurrent->content);
					messages->lastTouch = 0;
				}
				MQTTProtocol_retry((time_t)0, 1, 1);
				if (m->c->connected != 1)
					rc = MQTTASYNC_DISCONNECTED;
			}
		}
		m->pack = NULL;
#if !defined(WIN32) && !defined(WIN64)
		Thread_signal_cond(send_cond);
#else
		Thread_post_sem(send_sem);
#endif
	}
	FUNC_EXIT_RC(rc);
	return rc;
}


/* This is the thread function that handles the calling of callback functions if set */
static thread_return_type WINAPI MQTTAsync_receiveThread(void* n)
{
	long timeout = 10L; /* first time in we have a small timeout.  Gets things started more quickly */

	FUNC_ENTRY;
	MQTTAsync_lock_mutex(mqttasync_mutex);
	receiveThread_state = RUNNING;
	receiveThread_id = Thread_getid();
	while (!tostop)
	{
		int rc = SOCKET_ERROR;
		int sock = -1;
		MQTTAsyncs* m = NULL;
		MQTTPacket* pack = NULL;

		MQTTAsync_unlock_mutex(mqttasync_mutex);
		pack = MQTTAsync_cycle(&sock, timeout, &rc);
		MQTTAsync_lock_mutex(mqttasync_mutex);
		if (tostop)
			break;
		timeout = 1000L;

		if (sock == 0)
			continue;
		/* find client corresponding to socket */
		if (ListFindItem(handles, &sock, clientSockCompare) == NULL)
		{
			Log(TRACE_MINIMUM, -1, "Could not find client corresponding to socket %d", sock);
			/* Socket_close(sock); - removing socket in this case is not necessary (Bug 442400) */
			continue;
		}
		m = (MQTTAsyncs*)(handles->current->content);
		if (m == NULL)
		{
			Log(LOG_ERROR, -1, "Client structure was NULL for socket %d - removing socket", sock);
			Socket_close(sock);
			continue;
		}
		if (rc == SOCKET_ERROR)
		{
			Log(TRACE_MINIMUM, -1, "Error from MQTTAsync_cycle() - removing socket %d", sock);
			if (m->c->connected == 1)
				MQTTAsync_disconnect_internal(m, 0);
			else if (m->c->connect_state != NOT_IN_PROGRESS)
				nextOrClose(m, rc, "socket error");
			else /* calling disconnect_internal won't have any effect if we're already disconnected */
				MQTTAsync_closeOnly(m->c, MQTTREASONCODE_SUCCESS, NULL);
		}
		else
		{
			if (m->c->messageQueue->count > 0)
			{
				qEntry* qe = (qEntry*)(m->c->messageQueue->first->content);
				int topicLen = qe->topicLen;

				if (strlen(qe->topicName) == topicLen)
					topicLen = 0;

				if (m->ma)
					rc = MQTTAsync_deliverMessage(m, qe->topicName, topicLen, qe->msg);
				else
					rc = 1;

				if (rc)
				{
#if !defined(NO_PERSISTENCE)
					if (m->c->persistence)
						MQTTPersistence_unpersistQueueEntry(m->c, (MQTTPersistence_qEntry*)qe);
#endif
					ListRemove(m->c->messageQueue, qe); /* qe is freed here */
				}
				else
					Log(TRACE_MIN, -1, "False returned from messageArrived for client %s, message remains on queue",
						m->c->clientID);
			}
			if (pack)
			{
				if (pack->header.bits.type == CONNACK)
				{
					Connack* connack = (Connack*)pack;
					int sessionPresent = connack->flags.bits.sessionPresent;

					rc = MQTTAsync_completeConnection(m, connack);
					if (rc == MQTTASYNC_SUCCESS)
					{
						int onSuccess = 0;
						if ((m->serverURIcount > 0)
						    && (m->connect.details.conn.currentURI < m->serverURIcount))
						{
							Log(TRACE_MIN, -1, "Connect succeeded to %s",
								m->serverURIs[m->connect.details.conn.currentURI]);
						}
						onSuccess = (m->connect.onSuccess != NULL ||
								m->connect.onSuccess5 != NULL); /* save setting of onSuccess callback */
						if (m->connect.onSuccess)
						{
							MQTTAsync_successData data;
							memset(&data, '\0', sizeof(data));
							Log(TRACE_MIN, -1, "Calling connect success for client %s", m->c->clientID);
							if ((m->serverURIcount > 0)
							    && (m->connect.details.conn.currentURI < m->serverURIcount))
								data.alt.connect.serverURI = m->serverURIs[m->connect.details.conn.currentURI];
							else
								data.alt.connect.serverURI = m->serverURI;
							data.alt.connect.MQTTVersion = m->connect.details.conn.MQTTVersion;
							data.alt.connect.sessionPresent = sessionPresent;
							(*(m->connect.onSuccess))(m->connect.context, &data);
							m->connect.onSuccess = NULL; /* don't accidentally call it again */
						}
						else if (m->connect.onSuccess5)
						{
							MQTTAsync_successData5 data = MQTTAsync_successData5_initializer;
							Log(TRACE_MIN, -1, "Calling connect success for client %s", m->c->clientID);
							if (m->serverURIcount > 0)
								data.alt.connect.serverURI = m->serverURIs[m->connect.details.conn.currentURI];
							else
								data.alt.connect.serverURI = m->serverURI;
							data.alt.connect.MQTTVersion = m->connect.details.conn.MQTTVersion;
							data.alt.connect.sessionPresent = sessionPresent;
							data.properties = connack->properties;
							data.reasonCode = connack->rc;
							(*(m->connect.onSuccess5))(m->connect.context, &data);
							m->connect.onSuccess5 = NULL; /* don't accidentally call it again */
						}
						if (m->connected)
						{
							char* reason = (onSuccess) ? "connect onSuccess called" : "automatic reconnect";
							Log(TRACE_MIN, -1, "Calling connected for client %s", m->c->clientID);
							(*(m->connected))(m->connected_context, reason);
						}
						if (m->c->MQTTVersion >= MQTTVERSION_5)
						{
							if (MQTTProperties_hasProperty(&connack->properties, MQTTPROPERTY_CODE_RECEIVE_MAXIMUM))
							{
								int recv_max = MQTTProperties_getNumericValue(&connack->properties, MQTTPROPERTY_CODE_RECEIVE_MAXIMUM);
								if (m->c->maxInflightMessages > recv_max)
									m->c->maxInflightMessages = recv_max;
							}
						}
					}
					else
					{
					    nextOrClose(m, rc, "CONNACK return code");
					}
					MQTTPacket_freeConnack(connack);
				}
				else if (pack->header.bits.type == SUBACK)
				{
					ListElement* current = NULL;

					/* use the msgid to find the callback to be called */
					while (ListNextElement(m->responses, &current))
					{
						MQTTAsync_queuedCommand* command = (MQTTAsync_queuedCommand*)(current->content);
						if (command->command.token == ((Suback*)pack)->msgId)
						{
							Suback* sub = (Suback*)pack;
							if (!ListDetach(m->responses, command)) /* remove the response from the list */
								Log(LOG_ERROR, -1, "Subscribe command not removed from command list");

							/* Call the failure callback if there is one subscribe in the MQTT packet and
							 * the return code is 0x80 (failure).  If the MQTT packet contains >1 subscription
							 * request, then we call onSuccess with the list of returned QoSs, which inelegantly,
							 * could include some failures, or worse, the whole list could have failed.
							 */
							if (m->c->MQTTVersion >= MQTTVERSION_5)
							{
								if (sub->qoss->count == 1 && *(int*)(sub->qoss->first->content) >= MQTTREASONCODE_UNSPECIFIED_ERROR)
								{
									if (command->command.onFailure5)
									{
										MQTTAsync_failureData5 data = MQTTAsync_failureData5_initializer;

										data.token = command->command.token;
										data.reasonCode = *(int*)(sub->qoss->first->content);
										data.message = NULL;
										data.properties = sub->properties;
										Log(TRACE_MIN, -1, "Calling subscribe failure for client %s", m->c->clientID);
										(*(command->command.onFailure5))(command->command.context, &data);
									}
								}
								else if (command->command.onSuccess5)
								{
									MQTTAsync_successData5 data;
									enum MQTTReasonCodes* array = NULL;

									data.reasonCode = *(int*)(sub->qoss->first->content);
									data.alt.sub.reasonCodeCount = sub->qoss->count;
									if (sub->qoss->count > 1)
									{
										ListElement* cur_qos = NULL;
										enum MQTTReasonCodes* element = array = data.alt.sub.reasonCodes = malloc(sub->qoss->count * sizeof(enum MQTTReasonCodes));
										while (ListNextElement(sub->qoss, &cur_qos))
											*element++ = *(int*)(cur_qos->content);
									}
									data.token = command->command.token;
									data.properties = sub->properties;
									Log(TRACE_MIN, -1, "Calling subscribe success for client %s", m->c->clientID);
									(*(command->command.onSuccess5))(command->command.context, &data);
									if (array)
										free(array);
								}
							}
							else if (sub->qoss->count == 1 && *(int*)(sub->qoss->first->content) == MQTT_BAD_SUBSCRIBE)
							{
								if (command->command.onFailure)
								{
									MQTTAsync_failureData data;

									data.token = command->command.token;
									data.code = *(int*)(sub->qoss->first->content);
									data.message = NULL;
									Log(TRACE_MIN, -1, "Calling subscribe failure for client %s", m->c->clientID);
									(*(command->command.onFailure))(command->command.context, &data);
								}
							}
							else if (command->command.onSuccess)
							{
								MQTTAsync_successData data;
								int* array = NULL;

								if (sub->qoss->count == 1)
									data.alt.qos = *(int*)(sub->qoss->first->content);
								else if (sub->qoss->count > 1)
								{
									ListElement* cur_qos = NULL;
									int* element = array = data.alt.qosList = malloc(sub->qoss->count * sizeof(int));
									while (ListNextElement(sub->qoss, &cur_qos))
										*element++ = *(int*)(cur_qos->content);
								}
								data.token = command->command.token;
								Log(TRACE_MIN, -1, "Calling subscribe success for client %s", m->c->clientID);
								(*(command->command.onSuccess))(command->command.context, &data);
								if (array)
									free(array);
							}
							MQTTAsync_freeCommand(command);
							break;
						}
					}
					rc = MQTTProtocol_handleSubacks(pack, m->c->net.socket);
				}
				else if (pack->header.bits.type == UNSUBACK)
				{
					ListElement* current = NULL;
					Unsuback* unsub = (Unsuback*)pack;

					/* use the msgid to find the callback to be called */
					while (ListNextElement(m->responses, &current))
					{
						MQTTAsync_queuedCommand* command = (MQTTAsync_queuedCommand*)(current->content);
						if (command->command.token == ((Unsuback*)pack)->msgId)
						{
							if (!ListDetach(m->responses, command)) /* remove the response from the list */
								Log(LOG_ERROR, -1, "Unsubscribe command not removed from command list");
							if (command->command.onSuccess || command->command.onSuccess5)
							{
								Log(TRACE_MIN, -1, "Calling unsubscribe success for client %s", m->c->clientID);
								if (command->command.onSuccess)
								{
									MQTTAsync_successData data;

									memset(&data, '\0', sizeof(data));
									data.token = command->command.token;
									(*(command->command.onSuccess))(command->command.context, &data);
								}
								else
								{
									MQTTAsync_successData5 data = MQTTAsync_successData5_initializer;
									enum MQTTReasonCodes* array = NULL;

									data.reasonCode = *(enum MQTTReasonCodes*)(unsub->reasonCodes->first->content);
									data.alt.unsub.reasonCodeCount = unsub->reasonCodes->count;
									if (unsub->reasonCodes->count > 1)
									{
										ListElement* cur_rc = NULL;
										enum MQTTReasonCodes* element = array = data.alt.unsub.reasonCodes = malloc(unsub->reasonCodes->count * sizeof(enum MQTTReasonCodes));
										while (ListNextElement(unsub->reasonCodes, &cur_rc))
											*element++ = *(enum MQTTReasonCodes*)(cur_rc->content);
									}
									data.token = command->command.token;
									data.properties = unsub->properties;
									Log(TRACE_MIN, -1, "Calling unsubscribe success for client %s", m->c->clientID);
									(*(command->command.onSuccess5))(command->command.context, &data);
									if (array)
										free(array);
								}
							}
							MQTTAsync_freeCommand(command);
							break;
						}
					}
					rc = MQTTProtocol_handleUnsubacks(pack, m->c->net.socket);
				}
				else if (pack->header.bits.type == DISCONNECT)
				{
					Ack* disc = (Ack*)pack;

					if (m->disconnected)
					{
						Log(TRACE_MIN, -1, "Calling disconnected for client %s", m->c->clientID);
						(*(m->disconnected))(m->disconnected_context, &disc->properties, disc->rc);
					}
					MQTTPacket_freeAck(disc);
				}
			}
		}
	}
	receiveThread_state = STOPPED;
	receiveThread_id = 0;
	MQTTAsync_unlock_mutex(mqttasync_mutex);
#if !defined(WIN32) && !defined(WIN64)
	if (sendThread_state != STOPPED)
		Thread_signal_cond(send_cond);
#else
	if (sendThread_state != STOPPED)
		Thread_post_sem(send_sem);
#endif
	FUNC_EXIT;
	return 0;
}


static void MQTTAsync_stop(void)
{
	int rc = 0;

	FUNC_ENTRY;
	if (sendThread_state != STOPPED || receiveThread_state != STOPPED)
	{
		int conn_count = 0;
		ListElement* current = NULL;

		if (handles != NULL)
		{
			/* find out how many handles are still connected */
			while (ListNextElement(handles, &current))
			{
				if (((MQTTAsyncs*)(current->content))->c->connect_state > NOT_IN_PROGRESS ||
						((MQTTAsyncs*)(current->content))->c->connected)
					++conn_count;
			}
		}
		Log(TRACE_MIN, -1, "Conn_count is %d", conn_count);
		/* stop the background thread, if we are the last one to be using it */
		if (conn_count == 0)
		{
			int count = 0;
			tostop = 1;
			while ((sendThread_state != STOPPED || receiveThread_state != STOPPED) && ++count < 100)
			{
				MQTTAsync_unlock_mutex(mqttasync_mutex);
				Log(TRACE_MIN, -1, "sleeping");
				MQTTAsync_sleep(100L);
				MQTTAsync_lock_mutex(mqttasync_mutex);
			}
			rc = 1;
			tostop = 0;
		}
	}
	FUNC_EXIT_RC(rc);
}


int MQTTAsync_setCallbacks(MQTTAsync handle, void* context,
									MQTTAsync_connectionLost* cl,
									MQTTAsync_messageArrived* ma,
									MQTTAsync_deliveryComplete* dc)
{
	int rc = MQTTASYNC_SUCCESS;
	MQTTAsyncs* m = handle;

	FUNC_ENTRY;
	MQTTAsync_lock_mutex(mqttasync_mutex);

	if (m == NULL || ma == NULL || m->c == NULL || m->c->connect_state != NOT_IN_PROGRESS)
		rc = MQTTASYNC_FAILURE;
	else
	{
		m->clContext = m->maContext = m->dcContext = context;
		m->cl = cl;
		m->ma = ma;
		m->dc = dc;
	}

	MQTTAsync_unlock_mutex(mqttasync_mutex);
	FUNC_EXIT_RC(rc);
	return rc;
}

int MQTTAsync_setConnectionLostCallback(MQTTAsync handle, void* context,
										MQTTAsync_connectionLost* cl)
{
	int rc = MQTTASYNC_SUCCESS;
	MQTTAsyncs* m = handle;

	FUNC_ENTRY;
	MQTTAsync_lock_mutex(mqttasync_mutex);

	if (m == NULL || m->c->connect_state != 0)
		rc = MQTTASYNC_FAILURE;
	else
	{
		m->clContext = context;
		m->cl = cl;
	}

	MQTTAsync_unlock_mutex(mqttasync_mutex);
	FUNC_EXIT_RC(rc);
	return rc;
}


int MQTTAsync_setMessageArrivedCallback(MQTTAsync handle, void* context,
										MQTTAsync_messageArrived* ma)
{
	int rc = MQTTASYNC_SUCCESS;
	MQTTAsyncs* m = handle;

	FUNC_ENTRY;
	MQTTAsync_lock_mutex(mqttasync_mutex);

	if (m == NULL || ma == NULL || m->c->connect_state != 0)
		rc = MQTTASYNC_FAILURE;
	else
	{
		m->maContext = context;
		m->ma = ma;
	}

	MQTTAsync_unlock_mutex(mqttasync_mutex);
	FUNC_EXIT_RC(rc);
	return rc;
}

int MQTTAsync_setDeliveryCompleteCallback(MQTTAsync handle, void* context,
										  MQTTAsync_deliveryComplete* dc)
{
	int rc = MQTTASYNC_SUCCESS;
	MQTTAsyncs* m = handle;

	FUNC_ENTRY;
	MQTTAsync_lock_mutex(mqttasync_mutex);

	if (m == NULL || m->c->connect_state != 0)
		rc = MQTTASYNC_FAILURE;
	else
	{
		m->dcContext = context;
		m->dc = dc;
	}

	MQTTAsync_unlock_mutex(mqttasync_mutex);
	FUNC_EXIT_RC(rc);
	return rc;
}



int MQTTAsync_setDisconnected(MQTTAsync handle, void* context, MQTTAsync_disconnected* disconnected)
{
	int rc = MQTTASYNC_SUCCESS;
	MQTTAsyncs* m = handle;

	FUNC_ENTRY;
	MQTTAsync_lock_mutex(mqttasync_mutex);

	if (m == NULL || m->c->connect_state != NOT_IN_PROGRESS)
		rc = MQTTASYNC_FAILURE;
	else
	{
		m->disconnected_context = context;
		m->disconnected = disconnected;
	}

	MQTTAsync_unlock_mutex(mqttasync_mutex);
	FUNC_EXIT_RC(rc);
	return rc;
}


int MQTTAsync_setConnected(MQTTAsync handle, void* context, MQTTAsync_connected* connected)
{
	int rc = MQTTASYNC_SUCCESS;
	MQTTAsyncs* m = handle;

	FUNC_ENTRY;
	MQTTAsync_lock_mutex(mqttasync_mutex);

	if (m == NULL || m->c->connect_state != NOT_IN_PROGRESS)
		rc = MQTTASYNC_FAILURE;
	else
	{
		m->connected_context = context;
		m->connected = connected;
	}

	MQTTAsync_unlock_mutex(mqttasync_mutex);
	FUNC_EXIT_RC(rc);
	return rc;
}


static void MQTTAsync_closeOnly(Clients* client, enum MQTTReasonCodes reasonCode, MQTTProperties* props)
{
	FUNC_ENTRY;
	client->good = 0;
	client->ping_outstanding = 0;
	if (client->net.socket > 0)
	{
		MQTTProtocol_checkPendingWrites();
		if (client->connected && Socket_noPendingWrites(client->net.socket))
			MQTTPacket_send_disconnect(client, reasonCode, props);
		Thread_lock_mutex(socket_mutex);
		WebSocket_close(&client->net, WebSocket_CLOSE_NORMAL, NULL);
#if defined(OPENSSL)
		SSLSocket_close(&client->net);
#endif
		Socket_close(client->net.socket);
		client->net.socket = 0;
#if defined(OPENSSL)
		client->net.ssl = NULL;
#endif
		Thread_unlock_mutex(socket_mutex);
	}
	client->connected = 0;
	client->connect_state = NOT_IN_PROGRESS;
	FUNC_EXIT;
}


static void MQTTAsync_closeSession(Clients* client, enum MQTTReasonCodes reasonCode, MQTTProperties* props)
{
	FUNC_ENTRY;
	MQTTAsync_closeOnly(client, reasonCode, props);

	if (client->cleansession ||
			(client->MQTTVersion >= MQTTVERSION_5 && client->sessionExpiry == 0))
		MQTTAsync_cleanSession(client);

	FUNC_EXIT;
}


/**
 * List callback function for comparing clients by client structure
 * @param a Async structure
 * @param b Client structure
 * @return boolean indicating whether a and b are equal
 */
static int clientStructCompare(void* a, void* b)
{
	MQTTAsyncs* m = (MQTTAsyncs*)a;
	return m->c == (Clients*)b;
}


static int MQTTAsync_cleanSession(Clients* client)
{
	int rc = 0;
	ListElement* found = NULL;

	FUNC_ENTRY;
#if !defined(NO_PERSISTENCE)
	rc = MQTTPersistence_clear(client);
#endif
	MQTTProtocol_emptyMessageList(client->inboundMsgs);
	MQTTProtocol_emptyMessageList(client->outboundMsgs);
	MQTTAsync_emptyMessageQueue(client);
	client->msgID = 0;

	if ((found = ListFindItem(handles, client, clientStructCompare)) != NULL)
	{
		MQTTAsyncs* m = (MQTTAsyncs*)(found->content);
		MQTTAsync_removeResponsesAndCommands(m);
	}
	else
		Log(LOG_ERROR, -1, "cleanSession: did not find client structure in handles list");
	FUNC_EXIT_RC(rc);
	return rc;
}


static int MQTTAsync_deliverMessage(MQTTAsyncs* m, char* topicName, size_t topicLen, MQTTAsync_message* mm)
{
	int rc;

	Log(TRACE_MIN, -1, "Calling messageArrived for client %s, queue depth %d",
					m->c->clientID, m->c->messageQueue->count);
	rc = (*(m->ma))(m->maContext, topicName, (int)topicLen, mm);
	/* if 0 (false) is returned by the callback then it failed, so we don't remove the message from
	 * the queue, and it will be retried later.  If 1 is returned then the message data may have been freed,
	 * so we must be careful how we use it.
	 */
	return rc;
}


void Protocol_processPublication(Publish* publish, Clients* client)
{
	MQTTAsync_message* mm = NULL;
	MQTTAsync_message initialized = MQTTAsync_message_initializer;
	int rc = 0;

	FUNC_ENTRY;
	mm = malloc(sizeof(MQTTAsync_message));
	memcpy(mm, &initialized, sizeof(MQTTAsync_message));

	/* If the message is QoS 2, then we have already stored the incoming payload
	 * in an allocated buffer, so we don't need to copy again.
	 */
	if (publish->header.bits.qos == 2)
		mm->payload = publish->payload;
	else
	{
		mm->payload = malloc(publish->payloadlen);
		memcpy(mm->payload, publish->payload, publish->payloadlen);
	}

	mm->payloadlen = publish->payloadlen;
	mm->qos = publish->header.bits.qos;
	mm->retained = publish->header.bits.retain;
	if (publish->header.bits.qos == 2)
		mm->dup = 0;  /* ensure that a QoS2 message is not passed to the application with dup = 1 */
	else
		mm->dup = publish->header.bits.dup;
	mm->msgid = publish->msgId;

	if (publish->MQTTVersion >= MQTTVERSION_5)
		mm->properties = MQTTProperties_copy(&publish->properties);

	if (client->messageQueue->count == 0 && client->connected)
	{
		ListElement* found = NULL;

		if ((found = ListFindItem(handles, client, clientStructCompare)) == NULL)
			Log(LOG_ERROR, -1, "processPublication: did not find client structure in handles list");
		else
		{
			MQTTAsyncs* m = (MQTTAsyncs*)(found->content);

			if (m->ma)
				rc = MQTTAsync_deliverMessage(m, publish->topic, publish->topiclen, mm);
		}
	}

	if (rc == 0) /* if message was not delivered, queue it up */
	{
		qEntry* qe = malloc(sizeof(qEntry));
		qe->msg = mm;
		qe->topicName = publish->topic;
		qe->topicLen = publish->topiclen;
		ListAppend(client->messageQueue, qe, sizeof(qe) + sizeof(mm) + mm->payloadlen + strlen(qe->topicName)+1);
#if !defined(NO_PERSISTENCE)
		if (client->persistence)
			MQTTPersistence_persistQueueEntry(client, (MQTTPersistence_qEntry*)qe);
#endif
	}
	publish->topic = NULL;
	FUNC_EXIT;
}


static int retryLoopInterval = 5;

static void setRetryLoopInterval(int keepalive)
{
	int proposed = keepalive / 10;

	if (proposed < 1)
		proposed = 1;
	else if (proposed > 5)
		proposed = 5;
	if (proposed < retryLoopInterval)
		retryLoopInterval = proposed;
}


int MQTTAsync_connect(MQTTAsync handle, const MQTTAsync_connectOptions* options)
{
	MQTTAsyncs* m = handle;
	int rc = MQTTASYNC_SUCCESS;
	MQTTAsync_queuedCommand* conn;

	FUNC_ENTRY;
	if (options == NULL)
	{
		rc = MQTTASYNC_NULL_PARAMETER;
		goto exit;
	}

	if (strncmp(options->struct_id, "MQTC", 4) != 0 || options->struct_version < 0 || options->struct_version > 6)
	{
		rc = MQTTASYNC_BAD_STRUCTURE;
		goto exit;
	}

#if defined(OPENSSL)
	if (m->ssl && options->ssl == NULL)
	{
		rc = MQTTCLIENT_NULL_PARAMETER;
		goto exit;
	}
#endif

	if (options->will) /* check validity of will options structure */
	{
		if (strncmp(options->will->struct_id, "MQTW", 4) != 0 || (options->will->struct_version != 0 && options->will->struct_version != 1))
		{
			rc = MQTTASYNC_BAD_STRUCTURE;
			goto exit;
		}
		if (options->will->qos < 0 || options->will->qos > 2)
		{
			rc = MQTTASYNC_BAD_QOS;
			goto exit;
		}
	}
	if (options->struct_version != 0 && options->ssl) /* check validity of SSL options structure */
	{
		if (strncmp(options->ssl->struct_id, "MQTS", 4) != 0 || options->ssl->struct_version < 0 || options->ssl->struct_version > 4)
		{
			rc = MQTTASYNC_BAD_STRUCTURE;
			goto exit;
		}
	}
	if (options->MQTTVersion >= MQTTVERSION_5 && m->c->MQTTVersion < MQTTVERSION_5)
	{
		rc = MQTTASYNC_WRONG_MQTT_VERSION;
		goto exit;
	}
	if ((options->username && !UTF8_validateString(options->username)) ||
		(options->password && !UTF8_validateString(options->password)))
	{
		rc = MQTTASYNC_BAD_UTF8_STRING;
		goto exit;
	}
	if (options->MQTTVersion >= MQTTVERSION_5 && options->struct_version < 6)
	{
		rc = MQTTASYNC_BAD_STRUCTURE;
		goto exit;
	}
	if (options->MQTTVersion >= MQTTVERSION_5 && options->cleansession != 0)
	{
		rc = MQTTASYNC_BAD_MQTT_OPTION;
		goto exit;
	}
	if (options->MQTTVersion < MQTTVERSION_5 && options->struct_version >= 6)
	{
		if (options->cleanstart != 0 || options->onFailure5 || options->onSuccess5 ||
				options->connectProperties || options->willProperties)
		{
			rc = MQTTASYNC_BAD_MQTT_OPTION;
			goto exit;
		}
	}

	m->connect.onSuccess = options->onSuccess;
	m->connect.onFailure = options->onFailure;
	if (options->struct_version >= 6)
	{
		m->connect.onSuccess5 = options->onSuccess5;
		m->connect.onFailure5 = options->onFailure5;
	}
	m->connect.context = options->context;
	m->connectTimeout = options->connectTimeout;

	tostop = 0;
	if (sendThread_state != STARTING && sendThread_state != RUNNING)
	{
		MQTTAsync_lock_mutex(mqttasync_mutex);
		sendThread_state = STARTING;
		Thread_start(MQTTAsync_sendThread, NULL);
		MQTTAsync_unlock_mutex(mqttasync_mutex);
	}
	if (receiveThread_state != STARTING && receiveThread_state != RUNNING)
	{
		MQTTAsync_lock_mutex(mqttasync_mutex);
		receiveThread_state = STARTING;
		Thread_start(MQTTAsync_receiveThread, handle);
		MQTTAsync_unlock_mutex(mqttasync_mutex);
	}

	m->c->keepAliveInterval = options->keepAliveInterval;
	setRetryLoopInterval(options->keepAliveInterval);
	m->c->cleansession = options->cleansession;
	m->c->maxInflightMessages = options->maxInflight;
	if (options->struct_version >= 3)
		m->c->MQTTVersion = options->MQTTVersion;
	else
		m->c->MQTTVersion = MQTTVERSION_DEFAULT;
	if (options->struct_version >= 4)
	{
		m->automaticReconnect = options->automaticReconnect;
		m->minRetryInterval = options->minRetryInterval;
		m->maxRetryInterval = options->maxRetryInterval;
	}

	if (m->c->will)
	{
		free(m->c->will->payload);
		free(m->c->will->topic);
		free(m->c->will);
		m->c->will = NULL;
	}

	if (options->will && (options->will->struct_version == 0 || options->will->struct_version == 1))
	{
		const void* source = NULL;

		m->c->will = malloc(sizeof(willMessages));
		if (options->will->message || (options->will->struct_version == 1 && options->will->payload.data))
		{
			if (options->will->struct_version == 1 && options->will->payload.data)
			{
				m->c->will->payloadlen = options->will->payload.len;
				source = options->will->payload.data;
			}
			else
			{
				m->c->will->payloadlen = (int)strlen(options->will->message);
				source = (void*)options->will->message;
			}
			m->c->will->payload = malloc(m->c->will->payloadlen);
			memcpy(m->c->will->payload, source, m->c->will->payloadlen);
		}
		else
		{
			m->c->will->payload = NULL;
			m->c->will->payloadlen = 0;
		}
		m->c->will->qos = options->will->qos;
		m->c->will->retained = options->will->retained;
		m->c->will->topic = MQTTStrdup(options->will->topicName);
	}

#if defined(OPENSSL)
	if (m->c->sslopts)
	{
		if (m->c->sslopts->trustStore)
			free((void*)m->c->sslopts->trustStore);
		if (m->c->sslopts->keyStore)
			free((void*)m->c->sslopts->keyStore);
		if (m->c->sslopts->privateKey)
			free((void*)m->c->sslopts->privateKey);
		if (m->c->sslopts->privateKeyPassword)
			free((void*)m->c->sslopts->privateKeyPassword);
		if (m->c->sslopts->enabledCipherSuites)
			free((void*)m->c->sslopts->enabledCipherSuites);
		if (m->c->sslopts->struct_version >= 2)
		{
			if (m->c->sslopts->CApath)
				free((void*)m->c->sslopts->CApath);
		}
		free((void*)m->c->sslopts);
		m->c->sslopts = NULL;
	}

	if (options->struct_version != 0 && options->ssl)
	{
		m->c->sslopts = malloc(sizeof(MQTTClient_SSLOptions));
		memset(m->c->sslopts, '\0', sizeof(MQTTClient_SSLOptions));
		m->c->sslopts->struct_version = options->ssl->struct_version;
		if (options->ssl->trustStore)
			m->c->sslopts->trustStore = MQTTStrdup(options->ssl->trustStore);
		if (options->ssl->keyStore)
			m->c->sslopts->keyStore = MQTTStrdup(options->ssl->keyStore);
		if (options->ssl->privateKey)
			m->c->sslopts->privateKey = MQTTStrdup(options->ssl->privateKey);
		if (options->ssl->privateKeyPassword)
			m->c->sslopts->privateKeyPassword = MQTTStrdup(options->ssl->privateKeyPassword);
		if (options->ssl->enabledCipherSuites)
			m->c->sslopts->enabledCipherSuites = MQTTStrdup(options->ssl->enabledCipherSuites);
		m->c->sslopts->enableServerCertAuth = options->ssl->enableServerCertAuth;
		if (m->c->sslopts->struct_version >= 1)
			m->c->sslopts->sslVersion = options->ssl->sslVersion;
		if (m->c->sslopts->struct_version >= 2)
		{
			m->c->sslopts->verify = options->ssl->verify;
			if (options->ssl->CApath)
				m->c->sslopts->CApath = MQTTStrdup(options->ssl->CApath);
		}
		if (m->c->sslopts->struct_version >= 3)
		{
			m->c->sslopts->ssl_error_cb = options->ssl->ssl_error_cb;
			m->c->sslopts->ssl_error_context = options->ssl->ssl_error_context;
		}
		if (m->c->sslopts->struct_version >= 4)
		{
			m->c->sslopts->ssl_psk_cb = options->ssl->ssl_psk_cb;
			m->c->sslopts->ssl_psk_context = options->ssl->ssl_psk_context;
			m->c->sslopts->disableDefaultTrustStore = options->ssl->disableDefaultTrustStore;
		}
	}
#else
	if (options->struct_version != 0 && options->ssl)
	{
		rc = MQTTASYNC_SSL_NOT_SUPPORTED;
		goto exit;
	}
#endif

	if (m->c->username)
		free((void*)m->c->username);
	if (options->username)
		m->c->username = MQTTStrdup(options->username);
	if (m->c->password)
		free((void*)m->c->password);
	if (options->password)
	{
		m->c->password = MQTTStrdup(options->password);
		m->c->passwordlen = (int)strlen(options->password);
	}
	else if (options->struct_version >= 5 && options->binarypwd.data)
	{
		m->c->passwordlen = options->binarypwd.len;
		m->c->password = malloc(m->c->passwordlen);
		memcpy((void*)m->c->password, options->binarypwd.data, m->c->passwordlen);
	}

	m->c->retryInterval = options->retryInterval;
	m->shouldBeConnected = 1;

	m->connectTimeout = options->connectTimeout;

	MQTTAsync_freeServerURIs(m);
	if (options->struct_version >= 2 && options->serverURIcount > 0)
	{
		int i;

		m->serverURIcount = options->serverURIcount;
		m->serverURIs = malloc(options->serverURIcount * sizeof(char*));
		for (i = 0; i < options->serverURIcount; ++i)
			m->serverURIs[i] = MQTTStrdup(options->serverURIs[i]);
	}

	if (m->connectProps)
	{
		MQTTProperties_free(m->connectProps);
		free(m->connectProps);
		m->connectProps = NULL;
	}
	if (m->willProps)
	{
		MQTTProperties_free(m->willProps);
		free(m->willProps);
		m->willProps = NULL;
	}
	if (options->struct_version >=6)
	{
		if (options->connectProperties)
		{
			MQTTProperties initialized = MQTTProperties_initializer;

			m->connectProps = malloc(sizeof(MQTTProperties));
			*m->connectProps = initialized;
			*m->connectProps = MQTTProperties_copy(options->connectProperties);

			if (MQTTProperties_hasProperty(options->connectProperties, MQTTPROPERTY_CODE_SESSION_EXPIRY_INTERVAL))
				m->c->sessionExpiry = MQTTProperties_getNumericValue(options->connectProperties,
						MQTTPROPERTY_CODE_SESSION_EXPIRY_INTERVAL);

		}
		if (options->willProperties)
		{
			MQTTProperties initialized = MQTTProperties_initializer;

			m->willProps = malloc(sizeof(MQTTProperties));
			*m->willProps = initialized;
			*m->willProps = MQTTProperties_copy(options->willProperties);
		}
		m->c->cleanstart = options->cleanstart;
	}

	/* Add connect request to operation queue */
	conn = malloc(sizeof(MQTTAsync_queuedCommand));
	memset(conn, '\0', sizeof(MQTTAsync_queuedCommand));
	conn->client = m;
	if (options)
	{
		conn->command.onSuccess = options->onSuccess;
		conn->command.onFailure = options->onFailure;
		conn->command.onSuccess5 = options->onSuccess5;
		conn->command.onFailure5 = options->onFailure5;
		conn->command.context = options->context;
	}
	conn->command.type = CONNECT;
	conn->command.details.conn.currentURI = 0;
	rc = MQTTAsync_addCommand(conn, sizeof(conn));

exit:
	FUNC_EXIT_RC(rc);
	return rc;
}


static int MQTTAsync_disconnect1(MQTTAsync handle, const MQTTAsync_disconnectOptions* options, int internal)
{
	MQTTAsyncs* m = handle;
	int rc = MQTTASYNC_SUCCESS;
	MQTTAsync_queuedCommand* dis;

	FUNC_ENTRY;
	if (m == NULL || m->c == NULL)
	{
		rc = MQTTASYNC_FAILURE;
		goto exit;
	}
	if (!internal)
		m->shouldBeConnected = 0;
	if (m->c->connected == 0)
	{
		rc = MQTTASYNC_DISCONNECTED;
		goto exit;
	}

	/* Add disconnect request to operation queue */
	dis = malloc(sizeof(MQTTAsync_queuedCommand));
	memset(dis, '\0', sizeof(MQTTAsync_queuedCommand));
	dis->client = m;
	if (options)
	{
		dis->command.onSuccess = options->onSuccess;
		dis->command.onFailure = options->onFailure;
		dis->command.onSuccess5 = options->onSuccess5;
		dis->command.onFailure5 = options->onFailure5;
		dis->command.context = options->context;
		dis->command.details.dis.timeout = options->timeout;
		if (m->c->MQTTVersion >= MQTTVERSION_5 && options->struct_version >= 1)
		{
			dis->command.properties = MQTTProperties_copy(&options->properties);
			dis->command.details.dis.reasonCode = options->reasonCode;
		}
	}
	dis->command.type = DISCONNECT;
	dis->command.details.dis.internal = internal;
	rc = MQTTAsync_addCommand(dis, sizeof(dis));

exit:
	FUNC_EXIT_RC(rc);
	return rc;
}


static int MQTTAsync_disconnect_internal(MQTTAsync handle, int timeout)
{
	MQTTAsync_disconnectOptions options = MQTTAsync_disconnectOptions_initializer;

	options.timeout = timeout;
	return MQTTAsync_disconnect1(handle, &options, 1);
}


void MQTTProtocol_closeSession(Clients* c, int sendwill)
{
	MQTTAsync_disconnect_internal((MQTTAsync)c->context, 0);
}


int MQTTAsync_disconnect(MQTTAsync handle, const MQTTAsync_disconnectOptions* options)
{
	if (options != NULL && (strncmp(options->struct_id, "MQTD", 4) != 0 || options->struct_version < 0 || options->struct_version > 1))
		return MQTTASYNC_BAD_STRUCTURE;
	else
		return MQTTAsync_disconnect1(handle, options, 0);
}


int MQTTAsync_isConnected(MQTTAsync handle)
{
	MQTTAsyncs* m = handle;
	int rc = 0;

	FUNC_ENTRY;
	MQTTAsync_lock_mutex(mqttasync_mutex);
	if (m && m->c)
		rc = m->c->connected;
	MQTTAsync_unlock_mutex(mqttasync_mutex);
	FUNC_EXIT_RC(rc);
	return rc;
}


static int cmdMessageIDCompare(void* a, void* b)
{
	MQTTAsync_queuedCommand* cmd = (MQTTAsync_queuedCommand*)a;
	return cmd->command.token == *(int*)b;
}


/**
 * Assign a new message id for a client.  Make sure it isn't already being used and does
 * not exceed the maximum.
 * @param m a client structure
 * @return the next message id to use, or 0 if none available
 */
static int MQTTAsync_assignMsgId(MQTTAsyncs* m)
{
	int start_msgid = m->c->msgID;
	int msgid = start_msgid;
	thread_id_type thread_id = 0;
	int locked = 0;

	/* need to check: commands list and response list for a client */
	FUNC_ENTRY;
	/* We might be called in a callback. In which case, this mutex will be already locked. */
	thread_id = Thread_getid();
	if (thread_id != sendThread_id && thread_id != receiveThread_id)
	{
		MQTTAsync_lock_mutex(mqttasync_mutex);
		locked = 1;
	}

	msgid = (msgid == MAX_MSG_ID) ? 1 : msgid + 1;
	while (ListFindItem(commands, &msgid, cmdMessageIDCompare) ||
			ListFindItem(m->responses, &msgid, cmdMessageIDCompare))
	{
		msgid = (msgid == MAX_MSG_ID) ? 1 : msgid + 1;
		if (msgid == start_msgid)
		{ /* we've tried them all - none free */
			msgid = 0;
			break;
		}
	}
	if (msgid != 0)
		m->c->msgID = msgid;
	if (locked)
		MQTTAsync_unlock_mutex(mqttasync_mutex);
	FUNC_EXIT_RC(msgid);
	return msgid;
}


int MQTTAsync_subscribeMany(MQTTAsync handle, int count, char* const* topic, int* qos, MQTTAsync_responseOptions* response)
{
	MQTTAsyncs* m = handle;
	int i = 0;
	int rc = MQTTASYNC_SUCCESS;
	MQTTAsync_queuedCommand* sub;
	int msgid = 0;

	FUNC_ENTRY;
	if (m == NULL || m->c == NULL)
		rc = MQTTASYNC_FAILURE;
	else if (m->c->connected == 0)
		rc = MQTTASYNC_DISCONNECTED;
	else for (i = 0; i < count; i++)
	{
		if (!UTF8_validateString(topic[i]))
		{
			rc = MQTTASYNC_BAD_UTF8_STRING;
			break;
		}
		if (qos[i] < 0 || qos[i] > 2)
		{
			rc = MQTTASYNC_BAD_QOS;
			break;
		}
	}
	if (rc != MQTTASYNC_SUCCESS)
		; /* don't overwrite a previous error code */
	else if ((msgid = MQTTAsync_assignMsgId(m)) == 0)
		rc = MQTTASYNC_NO_MORE_MSGIDS;
	else if (m->c->MQTTVersion >= MQTTVERSION_5 && count > 1 && (count != response->subscribeOptionsCount
			&& response->subscribeOptionsCount != 0))
		rc = MQTTASYNC_BAD_MQTT_OPTION;
	else if (response)
	{
		if (m->c->MQTTVersion >= MQTTVERSION_5)
		{
			if (response->struct_version == 0 || response->onFailure || response->onSuccess)
				rc = MQTTASYNC_BAD_MQTT_OPTION;
		}
		else if (m->c->MQTTVersion < MQTTVERSION_5)
		{
			if (response->struct_version >= 1 && (response->onFailure5 || response->onSuccess5))
				rc = MQTTASYNC_BAD_MQTT_OPTION;
		}
	}
	if (rc != MQTTASYNC_SUCCESS)
		goto exit;

	/* Add subscribe request to operation queue */
	sub = malloc(sizeof(MQTTAsync_queuedCommand));
	memset(sub, '\0', sizeof(MQTTAsync_queuedCommand));
	sub->client = m;
	sub->command.token = msgid;
	if (response)
	{
		sub->command.onSuccess = response->onSuccess;
		sub->command.onFailure = response->onFailure;
		sub->command.onSuccess5 = response->onSuccess5;
		sub->command.onFailure5 = response->onFailure5;
		sub->command.context = response->context;
		response->token = sub->command.token;
		if (m->c->MQTTVersion >= MQTTVERSION_5)
		{
			sub->command.properties = MQTTProperties_copy(&response->properties);
			sub->command.details.sub.opts = response->subscribeOptions;
			if (count > 1)
			{
				sub->command.details.sub.optlist = malloc(sizeof(MQTTSubscribe_options) * count);
				if (response->subscribeOptionsCount == 0)
				{
					MQTTSubscribe_options initialized = MQTTSubscribe_options_initializer;
					for (i = 0; i < count; ++i)
						sub->command.details.sub.optlist[i] = initialized;
				}
				else
				{
					for (i = 0; i < count; ++i)
						sub->command.details.sub.optlist[i] = response->subscribeOptionsList[i];
				}
			}
		}
	}
	sub->command.type = SUBSCRIBE;
	sub->command.details.sub.count = count;
	sub->command.details.sub.topics = malloc(sizeof(char*) * count);
	sub->command.details.sub.qoss = malloc(sizeof(int) * count);
	for (i = 0; i < count; ++i)
	{
		sub->command.details.sub.topics[i] = MQTTStrdup(topic[i]);
		sub->command.details.sub.qoss[i] = qos[i];
	}
	rc = MQTTAsync_addCommand(sub, sizeof(sub));

exit:
	FUNC_EXIT_RC(rc);
	return rc;
}


int MQTTAsync_subscribe(MQTTAsync handle, const char* topic, int qos, MQTTAsync_responseOptions* response)
{
	int rc = 0;
	FUNC_ENTRY;
	rc = MQTTAsync_subscribeMany(handle, 1, (char * const *)(&topic), &qos, response);
	FUNC_EXIT_RC(rc);
	return rc;
}


int MQTTAsync_unsubscribeMany(MQTTAsync handle, int count, char* const* topic, MQTTAsync_responseOptions* response)
{
	MQTTAsyncs* m = handle;
	int i = 0;
	int rc = MQTTASYNC_SUCCESS;
	MQTTAsync_queuedCommand* unsub;
	int msgid = 0;

	FUNC_ENTRY;
	if (m == NULL || m->c == NULL)
		rc = MQTTASYNC_FAILURE;
	else if (m->c->connected == 0)
		rc = MQTTASYNC_DISCONNECTED;
	else for (i = 0; i < count; i++)
	{
		if (!UTF8_validateString(topic[i]))
		{
			rc = MQTTASYNC_BAD_UTF8_STRING;
			break;
		}
	}
	if (rc != MQTTASYNC_SUCCESS)
		; /* don't overwrite a previous error code */
	else if ((msgid = MQTTAsync_assignMsgId(m)) == 0)
		rc = MQTTASYNC_NO_MORE_MSGIDS;
	else if (response)
	{
		if (m->c->MQTTVersion >= MQTTVERSION_5)
		{
			if (response->struct_version == 0 || response->onFailure || response->onSuccess)
				rc = MQTTASYNC_BAD_MQTT_OPTION;
		}
		else if (m->c->MQTTVersion < MQTTVERSION_5)
		{
			if (response->struct_version >= 1 && (response->onFailure5 || response->onSuccess5))
				rc = MQTTASYNC_BAD_MQTT_OPTION;
		}
	}
	if (rc != MQTTASYNC_SUCCESS)
		goto exit;

	/* Add unsubscribe request to operation queue */
	unsub = malloc(sizeof(MQTTAsync_queuedCommand));
	memset(unsub, '\0', sizeof(MQTTAsync_queuedCommand));
	unsub->client = m;
	unsub->command.type = UNSUBSCRIBE;
	unsub->command.token = msgid;
	if (response)
	{
		unsub->command.onSuccess = response->onSuccess;
		unsub->command.onFailure = response->onFailure;
		unsub->command.onSuccess5 = response->onSuccess5;
		unsub->command.onFailure5 = response->onFailure5;
		unsub->command.context = response->context;
		response->token = unsub->command.token;
		if (m->c->MQTTVersion >= MQTTVERSION_5)
			unsub->command.properties = MQTTProperties_copy(&response->properties);
	}
	unsub->command.details.unsub.count = count;
	unsub->command.details.unsub.topics = malloc(sizeof(char*) * count);
	for (i = 0; i < count; ++i)
		unsub->command.details.unsub.topics[i] = MQTTStrdup(topic[i]);
	rc = MQTTAsync_addCommand(unsub, sizeof(unsub));

exit:
	FUNC_EXIT_RC(rc);
	return rc;
}


int MQTTAsync_unsubscribe(MQTTAsync handle, const char* topic, MQTTAsync_responseOptions* response)
{
	int rc = 0;
	FUNC_ENTRY;
	rc = MQTTAsync_unsubscribeMany(handle, 1, (char * const *)(&topic), response);
	FUNC_EXIT_RC(rc);
	return rc;
}


static int MQTTAsync_countBufferedMessages(MQTTAsyncs* m)
{
	ListElement* current = NULL;
	int count = 0;

	while (ListNextElement(commands, &current))
	{
		MQTTAsync_queuedCommand* cmd = (MQTTAsync_queuedCommand*)(current->content);

		if (cmd->client == m && cmd->command.type == PUBLISH)
			count++;
	}
	return count;
}


int MQTTAsync_send(MQTTAsync handle, const char* destinationName, int payloadlen, const void* payload,
							 int qos, int retained, MQTTAsync_responseOptions* response)
{
	int rc = MQTTASYNC_SUCCESS;
	MQTTAsyncs* m = handle;
	MQTTAsync_queuedCommand* pub;
	int msgid = 0;

	FUNC_ENTRY;
	if (m == NULL || m->c == NULL)
		rc = MQTTASYNC_FAILURE;
	else if (m->c->connected == 0 && (m->createOptions == NULL ||
		m->createOptions->sendWhileDisconnected == 0 || m->shouldBeConnected == 0))
		rc = MQTTASYNC_DISCONNECTED;
	else if (!UTF8_validateString(destinationName))
		rc = MQTTASYNC_BAD_UTF8_STRING;
	else if (qos < 0 || qos > 2)
		rc = MQTTASYNC_BAD_QOS;
	else if (qos > 0 && (msgid = MQTTAsync_assignMsgId(m)) == 0)
		rc = MQTTASYNC_NO_MORE_MSGIDS;
	else if (m->createOptions && (MQTTAsync_countBufferedMessages(m) >= m->createOptions->maxBufferedMessages))
		rc = MQTTASYNC_MAX_BUFFERED_MESSAGES;
	else if (response)
	{
		if (m->c->MQTTVersion >= MQTTVERSION_5)
		{
			if (response->struct_version == 0 || response->onFailure || response->onSuccess)
				rc = MQTTASYNC_BAD_MQTT_OPTION;
		}
		else if (m->c->MQTTVersion < MQTTVERSION_5)
		{
			if (response->struct_version >= 1 && (response->onFailure5 || response->onSuccess5))
				rc = MQTTASYNC_BAD_MQTT_OPTION;
		}
	}

	if (rc != MQTTASYNC_SUCCESS)
		goto exit;

	/* Add publish request to operation queue */
	pub = malloc(sizeof(MQTTAsync_queuedCommand));
	memset(pub, '\0', sizeof(MQTTAsync_queuedCommand));
	pub->client = m;
	pub->command.type = PUBLISH;
	pub->command.token = msgid;
	if (response)
	{
		pub->command.onSuccess = response->onSuccess;
		pub->command.onFailure = response->onFailure;
		pub->command.onSuccess5 = response->onSuccess5;
		pub->command.onFailure5 = response->onFailure5;
		pub->command.context = response->context;
		response->token = pub->command.token;
		if (m->c->MQTTVersion >= MQTTVERSION_5)
			pub->command.properties = MQTTProperties_copy(&response->properties);
	}
	pub->command.details.pub.destinationName = MQTTStrdup(destinationName);
	pub->command.details.pub.payloadlen = payloadlen;
	pub->command.details.pub.payload = malloc(payloadlen);
	memcpy(pub->command.details.pub.payload, payload, payloadlen);
	pub->command.details.pub.qos = qos;
	pub->command.details.pub.retained = retained;
	rc = MQTTAsync_addCommand(pub, sizeof(pub));

exit:
	FUNC_EXIT_RC(rc);
	return rc;
}



int MQTTAsync_sendMessage(MQTTAsync handle, const char* destinationName, const MQTTAsync_message* message,
													 MQTTAsync_responseOptions* response)
{
	int rc = MQTTASYNC_SUCCESS;
	MQTTAsyncs* m = handle;

	FUNC_ENTRY;
	if (message == NULL)
	{
		rc = MQTTASYNC_NULL_PARAMETER;
		goto exit;
	}
	if (strncmp(message->struct_id, "MQTM", 4) != 0 ||
			(message->struct_version != 0 && message->struct_version != 1))
	{
		rc = MQTTASYNC_BAD_STRUCTURE;
		goto exit;
	}

	if (m->c->MQTTVersion >= MQTTVERSION_5 && response)
		response->properties = message->properties;

	rc = MQTTAsync_send(handle, destinationName, message->payloadlen, message->payload,
								message->qos, message->retained, response);
exit:
	FUNC_EXIT_RC(rc);
	return rc;
}


static void MQTTAsync_retry(void)
{
	static time_t last = 0L;
	time_t now;

	FUNC_ENTRY;
	time(&(now));
	if (difftime(now, last) > retryLoopInterval)
	{
		time(&(last));
		MQTTProtocol_keepalive(now);
		MQTTProtocol_retry(now, 1, 0);
	}
	else
		MQTTProtocol_retry(now, 0, 0);
	FUNC_EXIT;
}


static int MQTTAsync_connecting(MQTTAsyncs* m)
{
	int rc = -1;

	FUNC_ENTRY;
	if (m->c->connect_state == TCP_IN_PROGRESS) /* TCP connect started - check for completion */
	{
		int error;
		socklen_t len = sizeof(error);

		if ((rc = getsockopt(m->c->net.socket, SOL_SOCKET, SO_ERROR, (char*)&error, &len)) == 0)
			rc = error;

		if (rc != 0)
			goto exit;

		Socket_clearPendingWrite(m->c->net.socket);

#if defined(OPENSSL)
		if (m->ssl)
		{
			int port;
			size_t hostname_len;
			int setSocketForSSLrc = 0;

			hostname_len = MQTTProtocol_addressPort(m->serverURI, &port, NULL);
			setSocketForSSLrc = SSLSocket_setSocketForSSL(&m->c->net, m->c->sslopts,
				m->serverURI, hostname_len);

			if (setSocketForSSLrc != MQTTASYNC_SUCCESS)
			{
				if (m->c->session != NULL)
					if ((rc = SSL_set_session(m->c->net.ssl, m->c->session)) != 1)
						Log(TRACE_MIN, -1, "Failed to set SSL session with stored data, non critical");
				rc = m->c->sslopts->struct_version >= 3 ?
					SSLSocket_connect(m->c->net.ssl, m->c->net.socket, m->serverURI,
						m->c->sslopts->verify, m->c->sslopts->ssl_error_cb, m->c->sslopts->ssl_error_context) :
					SSLSocket_connect(m->c->net.ssl, m->c->net.socket, m->serverURI,
						m->c->sslopts->verify, NULL, NULL);
				if (rc == TCPSOCKET_INTERRUPTED)
				{
					rc = MQTTCLIENT_SUCCESS; /* the connect is still in progress */
					m->c->connect_state = SSL_IN_PROGRESS;
				}
				else if (rc == SSL_FATAL)
				{
					rc = SOCKET_ERROR;
					goto exit;
				}
				else if (rc == 1)
				{
					if ( m->websocket )
					{
						m->c->connect_state = WEBSOCKET_IN_PROGRESS;
						if ((rc = WebSocket_connect(&m->c->net, m->serverURI)) == SOCKET_ERROR )
							goto exit;
					}
					else
					{
						rc = MQTTCLIENT_SUCCESS;
						m->c->connect_state = WAIT_FOR_CONNACK;
						if (MQTTPacket_send_connect(m->c, m->connect.details.conn.MQTTVersion,
								m->connectProps, m->willProps) == SOCKET_ERROR)
						{
							rc = SOCKET_ERROR;
							goto exit;
						}
					}
					if (!m->c->cleansession && m->c->session == NULL)
						m->c->session = SSL_get1_session(m->c->net.ssl);
				}
			}
			else
			{
				rc = SOCKET_ERROR;
				goto exit;
			}
		}
		else
		{
#endif
			if ( m->websocket )
			{
				m->c->connect_state = WEBSOCKET_IN_PROGRESS;
				if ((rc = WebSocket_connect(&m->c->net, m->serverURI)) == SOCKET_ERROR )
					goto exit;
			}
			else
			{
				m->c->connect_state = WAIT_FOR_CONNACK; /* TCP/SSL connect completed, in which case send the MQTT connect packet */
				if ((rc = MQTTPacket_send_connect(m->c, m->connect.details.conn.MQTTVersion,
						m->connectProps, m->willProps)) == SOCKET_ERROR)
					goto exit;
			}
#if defined(OPENSSL)
		}
#endif
	}
#if defined(OPENSSL)
	else if (m->c->connect_state == SSL_IN_PROGRESS) /* SSL connect sent - wait for completion */
	{
		rc = m->c->sslopts->struct_version >= 3 ?
			SSLSocket_connect(m->c->net.ssl, m->c->net.socket, m->serverURI,
				m->c->sslopts->verify, m->c->sslopts->ssl_error_cb, m->c->sslopts->ssl_error_context) :
			SSLSocket_connect(m->c->net.ssl, m->c->net.socket, m->serverURI,
				m->c->sslopts->verify, NULL, NULL);
		if (rc != 1)
			goto exit;

		if(!m->c->cleansession && m->c->session == NULL)
			m->c->session = SSL_get1_session(m->c->net.ssl);

		if ( m->websocket )
		{
			m->c->connect_state = WEBSOCKET_IN_PROGRESS;
			if ((rc = WebSocket_connect(&m->c->net, m->serverURI)) == SOCKET_ERROR )
				goto exit;
		}
		else
		{
			m->c->connect_state = WAIT_FOR_CONNACK; /* SSL connect completed, in which case send the MQTT connect packet */
			if ((rc = MQTTPacket_send_connect(m->c, m->connect.details.conn.MQTTVersion,
					m->connectProps, m->willProps)) == SOCKET_ERROR)
				goto exit;
		}
	}
#endif
	else if (m->c->connect_state == WEBSOCKET_IN_PROGRESS) /* Websocket connect sent - wait for completion */
	{
		if ((rc = WebSocket_upgrade( &m->c->net ) ) == SOCKET_ERROR )
			goto exit;
		else if (rc != TCPSOCKET_INTERRUPTED)
		{
			m->c->connect_state = WAIT_FOR_CONNACK; /* Websocket upgrade completed, in which case send the MQTT connect packet */
			if ((rc = MQTTPacket_send_connect(m->c, m->connect.details.conn.MQTTVersion, m->connectProps, m->willProps)) == SOCKET_ERROR)
				goto exit;
		}
	}

exit:
	if ((rc != 0 && rc != TCPSOCKET_INTERRUPTED && (m->c->connect_state != SSL_IN_PROGRESS && m->c->connect_state != WEBSOCKET_IN_PROGRESS)) || (rc == SSL_FATAL))
		nextOrClose(m, MQTTASYNC_FAILURE, "TCP/TLS connect failure");

	FUNC_EXIT_RC(rc);
	return rc;
}


static MQTTPacket* MQTTAsync_cycle(int* sock, unsigned long timeout, int* rc)
{
	struct timeval tp = {0L, 0L};
	MQTTPacket* pack = NULL;

	FUNC_ENTRY;
	if (timeout > 0L)
	{
		tp.tv_sec = timeout / 1000;
		tp.tv_usec = (timeout % 1000) * 1000; /* this field is microseconds! */
	}

#if defined(OPENSSL)
	if ((*sock = SSLSocket_getPendingRead()) == -1)
	{
#endif
		/* 0 from getReadySocket indicates no work to do, -1 == error, but can happen normally */
		*sock = Socket_getReadySocket(0, &tp,socket_mutex);
		if (!tostop && *sock == 0 && (tp.tv_sec > 0L || tp.tv_usec > 0L))
			MQTTAsync_sleep(100L);
#if defined(OPENSSL)
	}
#endif
	MQTTAsync_lock_mutex(mqttasync_mutex);
	if (*sock > 0)
	{
		MQTTAsyncs* m = NULL;
		if (ListFindItem(handles, sock, clientSockCompare) != NULL)
			m = (MQTTAsync)(handles->current->content);
		if (m != NULL)
		{
			Log(TRACE_MINIMUM, -1, "m->c->connect_state = %d", m->c->connect_state);
			if (m->c->connect_state == TCP_IN_PROGRESS || m->c->connect_state == SSL_IN_PROGRESS || m->c->connect_state == WEBSOCKET_IN_PROGRESS)
				*rc = MQTTAsync_connecting(m);
			else
				pack = MQTTPacket_Factory(m->c->MQTTVersion, &m->c->net, rc);
			if (m->c->connect_state == WAIT_FOR_CONNACK && *rc == SOCKET_ERROR)
			{
				Log(TRACE_MINIMUM, -1, "CONNECT sent but MQTTPacket_Factory has returned SOCKET_ERROR");
				nextOrClose(m, MQTTASYNC_FAILURE, "TCP connect completion failure");
			}
		}
		if (pack)
		{
			int freed = 1;

			/* Note that these handle... functions free the packet structure that they are dealing with */
			if (pack->header.bits.type == PUBLISH)
				*rc = MQTTProtocol_handlePublishes(pack, *sock);
			else if (pack->header.bits.type == PUBACK || pack->header.bits.type == PUBCOMP ||
					pack->header.bits.type == PUBREC)
			{
				int msgid = 0,
					msgtype = 0,
					ackrc = 0,
					mqttversion = 0;
				MQTTProperties msgprops = MQTTProperties_initializer;

				/* This block is so that the ack variable is local and isn't accidentally reused */
				{
					static Ack ack;
					ack = *(Ack*)pack;
					/* these values are stored because the packet structure is freed in the handle functions */
					msgid = ack.msgId;
					msgtype = pack->header.bits.type;
					if (ack.MQTTVersion >= MQTTVERSION_5)
					{
						ackrc = ack.rc;
						msgprops = MQTTProperties_copy(&ack.properties);
						mqttversion = ack.MQTTVersion;
					}
				}

				if (pack->header.bits.type == PUBCOMP)
					*rc = MQTTProtocol_handlePubcomps(pack, *sock);
				else if (pack->header.bits.type == PUBREC)
					*rc = MQTTProtocol_handlePubrecs(pack, *sock);
				else if (pack->header.bits.type == PUBACK)
					*rc = MQTTProtocol_handlePubacks(pack, *sock);
				if (!m)
					Log(LOG_ERROR, -1, "PUBCOMP, PUBACK or PUBREC received for no client, msgid %d", msgid);
				if (m && (msgtype != PUBREC || ackrc >= MQTTREASONCODE_UNSPECIFIED_ERROR))
				{
					ListElement* current = NULL;

					if (m->dc)
					{
						Log(TRACE_MIN, -1, "Calling deliveryComplete for client %s, msgid %d", m->c->clientID, msgid);
						(*(m->dc))(m->dcContext, msgid);
					}
					/* use the msgid to find the callback to be called */
					while (ListNextElement(m->responses, &current))
					{
						MQTTAsync_queuedCommand* command = (MQTTAsync_queuedCommand*)(current->content);
						if (command->command.token == msgid)
						{
							if (!ListDetach(m->responses, command)) /* then remove the response from the list */
								Log(LOG_ERROR, -1, "Publish command not removed from command list");
							if (command->command.onSuccess)
							{
								MQTTAsync_successData data;

								data.token = command->command.token;
								data.alt.pub.destinationName = command->command.details.pub.destinationName;
								data.alt.pub.message.payload = command->command.details.pub.payload;
								data.alt.pub.message.payloadlen = command->command.details.pub.payloadlen;
								data.alt.pub.message.qos = command->command.details.pub.qos;
								data.alt.pub.message.retained = command->command.details.pub.retained;
								Log(TRACE_MIN, -1, "Calling publish success for client %s", m->c->clientID);
								(*(command->command.onSuccess))(command->command.context, &data);
							}
							else if (command->command.onSuccess5 && ackrc < MQTTREASONCODE_UNSPECIFIED_ERROR)
							{
								MQTTAsync_successData5 data = MQTTAsync_successData5_initializer;

								data.token = command->command.token;
								data.alt.pub.destinationName = command->command.details.pub.destinationName;
								data.alt.pub.message.payload = command->command.details.pub.payload;
								data.alt.pub.message.payloadlen = command->command.details.pub.payloadlen;
								data.alt.pub.message.qos = command->command.details.pub.qos;
								data.alt.pub.message.retained = command->command.details.pub.retained;
								data.properties = command->command.properties;
								Log(TRACE_MIN, -1, "Calling publish success for client %s", m->c->clientID);
								(*(command->command.onSuccess5))(command->command.context, &data);
							}
							else if (command->command.onFailure5 && ackrc >= MQTTREASONCODE_UNSPECIFIED_ERROR)
							{
								MQTTAsync_failureData5 data = MQTTAsync_failureData5_initializer;

								data.token = command->command.token;
								data.reasonCode = ackrc;
								data.properties = msgprops;
								data.packet_type = pack->header.bits.type;
								Log(TRACE_MIN, -1, "Calling publish failure for client %s", m->c->clientID);
								(*(command->command.onFailure5))(command->command.context, &data);
							}
							MQTTAsync_freeCommand(command);
							break;
						}
					}
					if (mqttversion >= MQTTVERSION_5)
						MQTTProperties_free(&msgprops);
				}
			}
			else if (pack->header.bits.type == PUBREL)
				*rc = MQTTProtocol_handlePubrels(pack, *sock);
			else if (pack->header.bits.type == PINGRESP)
				*rc = MQTTProtocol_handlePingresps(pack, *sock);
			else
				freed = 0;
			if (freed)
				pack = NULL;
		}
	}
	MQTTAsync_retry();
	MQTTAsync_unlock_mutex(mqttasync_mutex);
	FUNC_EXIT_RC(*rc);
	return pack;
}

/*
static int pubCompare(void* a, void* b)
{
	Messages* msg = (Messages*)a;
	return msg->publish == (Publications*)b;
}*/


int MQTTAsync_getPendingTokens(MQTTAsync handle, MQTTAsync_token **tokens)
{
	int rc = MQTTASYNC_SUCCESS;
	MQTTAsyncs* m = handle;
	ListElement* current = NULL;
	int count = 0;

	FUNC_ENTRY;
	MQTTAsync_lock_mutex(mqttasync_mutex);
	*tokens = NULL;

	if (m == NULL)
	{
		rc = MQTTASYNC_FAILURE;
		goto exit;
	}

	/* calculate the number of pending tokens - commands plus inflight */
	while (ListNextElement(commands, &current))
	{
		MQTTAsync_queuedCommand* cmd = (MQTTAsync_queuedCommand*)(current->content);

		if (cmd->client == m)
			count++;
	}
	if (m->c)
		count += m->c->outboundMsgs->count;
	if (count == 0)
		goto exit; /* no tokens to return */
	*tokens = malloc(sizeof(MQTTAsync_token) * (count + 1));  /* add space for sentinel at end of list */

	/* First add the unprocessed commands to the pending tokens */
	current = NULL;
	count = 0;
	while (ListNextElement(commands, &current))
	{
		MQTTAsync_queuedCommand* cmd = (MQTTAsync_queuedCommand*)(current->content);

		if (cmd->client == m)
			(*tokens)[count++] = cmd->command.token;
	}

	/* Now add the inflight messages */
	if (m->c && m->c->outboundMsgs->count > 0)
	{
		current = NULL;
		while (ListNextElement(m->c->outboundMsgs, &current))
		{
			Messages* m = (Messages*)(current->content);
			(*tokens)[count++] = m->msgid;
		}
	}
	(*tokens)[count] = -1; /* indicate end of list */

exit:
	MQTTAsync_unlock_mutex(mqttasync_mutex);
	FUNC_EXIT_RC(rc);
	return rc;
}


int MQTTAsync_isComplete(MQTTAsync handle, MQTTAsync_token dt)
{
	int rc = MQTTASYNC_SUCCESS;
	MQTTAsyncs* m = handle;
	ListElement* current = NULL;

	FUNC_ENTRY;
	MQTTAsync_lock_mutex(mqttasync_mutex);

	if (m == NULL)
	{
		rc = MQTTASYNC_FAILURE;
		goto exit;
	}

	/* First check unprocessed commands */
	current = NULL;
	while (ListNextElement(commands, &current))
	{
		MQTTAsync_queuedCommand* cmd = (MQTTAsync_queuedCommand*)(current->content);

		if (cmd->client == m && cmd->command.token == dt)
			goto exit;
	}

	/* Now check the inflight messages */
	if (m->c && m->c->outboundMsgs->count > 0)
	{
		current = NULL;
		while (ListNextElement(m->c->outboundMsgs, &current))
		{
			Messages* m = (Messages*)(current->content);
			if (m->msgid == dt)
				goto exit;
		}
	}
	rc = MQTTASYNC_TRUE; /* Can't find it, so it must be complete */

exit:
	MQTTAsync_unlock_mutex(mqttasync_mutex);
	FUNC_EXIT_RC(rc);
	return rc;
}


int MQTTAsync_waitForCompletion(MQTTAsync handle, MQTTAsync_token dt, unsigned long timeout)
{
	int rc = MQTTASYNC_FAILURE;
	START_TIME_TYPE start = MQTTAsync_start_clock();
	unsigned long elapsed = 0L;
	MQTTAsyncs* m = handle;

	FUNC_ENTRY;
	MQTTAsync_lock_mutex(mqttasync_mutex);

	if (m == NULL || m->c == NULL)
	{
		MQTTAsync_unlock_mutex(mqttasync_mutex);
		rc = MQTTASYNC_FAILURE;
		goto exit;
	}
	if (m->c->connected == 0)
	{
		MQTTAsync_unlock_mutex(mqttasync_mutex);
		rc = MQTTASYNC_DISCONNECTED;
		goto exit;
	}
	MQTTAsync_unlock_mutex(mqttasync_mutex);

	if (MQTTAsync_isComplete(handle, dt) == 1)
	{
		rc = MQTTASYNC_SUCCESS; /* well we couldn't find it */
		goto exit;
	}

	elapsed = MQTTAsync_elapsed(start);
	while (elapsed < timeout)
	{
		MQTTAsync_sleep(100);
		if (MQTTAsync_isComplete(handle, dt) == 1)
		{
			rc = MQTTASYNC_SUCCESS; /* well we couldn't find it */
			goto exit;
		}
		elapsed = MQTTAsync_elapsed(start);
	}
exit:
	FUNC_EXIT_RC(rc);
	return rc;
}



void MQTTAsync_setTraceLevel(enum MQTTASYNC_TRACE_LEVELS level)
{
	Log_setTraceLevel((enum LOG_LEVELS)level);
}


void MQTTAsync_setTraceCallback(MQTTAsync_traceCallback* callback)
{
	Log_setTraceCallback((Log_traceCallback*)callback);
}


MQTTAsync_nameValue* MQTTAsync_getVersionInfo(void)
{
	#define MAX_INFO_STRINGS 8
	static MQTTAsync_nameValue libinfo[MAX_INFO_STRINGS + 1];
	int i = 0;

	libinfo[i].name = "Product name";
	libinfo[i++].value = "Eclipse Paho Asynchronous MQTT C Client Library";

	libinfo[i].name = "Version";
	libinfo[i++].value = CLIENT_VERSION;

	libinfo[i].name = "Build level";
	libinfo[i++].value = BUILD_TIMESTAMP;
#if defined(OPENSSL)
	libinfo[i].name = "OpenSSL version";
	libinfo[i++].value = SSLeay_version(SSLEAY_VERSION);

	libinfo[i].name = "OpenSSL flags";
	libinfo[i++].value = SSLeay_version(SSLEAY_CFLAGS);

	libinfo[i].name = "OpenSSL build timestamp";
	libinfo[i++].value = SSLeay_version(SSLEAY_BUILT_ON);

	libinfo[i].name = "OpenSSL platform";
	libinfo[i++].value = SSLeay_version(SSLEAY_PLATFORM);

	libinfo[i].name = "OpenSSL directory";
	libinfo[i++].value = SSLeay_version(SSLEAY_DIR);
#endif
	libinfo[i].name = NULL;
	libinfo[i].value = NULL;
	return libinfo;
}

const char* MQTTAsync_strerror(int code)
{
  static char buf[30];

  switch (code) {
    case MQTTASYNC_SUCCESS:
      return "Success";
    case MQTTASYNC_FAILURE:
      return "Failure";
    case MQTTASYNC_PERSISTENCE_ERROR:
      return "Persistence error";
    case MQTTASYNC_DISCONNECTED:
      return "Disconnected";
    case MQTTASYNC_MAX_MESSAGES_INFLIGHT:
      return "Maximum in-flight messages amount reached";
    case MQTTASYNC_BAD_UTF8_STRING:
      return "Invalid UTF8 string";
    case MQTTASYNC_NULL_PARAMETER:
      return "Invalid (NULL) parameter";
    case MQTTASYNC_TOPICNAME_TRUNCATED:
      return "Topic containing NULL characters has been truncated";
    case MQTTASYNC_BAD_STRUCTURE:
      return "Bad structure";
    case MQTTASYNC_BAD_QOS:
      return "Invalid QoS value";
    case MQTTASYNC_NO_MORE_MSGIDS:
      return "Too many pending commands";
    case MQTTASYNC_OPERATION_INCOMPLETE:
      return "Operation discarded before completion";
    case MQTTASYNC_MAX_BUFFERED_MESSAGES:
      return "No more messages can be buffered";
    case MQTTASYNC_SSL_NOT_SUPPORTED:
      return "SSL is not supported";
    case MQTTASYNC_BAD_PROTOCOL:
      return "Invalid protocol scheme";
    case MQTTASYNC_BAD_MQTT_OPTION:
      return "Options for wrong MQTT version";
    case MQTTASYNC_WRONG_MQTT_VERSION:
    	  return "Client created for another version of MQTT";
  }

  sprintf(buf, "Unknown error code %d", code);
  return buf;
}<|MERGE_RESOLUTION|>--- conflicted
+++ resolved
@@ -1499,29 +1499,24 @@
 
 			Log(TRACE_PROTOCOL, -1, "Connecting to serverURI %s with MQTT version %d", serverURI, command->command.details.conn.MQTTVersion);
 #if defined(OPENSSL)
-<<<<<<< HEAD
+#if defined(__GNUC__) && defined(__linux__)
+			rc = MQTTProtocol_connect(serverURI, command->client->c, command->client->ssl, command->client->websocket,
+					command->command.details.conn.MQTTVersion, command->client->connectProps, command->client->willProps, 100);
+#else
 			rc = MQTTProtocol_connect(serverURI, command->client->c, command->client->ssl, command->client->websocket,
 					command->command.details.conn.MQTTVersion, command->client->connectProps, command->client->willProps);
-=======
-#if defined(__GNUC__) && defined(__linux__)
-			rc = MQTTProtocol_connect(serverURI, command->client->c, command->client->ssl, command->command.details.conn.MQTTVersion, 0);
-#else
-			rc = MQTTProtocol_connect(serverURI, command->client->c, command->client->ssl, command->command.details.conn.MQTTVersion);
 #endif
 #else
 #if defined(__GNUC__) && defined(__linux__)
-			rc = MQTTProtocol_connect(serverURI, command->client->c, command->command.details.conn.MQTTVersion, 0);
->>>>>>> b7262751
+			rc = MQTTProtocol_connect(serverURI, command->client->c, command->client->websocket,
+					command->command.details.conn.MQTTVersion, command->client->connectProps, command->client->willProps, 100);
 #else
 			rc = MQTTProtocol_connect(serverURI, command->client->c, command->client->websocket,
 					command->command.details.conn.MQTTVersion, command->client->connectProps, command->client->willProps);
 #endif
-<<<<<<< HEAD
+#endif
+
 			if (command->client->c->connect_state == NOT_IN_PROGRESS)
-=======
-#endif
-			if (command->client->c->connect_state == 0)
->>>>>>> b7262751
 				rc = SOCKET_ERROR;
 
 			/* if the TCP connect is pending, then we must call select to determine when the connect has completed,
