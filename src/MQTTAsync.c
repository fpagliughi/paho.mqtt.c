--- conflicted
+++ resolved
@@ -2758,14 +2758,7 @@
 		if (rc == SOCKET_ERROR)
 		{
 			Log(TRACE_MINIMUM, -1, "Error from MQTTAsync_cycle() - removing socket %d", sock);
-<<<<<<< HEAD
-			if (m->c->connected == 1)
-				MQTTAsync_disconnect_internal(m, 0);
-			else
-				nextOrClose(m, rc, "socket error");
-=======
 			nextOrClose(m, rc, "socket error");
->>>>>>> 9e4d95b8
 		}
 		else
 		{
