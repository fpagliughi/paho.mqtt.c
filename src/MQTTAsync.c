/*******************************************************************************
 * Copyright (c) 2009, 2019 IBM Corp.
 *
 * All rights reserved. This program and the accompanying materials
 * are made available under the terms of the Eclipse Public License v1.0
 * and Eclipse Distribution License v1.0 which accompany this distribution.
 *
 * The Eclipse Public License is available at
 *    http://www.eclipse.org/legal/epl-v10.html
 * and the Eclipse Distribution License is available at
 *   http://www.eclipse.org/org/documents/edl-v10.php.
 *
 * Contributors:
 *    Ian Craggs - initial implementation and documentation
 *    Ian Craggs, Allan Stockdill-Mander - SSL support
 *    Ian Craggs - multiple server connection support
 *    Ian Craggs - fix for bug 413429 - connectionLost not called
 *    Ian Craggs - fix for bug 415042 - using already freed structure
 *    Ian Craggs - fix for bug 419233 - mutexes not reporting errors
 *    Ian Craggs - fix for bug 420851
 *    Ian Craggs - fix for bug 432903 - queue persistence
 *    Ian Craggs - MQTT 3.1.1 support
 *    Rong Xiang, Ian Craggs - C++ compatibility
 *    Ian Craggs - fix for bug 442400: reconnecting after network cable unplugged
 *    Ian Craggs - fix for bug 444934 - incorrect free in freeCommand1
 *    Ian Craggs - fix for bug 445891 - assigning msgid is not thread safe
 *    Ian Craggs - fix for bug 465369 - longer latency than expected
 *    Ian Craggs - fix for bug 444103 - success/failure callbacks not invoked
 *    Ian Craggs - fix for bug 484363 - segfault in getReadySocket
 *    Ian Craggs - automatic reconnect and offline buffering (send while disconnected)
 *    Ian Craggs - fix for bug 472250
 *    Ian Craggs - fix for bug 486548
 *    Ian Craggs - SNI support
 *    Ian Craggs - auto reconnect timing fix #218
 *    Ian Craggs - fix for issue #190
 *    Ian Craggs - check for NULL SSL options #334
 *    Ian Craggs - allocate username/password buffers #431
 *    Ian Craggs - MQTT 5.0 support
 *******************************************************************************/

/**
 * @file
 * \brief Asynchronous API implementation
 *
 */

#define _GNU_SOURCE /* for pthread_mutexattr_settype */
#include <stdlib.h>
#include <string.h>
#if !defined(WIN32) && !defined(WIN64)
	#include <sys/time.h>
#endif

#if !defined(NO_PERSISTENCE)
#include "MQTTPersistence.h"
#endif
#include "MQTTAsync.h"
#include "utf-8.h"
#include "MQTTProtocol.h"
#include "MQTTProtocolOut.h"
#include "Thread.h"
#include "SocketBuffer.h"
#include "StackTrace.h"
#include "Heap.h"
#include "OsWrapper.h"
#include "WebSocket.h"

#define URI_TCP "tcp://"
#define URI_WS  "ws://"
#define URI_WSS "wss://"

#include "VersionInfo.h"

const char *client_timestamp_eye = "MQTTAsyncV3_Timestamp " BUILD_TIMESTAMP;
const char *client_version_eye = "MQTTAsyncV3_Version " CLIENT_VERSION;

void MQTTAsync_global_init(MQTTAsync_init_options* inits)
{
#if defined(OPENSSL)
	SSLSocket_handleOpensslInit(inits->do_openssl_init);
#endif
}

#if !defined(min)
#define min(a, b) (((a) < (b)) ? (a) : (b))
#endif

static ClientStates ClientState =
{
	CLIENT_VERSION, /* version */
	NULL /* client list */
};

ClientStates* bstate = &ClientState;

MQTTProtocol state;

enum MQTTAsync_threadStates
{
	STOPPED, STARTING, RUNNING, STOPPING
};

enum MQTTAsync_threadStates sendThread_state = STOPPED;
enum MQTTAsync_threadStates receiveThread_state = STOPPED;
static thread_id_type sendThread_id = 0,
					receiveThread_id = 0;

#if defined(WIN32) || defined(WIN64)
static mutex_type mqttasync_mutex = NULL;
static mutex_type socket_mutex = NULL;
static mutex_type mqttcommand_mutex = NULL;
static sem_type send_sem = NULL;
extern mutex_type stack_mutex;
extern mutex_type heap_mutex;
extern mutex_type log_mutex;
BOOL APIENTRY DllMain(HANDLE hModule,
					  DWORD  ul_reason_for_call,
					  LPVOID lpReserved)
{
	switch (ul_reason_for_call)
	{
		case DLL_PROCESS_ATTACH:
			Log(TRACE_MAX, -1, "DLL process attach");
			if (mqttasync_mutex == NULL)
			{
				mqttasync_mutex = CreateMutex(NULL, 0, NULL);
				mqttcommand_mutex = CreateMutex(NULL, 0, NULL);
				send_sem = CreateEvent(
		        NULL,               /* default security attributes */
		        FALSE,              /* manual-reset event? */
		        FALSE,              /* initial state is nonsignaled */
		        NULL                /* object name */
		        );
				stack_mutex = CreateMutex(NULL, 0, NULL);
				heap_mutex = CreateMutex(NULL, 0, NULL);
				log_mutex = CreateMutex(NULL, 0, NULL);
				socket_mutex = CreateMutex(NULL, 0, NULL);
			}
		case DLL_THREAD_ATTACH:
			Log(TRACE_MAX, -1, "DLL thread attach");
		case DLL_THREAD_DETACH:
			Log(TRACE_MAX, -1, "DLL thread detach");
		case DLL_PROCESS_DETACH:
			Log(TRACE_MAX, -1, "DLL process detach");
	}
	return TRUE;
}
#else
static pthread_mutex_t mqttasync_mutex_store = PTHREAD_MUTEX_INITIALIZER;
static mutex_type mqttasync_mutex = &mqttasync_mutex_store;

static pthread_mutex_t socket_mutex_store = PTHREAD_MUTEX_INITIALIZER;
static mutex_type socket_mutex = &socket_mutex_store;

static pthread_mutex_t mqttcommand_mutex_store = PTHREAD_MUTEX_INITIALIZER;
static mutex_type mqttcommand_mutex = &mqttcommand_mutex_store;

static cond_type_struct send_cond_store = { PTHREAD_COND_INITIALIZER, PTHREAD_MUTEX_INITIALIZER };
static cond_type send_cond = &send_cond_store;

void MQTTAsync_init(void)
{
	pthread_mutexattr_t attr;
	int rc;

	pthread_mutexattr_init(&attr);
#if !defined(_WRS_KERNEL)
	pthread_mutexattr_settype(&attr, PTHREAD_MUTEX_ERRORCHECK);
#else
	/* #warning "no pthread_mutexattr_settype" */
#endif
	if ((rc = pthread_mutex_init(mqttasync_mutex, &attr)) != 0)
		printf("MQTTAsync: error %d initializing async_mutex\n", rc);
	if ((rc = pthread_mutex_init(mqttcommand_mutex, &attr)) != 0)
		printf("MQTTAsync: error %d initializing command_mutex\n", rc);
	if ((rc = pthread_mutex_init(socket_mutex, &attr)) != 0)
		printf("MQTTClient: error %d initializing socket_mutex\n", rc);

	if ((rc = pthread_cond_init(&send_cond->cond, NULL)) != 0)
		printf("MQTTAsync: error %d initializing send_cond cond\n", rc);
	if ((rc = pthread_mutex_init(&send_cond->mutex, &attr)) != 0)
		printf("MQTTAsync: error %d initializing send_cond mutex\n", rc);
}

#define WINAPI
#endif

static volatile int global_initialized = 0;
static List* handles = NULL;
static int tostop = 0;
static List* commands = NULL;


#if defined(WIN32) || defined(WIN64)
#define START_TIME_TYPE DWORD
START_TIME_TYPE MQTTAsync_start_clock(void)
{
	return GetTickCount();
}
#elif defined(AIX)
#define START_TIME_TYPE struct timespec
START_TIME_TYPE MQTTAsync_start_clock(void)
{
	static struct timespec start;
	clock_gettime(CLOCK_MONOTONIC, &start);
	return start;
}
#else
#define START_TIME_TYPE struct timeval
START_TIME_TYPE MQTTAsync_start_clock(void)
{
	static struct timeval start;
	static struct timespec start_ts;

	clock_gettime(CLOCK_MONOTONIC, &start_ts);
	start.tv_sec = start_ts.tv_sec;
	start.tv_usec = start_ts.tv_nsec / 1000;
	return start;
}
#endif

#if defined(WIN32) || defined(WIN64)
void MQTTAsync_init_rand(void)
{
	START_TIME_TYPE now = MQTTAsync_start_clock();
	srand(now);
}
#elif defined(AIX)
void MQTTAsync_init_rand(void)
{
	START_TIME_TYPE now = MQTTAsync_start_clock();
	srand(now.tv_nsec);
}
#else
void MQTTAsync_init_rand(void)
{
	START_TIME_TYPE now = MQTTAsync_start_clock();
	srand(now.tv_usec);
}
#endif


#if defined(WIN32) || defined(WIN64)
long MQTTAsync_elapsed(DWORD milliseconds)
{
	return GetTickCount() - milliseconds;
}
#elif defined(AIX)
#define assert(a)
long MQTTAsync_elapsed(struct timespec start)
{
	struct timespec now, res;

	clock_gettime(CLOCK_MONOTONIC, &now);
	ntimersub(now, start, res);
	return (res.tv_sec)*1000L + (res.tv_nsec)/1000000L;
}
#else
long MQTTAsync_elapsed(struct timeval start)
{
	struct timeval now, res;
	static struct timespec now_ts;

	clock_gettime(CLOCK_MONOTONIC, &now_ts);
	now.tv_sec = now_ts.tv_sec;
	now.tv_usec = now_ts.tv_nsec / 1000;
	timersub(&now, &start, &res);
	return (res.tv_sec)*1000 + (res.tv_usec)/1000;
}
#endif

typedef struct
{
	MQTTAsync_message* msg;
	char* topicName;
	int topicLen;
	unsigned int seqno; /* only used on restore */
} qEntry;

typedef struct
{
	int type;
	MQTTAsync_onSuccess* onSuccess;
	MQTTAsync_onFailure* onFailure;
	MQTTAsync_onSuccess5* onSuccess5;
	MQTTAsync_onFailure5* onFailure5;
	MQTTAsync_token token;
	void* context;
	START_TIME_TYPE start_time;
	MQTTProperties properties;
	union
	{
		struct
		{
			int count;
			char** topics;
			int* qoss;
			MQTTSubscribe_options opts;
			MQTTSubscribe_options* optlist;
		} sub;
		struct
		{
			int count;
			char** topics;
		} unsub;
		struct
		{
			char* destinationName;
			int payloadlen;
			void* payload;
			int qos;
			int retained;
		} pub;
		struct
		{
			int internal;
			int timeout;
			enum MQTTReasonCodes reasonCode;
		} dis;
		struct
		{
			int currentURI;
			int MQTTVersion; /**< current MQTT version being used to connect */
		} conn;
	} details;
} MQTTAsync_command;


typedef struct MQTTAsync_struct
{
	char* serverURI;
	int ssl;
	int websocket;
	Clients* c;

	/* "Global", to the client, callback definitions */
	MQTTAsync_connectionLost* cl;
	MQTTAsync_messageArrived* ma;
	MQTTAsync_deliveryComplete* dc;
	void* clContext; /* the context to be associated with the conn lost callback*/
	void* maContext; /* the context to be associated with the msg arrived callback*/
	void* dcContext; /* the context to be associated with the deliv complete callback*/

	MQTTAsync_connected* connected;
	void* connected_context; /* the context to be associated with the connected callback*/

	MQTTAsync_disconnected* disconnected;
	void* disconnected_context; /* the context to be associated with the disconnected callback*/

	/* Each time connect is called, we store the options that were used.  These are reused in
	   any call to reconnect, or an automatic reconnect attempt */
	MQTTAsync_command connect;		/* Connect operation properties */
	MQTTAsync_command disconnect;		/* Disconnect operation properties */
	MQTTAsync_command* pending_write;       /* Is there a socket write pending? */

	List* responses;
	unsigned int command_seqno;

	MQTTPacket* pack;

	/* added for offline buffering */
	MQTTAsync_createOptions* createOptions;
	int shouldBeConnected;

	/* added for automatic reconnect */
	int automaticReconnect;
	int minRetryInterval;
	int maxRetryInterval;
	int serverURIcount;
	char** serverURIs;
	int connectTimeout;

	int currentInterval;
	int currentIntervalBase;
	START_TIME_TYPE lastConnectionFailedTime;
	int retrying;
	int reconnectNow;

	/* MQTT V5 properties */
	MQTTProperties* connectProps;
	MQTTProperties* willProps;

} MQTTAsyncs;


typedef struct
{
	MQTTAsync_command command;
	MQTTAsyncs* client;
	unsigned int seqno; /* only used on restore */
} MQTTAsync_queuedCommand;


static int clientSockCompare(void* a, void* b);
static void MQTTAsync_lock_mutex(mutex_type amutex);
static void MQTTAsync_unlock_mutex(mutex_type amutex);
static int MQTTAsync_checkConn(MQTTAsync_command* command, MQTTAsyncs* client);
static void MQTTAsync_terminate(void);
#if !defined(NO_PERSISTENCE)
static int MQTTAsync_unpersistCommand(MQTTAsync_queuedCommand* qcmd);
static int MQTTAsync_persistCommand(MQTTAsync_queuedCommand* qcmd);
static MQTTAsync_queuedCommand* MQTTAsync_restoreCommand(char* buffer, int buflen, int MQTTVersion);
/*static void MQTTAsync_insertInOrder(List* list, void* content, int size);*/
static int MQTTAsync_restoreCommands(MQTTAsyncs* client);
#endif
static int MQTTAsync_addCommand(MQTTAsync_queuedCommand* command, int command_size);
static void MQTTAsync_startConnectRetry(MQTTAsyncs* m);
static void MQTTAsync_checkDisconnect(MQTTAsync handle, MQTTAsync_command* command);
static void MQTTProtocol_checkPendingWrites(void);
static void MQTTAsync_freeServerURIs(MQTTAsyncs* m);
static void MQTTAsync_freeCommand1(MQTTAsync_queuedCommand *command);
static void MQTTAsync_freeCommand(MQTTAsync_queuedCommand *command);
static void MQTTAsync_writeComplete(int socket, int rc);
static int MQTTAsync_processCommand(void);
static void MQTTAsync_checkTimeouts(void);
static thread_return_type WINAPI MQTTAsync_sendThread(void* n);
static void MQTTAsync_emptyMessageQueue(Clients* client);
static void MQTTAsync_removeResponsesAndCommands(MQTTAsyncs* m);
static int MQTTAsync_completeConnection(MQTTAsyncs* m, Connack* connack);
static thread_return_type WINAPI MQTTAsync_receiveThread(void* n);
static void MQTTAsync_stop(void);
static void MQTTAsync_closeOnly(Clients* client, enum MQTTReasonCodes reasonCode, MQTTProperties* props);
static void MQTTAsync_closeSession(Clients* client, enum MQTTReasonCodes reasonCode, MQTTProperties* props);
static int clientStructCompare(void* a, void* b);
static int MQTTAsync_cleanSession(Clients* client);
static int MQTTAsync_deliverMessage(MQTTAsyncs* m, char* topicName, size_t topicLen, MQTTAsync_message* mm);
static int MQTTAsync_disconnect1(MQTTAsync handle, const MQTTAsync_disconnectOptions* options, int internal);
static int MQTTAsync_disconnect_internal(MQTTAsync handle, int timeout);
static int cmdMessageIDCompare(void* a, void* b);
static int MQTTAsync_assignMsgId(MQTTAsyncs* m);
static int MQTTAsync_countBufferedMessages(MQTTAsyncs* m);
static void MQTTAsync_retry(void);
static int MQTTAsync_connecting(MQTTAsyncs* m);
static MQTTPacket* MQTTAsync_cycle(int* sock, unsigned long timeout, int* rc);
/*static int pubCompare(void* a, void* b);*/


void MQTTAsync_sleep(long milliseconds)
{
	FUNC_ENTRY;
#if defined(WIN32) || defined(WIN64)
	Sleep(milliseconds);
#else
	usleep(milliseconds*1000);
#endif
	FUNC_EXIT;
}


// Add random amount of jitter for exponential backoff on retry
// Jitter value will be +/- 20% of "base" interval, including max interval
// https://www.awsarchitectureblog.com/2015/03/backoff.html
// http://ee.lbl.gov/papers/sync_94.pdf
int MQTTAsync_randomJitter(int currentIntervalBase, int minInterval, int maxInterval)
{
<<<<<<< HEAD
	int max_sleep = (int)min(maxInterval, currentIntervalBase) * 1.2; // (e.g. 72 if base > 60)
	int min_sleep = (int)max(minInterval, currentIntervalBase) / 1.2; // (e.g. 48 if base > 60)
=======
	const int max_sleep = (int)(min(maxInterval, currentIntervalBase) * 1.2); // (e.g. 72 if base > 60)
	const int min_sleep = (int)(max(minInterval, currentIntervalBase) / 1.2); // (e.g. 48 if base > 60)
>>>>>>> 422ebce0

	if (min_sleep >= max_sleep) // shouldn't happen, but just incase
	{
		return min_sleep;
	}

	{
		// random_between(min_sleep, max_sleep)
		// http://stackoverflow.com/questions/2509679/how-to-generate-a-random-number-from-within-a-range
		int r;
		int range = max_sleep - min_sleep + 1;
		if (range > RAND_MAX)
		{
			range = RAND_MAX;
		}

		{
			const int buckets = RAND_MAX / range;
			const int limit = buckets * range;

			/* Create equal size buckets all in a row, then fire randomly towards
			 * the buckets until you land in one of them. All buckets are equally
			 * likely. If you land off the end of the line of buckets, try again. */
			do
			{
				r = rand();
			} while (r >= limit);

			{
				const int randResult = r / buckets;
				return min_sleep + randResult;
			}
		}
	}
}


/**
 * List callback function for comparing clients by socket
 * @param a first integer value
 * @param b second integer value
 * @return boolean indicating whether a and b are equal
 */
static int clientSockCompare(void* a, void* b)
{
	MQTTAsyncs* m = (MQTTAsyncs*)a;
	return m->c->net.socket == *(int*)b;
}


static void MQTTAsync_lock_mutex(mutex_type amutex)
{
	int rc = Thread_lock_mutex(amutex);
	if (rc != 0)
		Log(LOG_ERROR, 0, "Error %s locking mutex", strerror(rc));
}


static void MQTTAsync_unlock_mutex(mutex_type amutex)
{
	int rc = Thread_unlock_mutex(amutex);
	if (rc != 0)
		Log(LOG_ERROR, 0, "Error %s unlocking mutex", strerror(rc));
}


/*
  Check whether there are any more connect options.  If not then we are finished
  with connect attempts.
*/
static int MQTTAsync_checkConn(MQTTAsync_command* command, MQTTAsyncs* client)
{
	int rc;

	FUNC_ENTRY;
	rc = command->details.conn.currentURI + 1 < client->serverURIcount ||
		(command->details.conn.MQTTVersion == 4 && client->c->MQTTVersion == MQTTVERSION_DEFAULT);
	FUNC_EXIT_RC(rc);
	return rc;
}


int MQTTAsync_createWithOptions(MQTTAsync* handle, const char* serverURI, const char* clientId,
		int persistence_type, void* persistence_context,  MQTTAsync_createOptions* options)
{
	int rc = 0;
	MQTTAsyncs *m = NULL;

	FUNC_ENTRY;
	MQTTAsync_lock_mutex(mqttasync_mutex);

	if (serverURI == NULL || clientId == NULL)
	{
		rc = MQTTASYNC_NULL_PARAMETER;
		goto exit;
	}

	if (!UTF8_validateString(clientId))
	{
		rc = MQTTASYNC_BAD_UTF8_STRING;
		goto exit;
	}

	if (strstr(serverURI, "://") != NULL)
	{
		if (strncmp(URI_TCP, serverURI, strlen(URI_TCP)) != 0
		 && strncmp(URI_WS, serverURI, strlen(URI_WS)) != 0
#if defined(OPENSSL)
            && strncmp(URI_SSL, serverURI, strlen(URI_SSL)) != 0
		 && strncmp(URI_WSS, serverURI, strlen(URI_WSS)) != 0
#endif
			)
		{
			rc = MQTTASYNC_BAD_PROTOCOL;
			goto exit;
		}
	}

	if (options && (strncmp(options->struct_id, "MQCO", 4) != 0 ||
					options->struct_version < 0 || options->struct_version > 1))
	{
		rc = MQTTASYNC_BAD_STRUCTURE;
		goto exit;
	}

	if (!global_initialized)
	{
		#if defined(HEAP_H)
			Heap_initialize();
		#endif
		Log_initialize((Log_nameValue*)MQTTAsync_getVersionInfo());
		bstate->clients = ListInitialize();
		Socket_outInitialize();
		Socket_setWriteCompleteCallback(MQTTAsync_writeComplete);
		handles = ListInitialize();
		commands = ListInitialize();
#if defined(OPENSSL)
		SSLSocket_initialize();
#endif
		global_initialized = 1;
	}
	m = malloc(sizeof(MQTTAsyncs));
	*handle = m;
	memset(m, '\0', sizeof(MQTTAsyncs));
	if (strncmp(URI_TCP, serverURI, strlen(URI_TCP)) == 0)
		serverURI += strlen(URI_TCP);
	else if (strncmp(URI_WS, serverURI, strlen(URI_WS)) == 0)
	{
		serverURI += strlen(URI_WS);
		m->websocket = 1;
	}
#if defined(OPENSSL)
	else if (strncmp(URI_SSL, serverURI, strlen(URI_SSL)) == 0)
	{
		serverURI += strlen(URI_SSL);
		m->ssl = 1;
	}
	else if (strncmp(URI_WSS, serverURI, strlen(URI_WSS)) == 0)
	{
		serverURI += strlen(URI_WSS);
		m->ssl = 1;
		m->websocket = 1;
	}
#endif
	m->serverURI = MQTTStrdup(serverURI);
	m->responses = ListInitialize();
	ListAppend(handles, m, sizeof(MQTTAsyncs));

	m->c = malloc(sizeof(Clients));
	memset(m->c, '\0', sizeof(Clients));
	m->c->context = m;
	m->c->outboundMsgs = ListInitialize();
	m->c->inboundMsgs = ListInitialize();
	m->c->messageQueue = ListInitialize();
	m->c->clientID = MQTTStrdup(clientId);
	m->c->MQTTVersion = MQTTVERSION_DEFAULT;

	m->shouldBeConnected = 0;
	if (options)
	{
		m->createOptions = malloc(sizeof(MQTTAsync_createOptions));
		memcpy(m->createOptions, options, sizeof(MQTTAsync_createOptions));
		if (options->struct_version > 0)
			m->c->MQTTVersion = options->MQTTVersion;
	}

#if !defined(NO_PERSISTENCE)
	rc = MQTTPersistence_create(&(m->c->persistence), persistence_type, persistence_context);
	if (rc == 0)
	{
		rc = MQTTPersistence_initialize(m->c, m->serverURI);
		if (rc == 0)
		{
			MQTTAsync_restoreCommands(m);
			MQTTPersistence_restoreMessageQueue(m->c);
		}
	}
#endif
	ListAppend(bstate->clients, m->c, sizeof(Clients) + 3*sizeof(List));

exit:
	MQTTAsync_unlock_mutex(mqttasync_mutex);
	FUNC_EXIT_RC(rc);
	return rc;
}


int MQTTAsync_create(MQTTAsync* handle, const char* serverURI, const char* clientId,
		int persistence_type, void* persistence_context)
{
	MQTTAsync_init_rand();

	return MQTTAsync_createWithOptions(handle, serverURI, clientId, persistence_type,
		persistence_context, NULL);
}


static void MQTTAsync_terminate(void)
{
	FUNC_ENTRY;
	MQTTAsync_stop();
	if (global_initialized)
	{
		ListElement* elem = NULL;
		ListFree(bstate->clients);
		ListFree(handles);
		while (ListNextElement(commands, &elem))
			MQTTAsync_freeCommand1((MQTTAsync_queuedCommand*)(elem->content));
		ListFree(commands);
		handles = NULL;
		WebSocket_terminate();
		#if defined(HEAP_H)
			Heap_terminate();
		#endif
		Log_terminate();
		global_initialized = 0;
	}
	FUNC_EXIT;
}


#if !defined(NO_PERSISTENCE)
static int MQTTAsync_unpersistCommand(MQTTAsync_queuedCommand* qcmd)
{
	int rc = 0;
	char key[PERSISTENCE_MAX_KEY_LENGTH + 1];

	FUNC_ENTRY;
	if (qcmd->client->c->MQTTVersion >= MQTTVERSION_5)
		sprintf(key, "%s%u", PERSISTENCE_V5_COMMAND_KEY, qcmd->seqno);
	else
		sprintf(key, "%s%u", PERSISTENCE_COMMAND_KEY, qcmd->seqno);
	if ((rc = qcmd->client->c->persistence->premove(qcmd->client->c->phandle, key)) != 0)
		Log(LOG_ERROR, 0, "Error %d removing command from persistence", rc);
	FUNC_EXIT_RC(rc);
	return rc;
}


static int MQTTAsync_persistCommand(MQTTAsync_queuedCommand* qcmd)
{
	int rc = 0;
	MQTTAsyncs* aclient = qcmd->client;
	MQTTAsync_command* command = &qcmd->command;
	int* lens = NULL;
	void** bufs = NULL;
	int bufindex = 0, i, nbufs = 0;
	char key[PERSISTENCE_MAX_KEY_LENGTH + 1];
	int props_allocated = 0;
	int process = 1;

	FUNC_ENTRY;
	switch (command->type)
	{
		case SUBSCRIBE:
			nbufs = ((aclient->c->MQTTVersion >= MQTTVERSION_5) ? 4 : 3) +
				(command->details.sub.count * 2);

			lens = (int*)malloc(nbufs * sizeof(int));
			bufs = malloc(nbufs * sizeof(char *));

			bufs[bufindex] = &command->type;
			lens[bufindex++] = sizeof(command->type);

			bufs[bufindex] = &command->token;
			lens[bufindex++] = sizeof(command->token);

			bufs[bufindex] = &command->details.sub.count;
			lens[bufindex++] = sizeof(command->details.sub.count);

			for (i = 0; i < command->details.sub.count; ++i)
			{
				bufs[bufindex] = command->details.sub.topics[i];
				lens[bufindex++] = (int)strlen(command->details.sub.topics[i]) + 1;

				if (aclient->c->MQTTVersion < MQTTVERSION_5)
				{
					bufs[bufindex] = &command->details.sub.qoss[i];
					lens[bufindex++] = sizeof(command->details.sub.qoss[i]);
				}
				else
				{
					if (command->details.sub.count == 1)
					{
						bufs[bufindex] = &command->details.sub.opts;
						lens[bufindex++] = sizeof(command->details.sub.opts);
					}
					else
					{
						bufs[bufindex] = &command->details.sub.optlist[i];
						lens[bufindex++] = sizeof(command->details.sub.optlist[i]);
					}
				}
			}
			break;

		case UNSUBSCRIBE:
			nbufs = ((aclient->c->MQTTVersion >= MQTTVERSION_5) ? 4 : 3) +
					command->details.unsub.count;

			lens = (int*)malloc(nbufs * sizeof(int));
			bufs = malloc(nbufs * sizeof(char *));

			bufs[bufindex] = &command->type;
			lens[bufindex++] = sizeof(command->type);

			bufs[bufindex] = &command->token;
			lens[bufindex++] = sizeof(command->token);

			bufs[bufindex] = &command->details.unsub.count;
			lens[bufindex++] = sizeof(command->details.unsub.count);

			for (i = 0; i < command->details.unsub.count; ++i)
			{
				bufs[bufindex] = command->details.unsub.topics[i];
				lens[bufindex++] = (int)strlen(command->details.unsub.topics[i]) + 1;
			}
			break;

		case PUBLISH:
			nbufs = (aclient->c->MQTTVersion >= MQTTVERSION_5) ? 8 : 7;

			lens = (int*)malloc(nbufs * sizeof(int));
			bufs = malloc(nbufs * sizeof(char *));

			bufs[bufindex] = &command->type;
			lens[bufindex++] = sizeof(command->type);

			bufs[bufindex] = &command->token;
			lens[bufindex++] = sizeof(command->token);

			bufs[bufindex] = command->details.pub.destinationName;
			lens[bufindex++] = (int)strlen(command->details.pub.destinationName) + 1;

			bufs[bufindex] = &command->details.pub.payloadlen;
			lens[bufindex++] = sizeof(command->details.pub.payloadlen);

			bufs[bufindex] = command->details.pub.payload;
			lens[bufindex++] = command->details.pub.payloadlen;

			bufs[bufindex] = &command->details.pub.qos;
			lens[bufindex++] = sizeof(command->details.pub.qos);

			bufs[bufindex] = &command->details.pub.retained;
			lens[bufindex++] = sizeof(command->details.pub.retained);
			break;

		default:
			process = 0;
			break;
	}
	if (aclient->c->MQTTVersion >= MQTTVERSION_5 && process) 	/* persist properties */
	{
		int temp_len = 0;
		char* ptr = NULL;

		temp_len = MQTTProperties_len(&command->properties);
		ptr = bufs[bufindex] = malloc(temp_len);
		props_allocated = bufindex;
		rc = MQTTProperties_write(&ptr, &command->properties);
		lens[bufindex++] = temp_len;
		sprintf(key, "%s%u", PERSISTENCE_V5_COMMAND_KEY, ++aclient->command_seqno);
	}
	else
		sprintf(key, "%s%u", PERSISTENCE_COMMAND_KEY, ++aclient->command_seqno);

	if (nbufs > 0)
	{
		if ((rc = aclient->c->persistence->pput(aclient->c->phandle, key, nbufs, (char**)bufs, lens)) != 0)
			Log(LOG_ERROR, 0, "Error persisting command, rc %d", rc);
		qcmd->seqno = aclient->command_seqno;
	}
	if (props_allocated > 0)
		free(bufs[props_allocated]);
	if (lens)
		free(lens);
	if (bufs)
		free(bufs);
	FUNC_EXIT_RC(rc);
	return rc;
}


static MQTTAsync_queuedCommand* MQTTAsync_restoreCommand(char* buffer, int buflen, int MQTTVersion)
{
	MQTTAsync_command* command = NULL;
	MQTTAsync_queuedCommand* qcommand = NULL;
	char* ptr = buffer;
	int i;
	size_t data_size;

	FUNC_ENTRY;
	qcommand = malloc(sizeof(MQTTAsync_queuedCommand));
	memset(qcommand, '\0', sizeof(MQTTAsync_queuedCommand));
	command = &qcommand->command;

	command->type = *(int*)ptr;
	ptr += sizeof(int);

	command->token = *(MQTTAsync_token*)ptr;
	ptr += sizeof(MQTTAsync_token);

	switch (command->type)
	{
		case SUBSCRIBE:
			command->details.sub.count = *(int*)ptr;
			ptr += sizeof(int);

			if (command->details.sub.count > 0)
			{
				command->details.sub.topics = (char **)malloc(sizeof(char *) * command->details.sub.count);
				if (MQTTVersion < MQTTVERSION_5)
					command->details.sub.qoss = (int *)malloc(sizeof(int) * command->details.sub.count);
				else if (command->details.sub.count > 1)
					command->details.sub.optlist = (MQTTSubscribe_options*)malloc(sizeof(MQTTSubscribe_options) * command->details.sub.count);
			}

			for (i = 0; i < command->details.sub.count; ++i)
			{
				data_size = strlen(ptr) + 1;

				command->details.sub.topics[i] = malloc(data_size);
				strcpy(command->details.sub.topics[i], ptr);
				ptr += data_size;

				if (MQTTVersion < MQTTVERSION_5)
				{
					command->details.sub.qoss[i] = *(int*)ptr;
					ptr += sizeof(int);
				}
				else
				{
					if (command->details.sub.count == 1)
					{
						command->details.sub.opts = *(MQTTSubscribe_options*)ptr;
						ptr += sizeof(MQTTSubscribe_options);
					}
					else
					{
						command->details.sub.optlist[i] = *(MQTTSubscribe_options*)ptr;
						ptr += sizeof(MQTTSubscribe_options);
					}
				}
			}
			break;

		case UNSUBSCRIBE:
			command->details.unsub.count = *(int*)ptr;
			ptr += sizeof(int);

			if (command->details.unsub.count > 0)
			{
				command->details.unsub.topics = (char **)malloc(sizeof(char *) * command->details.unsub.count);
			}

			for (i = 0; i < command->details.unsub.count; ++i)
			{
				data_size = strlen(ptr) + 1;

				command->details.unsub.topics[i] = malloc(data_size);
				strcpy(command->details.unsub.topics[i], ptr);
				ptr += data_size;
			}
			break;

		case PUBLISH:
			data_size = strlen(ptr) + 1;
			command->details.pub.destinationName = malloc(data_size);
			strcpy(command->details.pub.destinationName, ptr);
			ptr += data_size;

			command->details.pub.payloadlen = *(int*)ptr;
			ptr += sizeof(int);

			data_size = command->details.pub.payloadlen;
			command->details.pub.payload = malloc(data_size);
			memcpy(command->details.pub.payload, ptr, data_size);
			ptr += data_size;

			command->details.pub.qos = *(int*)ptr;
			ptr += sizeof(int);

			command->details.pub.retained = *(int*)ptr;
			ptr += sizeof(int);
			break;

		default:
			free(qcommand);
			qcommand = NULL;

	}
	if (qcommand != NULL && MQTTVersion >= MQTTVERSION_5 &&
			MQTTProperties_read(&command->properties, &ptr, buffer + buflen) != 1)
	{
			Log(LOG_ERROR, -1, "Error restoring properties from persistence");
			free(qcommand);
			qcommand = NULL;
	}

	FUNC_EXIT;
	return qcommand;
}

/*
static void MQTTAsync_insertInOrder(List* list, void* content, int size)
{
	ListElement* index = NULL;
	ListElement* current = NULL;

	FUNC_ENTRY;
	while (ListNextElement(list, &current) != NULL && index == NULL)
	{
		if (((MQTTAsync_queuedCommand*)content)->seqno < ((MQTTAsync_queuedCommand*)current->content)->seqno)
			index = current;
	}

	ListInsert(list, content, size, index);
	FUNC_EXIT;
}*/


static int MQTTAsync_restoreCommands(MQTTAsyncs* client)
{
	int rc = 0;
	char **msgkeys;
	int nkeys;
	int i = 0;
	Clients* c = client->c;
	int commands_restored = 0;

	FUNC_ENTRY;
	if (c->persistence && (rc = c->persistence->pkeys(c->phandle, &msgkeys, &nkeys)) == 0)
	{
		while (rc == 0 && i < nkeys)
		{
			char *buffer = NULL;
			int buflen;

			if (strncmp(msgkeys[i], PERSISTENCE_COMMAND_KEY, strlen(PERSISTENCE_COMMAND_KEY)) != 0 &&
				strncmp(msgkeys[i], PERSISTENCE_V5_COMMAND_KEY, strlen(PERSISTENCE_V5_COMMAND_KEY)) != 0)
			{
				;
			}
			else if ((rc = c->persistence->pget(c->phandle, msgkeys[i], &buffer, &buflen)) == 0)
			{
				int MQTTVersion =
					(strncmp(msgkeys[i], PERSISTENCE_V5_COMMAND_KEY, strlen(PERSISTENCE_V5_COMMAND_KEY)) == 0)
					? MQTTVERSION_5 : MQTTVERSION_3_1_1;
				MQTTAsync_queuedCommand* cmd = MQTTAsync_restoreCommand(buffer, buflen, MQTTVersion);

				if (cmd)
				{
					cmd->client = client;
					cmd->seqno = atoi(strchr(msgkeys[i], '-')+1); /* key format is tag'-'seqno */
					MQTTPersistence_insertInOrder(commands, cmd, sizeof(MQTTAsync_queuedCommand));
					free(buffer);
					client->command_seqno = max(client->command_seqno, cmd->seqno);
					commands_restored++;
				}
			}
			if (msgkeys[i])
				free(msgkeys[i]);
			i++;
		}
		if (msgkeys != NULL)
			free(msgkeys);
	}
	Log(TRACE_MINIMUM, -1, "%d commands restored for client %s", commands_restored, c->clientID);
	FUNC_EXIT_RC(rc);
	return rc;
}
#endif


static int MQTTAsync_addCommand(MQTTAsync_queuedCommand* command, int command_size)
{
	int rc = 0;

	FUNC_ENTRY;
	MQTTAsync_lock_mutex(mqttcommand_mutex);
	/* Don't set start time if the connect command is already in process #218 */
	if ((command->command.type != CONNECT) || (command->client->c->connect_state == NOT_IN_PROGRESS))
		command->command.start_time = MQTTAsync_start_clock();
	if (command->command.type == CONNECT ||
		(command->command.type == DISCONNECT && command->command.details.dis.internal))
	{
		MQTTAsync_queuedCommand* head = NULL;

		if (commands->first)
			head = (MQTTAsync_queuedCommand*)(commands->first->content);

		if (head != NULL && head->client == command->client && head->command.type == command->command.type)
			MQTTAsync_freeCommand(command); /* ignore duplicate connect or disconnect command */
		else
			ListInsert(commands, command, command_size, commands->first); /* add to the head of the list */
	}
	else
	{
		ListAppend(commands, command, command_size);
#if !defined(NO_PERSISTENCE)
		if (command->client->c->persistence)
			MQTTAsync_persistCommand(command);
#endif
	}
	MQTTAsync_unlock_mutex(mqttcommand_mutex);
#if !defined(WIN32) && !defined(WIN64)
	rc = Thread_signal_cond(send_cond);
	if (rc != 0)
		Log(LOG_ERROR, 0, "Error %d from signal cond", rc);
#else
	rc = Thread_post_sem(send_sem);
#endif
	FUNC_EXIT_RC(rc);
	return rc;
}


static void MQTTAsync_startConnectRetry(MQTTAsyncs* m)
{
	if (m->automaticReconnect && m->shouldBeConnected)
	{
		m->lastConnectionFailedTime = MQTTAsync_start_clock();
		if (m->retrying)
		{
			m->currentIntervalBase = min(m->currentIntervalBase * 2, m->maxRetryInterval);
		}
		else
		{
			m->currentIntervalBase = m->minRetryInterval;
			m->retrying = 1;
		}
		m->currentInterval = MQTTAsync_randomJitter(m->currentIntervalBase, m->minRetryInterval, m->maxRetryInterval);
	}
}


int MQTTAsync_reconnect(MQTTAsync handle)
{
	int rc = MQTTASYNC_FAILURE;
	MQTTAsyncs* m = handle;

	FUNC_ENTRY;
	MQTTAsync_lock_mutex(mqttasync_mutex);

	if (m->automaticReconnect)
	{
		if (m->shouldBeConnected)
		{
			m->reconnectNow = 1;
			if (m->retrying == 0)
			{
				m->currentIntervalBase = m->minRetryInterval;
				m->currentInterval = m->minRetryInterval;
				m->retrying = 1;
			}
			rc = MQTTASYNC_SUCCESS;
		}
	}
	else
	{
		/* to reconnect, put the connect command to the head of the command queue */
		MQTTAsync_queuedCommand* conn = malloc(sizeof(MQTTAsync_queuedCommand));
		memset(conn, '\0', sizeof(MQTTAsync_queuedCommand));
		conn->client = m;
		conn->command = m->connect;
		/* make sure that the version attempts are restarted */
		if (m->c->MQTTVersion == MQTTVERSION_DEFAULT)
			conn->command.details.conn.MQTTVersion = 0;
		MQTTAsync_addCommand(conn, sizeof(m->connect));
		rc = MQTTASYNC_SUCCESS;
	}

	MQTTAsync_unlock_mutex(mqttasync_mutex);
	FUNC_EXIT_RC(rc);
	return rc;
}


static void MQTTAsync_checkDisconnect(MQTTAsync handle, MQTTAsync_command* command)
{
	MQTTAsyncs* m = handle;

	FUNC_ENTRY;
	/* wait for all inflight message flows to finish, up to timeout */;
	if (m->c->outboundMsgs->count == 0 || MQTTAsync_elapsed(command->start_time) >= command->details.dis.timeout)
	{
		int was_connected = m->c->connected;
		MQTTAsync_closeSession(m->c, command->details.dis.reasonCode, &command->properties);
		if (command->details.dis.internal)
		{
			if (m->cl && was_connected)
			{
				Log(TRACE_MIN, -1, "Calling connectionLost for client %s", m->c->clientID);
				(*(m->cl))(m->clContext, NULL);
			}
			MQTTAsync_startConnectRetry(m);
		}
		else if (command->onSuccess)
		{
			MQTTAsync_successData data;

			memset(&data, '\0', sizeof(data));
			Log(TRACE_MIN, -1, "Calling disconnect complete for client %s", m->c->clientID);
			(*(command->onSuccess))(command->context, &data);
		}
		else if (command->onSuccess5)
		{
			MQTTAsync_successData5 data = MQTTAsync_successData5_initializer;

			data.reasonCode = MQTTASYNC_SUCCESS;
			Log(TRACE_MIN, -1, "Calling disconnect complete for client %s", m->c->clientID);
			(*(command->onSuccess5))(command->context, &data);
		}
	}
	FUNC_EXIT;
}

/**
 * Call Socket_noPendingWrites(int socket) with protection by socket_mutex, see https://github.com/eclipse/paho.mqtt.c/issues/385
 */
static int MQTTAsync_Socket_noPendingWrites(int socket)
{
    int rc;
    Thread_lock_mutex(socket_mutex);
    rc = Socket_noPendingWrites(socket);
    Thread_unlock_mutex(socket_mutex);
    return rc;
}

/**
 * See if any pending writes have been completed, and cleanup if so.
 * Cleaning up means removing any publication data that was stored because the write did
 * not originally complete.
 */
static void MQTTProtocol_checkPendingWrites(void)
{
	FUNC_ENTRY;
	if (state.pending_writes.count > 0)
	{
		ListElement* le = state.pending_writes.first;
		while (le)
		{
			if (Socket_noPendingWrites(((pending_write*)(le->content))->socket))
			{
				MQTTProtocol_removePublication(((pending_write*)(le->content))->p);
				state.pending_writes.current = le;
				ListRemove(&(state.pending_writes), le->content); /* does NextElement itself */
				le = state.pending_writes.current;
			}
			else
				ListNextElement(&(state.pending_writes), &le);
		}
	}
	FUNC_EXIT;
}


static void MQTTAsync_freeServerURIs(MQTTAsyncs* m)
{
	int i;

	for (i = 0; i < m->serverURIcount; ++i)
		free(m->serverURIs[i]);
	m->serverURIcount = 0;
	if (m->serverURIs)
		free(m->serverURIs);
	m->serverURIs = NULL;
}


static void MQTTAsync_freeCommand1(MQTTAsync_queuedCommand *command)
{
	if (command->command.type == SUBSCRIBE)
	{
		int i;

		for (i = 0; i < command->command.details.sub.count; i++)
			free(command->command.details.sub.topics[i]);

		free(command->command.details.sub.topics);
		command->command.details.sub.topics = NULL;
		free(command->command.details.sub.qoss);
		command->command.details.sub.qoss = NULL;
	}
	else if (command->command.type == UNSUBSCRIBE)
	{
		int i;

		for (i = 0; i < command->command.details.unsub.count; i++)
			free(command->command.details.unsub.topics[i]);

		free(command->command.details.unsub.topics);
		command->command.details.unsub.topics = NULL;
	}
	else if (command->command.type == PUBLISH)
	{
		/* qos 1 and 2 topics are freed in the protocol code when the flows are completed */
		if (command->command.details.pub.destinationName)
			free(command->command.details.pub.destinationName);
		command->command.details.pub.destinationName = NULL;
		free(command->command.details.pub.payload);
		command->command.details.pub.payload = NULL;
	}
	MQTTProperties_free(&command->command.properties);
}

static void MQTTAsync_freeCommand(MQTTAsync_queuedCommand *command)
{
	MQTTAsync_freeCommand1(command);
	free(command);
}


static void MQTTAsync_writeComplete(int socket, int rc)
{
	ListElement* found = NULL;

	FUNC_ENTRY;
	/* a partial write is now complete for a socket - this will be on a publish*/

	MQTTProtocol_checkPendingWrites();

	/* find the client using this socket */
	if ((found = ListFindItem(handles, &socket, clientSockCompare)) != NULL)
	{
		MQTTAsyncs* m = (MQTTAsyncs*)(found->content);

		time(&(m->c->net.lastSent));

		/* see if there is a pending write flagged */
		if (m->pending_write)
		{
			ListElement* cur_response = NULL;
			MQTTAsync_command* command = m->pending_write;
			MQTTAsync_queuedCommand* com = NULL;

			cur_response = NULL;
			while (ListNextElement(m->responses, &cur_response))
			{
				com = (MQTTAsync_queuedCommand*)(cur_response->content);
				if (&com->command == m->pending_write)
					break;
			}

			if (cur_response) /* we found a response */
			{
				if (command->type == PUBLISH)
				{
					if (rc == 1 && command->details.pub.qos == 0)
					{
						if (command->onSuccess)
						{
							MQTTAsync_successData data;

							data.token = command->token;
							data.alt.pub.destinationName = command->details.pub.destinationName;
							data.alt.pub.message.payload = command->details.pub.payload;
							data.alt.pub.message.payloadlen = command->details.pub.payloadlen;
							data.alt.pub.message.qos = command->details.pub.qos;
							data.alt.pub.message.retained = command->details.pub.retained;
							Log(TRACE_MIN, -1, "Calling publish success for client %s", m->c->clientID);
							(*(command->onSuccess))(command->context, &data);
						}
						else if (command->onSuccess5)
						{
							MQTTAsync_successData5 data = MQTTAsync_successData5_initializer;

							data.token = command->token;
							data.alt.pub.destinationName = command->details.pub.destinationName;
							data.alt.pub.message.payload = command->details.pub.payload;
							data.alt.pub.message.payloadlen = command->details.pub.payloadlen;
							data.alt.pub.message.qos = command->details.pub.qos;
							data.alt.pub.message.retained = command->details.pub.retained;
							data.properties = command->properties;
							Log(TRACE_MIN, -1, "Calling publish success for client %s", m->c->clientID);
							(*(command->onSuccess5))(command->context, &data);
						}
					}
					else if (rc == -1)
					{
						if (command->onFailure)
						{
							MQTTAsync_failureData data;

							data.token = command->token;
							data.code = rc;
							data.message = NULL;
							Log(TRACE_MIN, -1, "Calling publish failure for client %s", m->c->clientID);
							(*(command->onFailure))(command->context, &data);
						}
						else if (command->onFailure5)
						{
							MQTTAsync_failureData5 data;

							data.token = command->token;
							data.code = rc;
							data.message = NULL;
							data.packet_type = PUBLISH;
							Log(TRACE_MIN, -1, "Calling publish failure for client %s", m->c->clientID);
							(*(command->onFailure5))(command->context, &data);
						}
					}
					else
						com = NULL; /* Don't delete response we haven't acknowledged */
				}
				if (com)
				{
					Log(TRACE_PROTOCOL, -1, "writeComplete: Removing response for msgid %d", com->command.token);
					ListDetach(m->responses, com);
					MQTTAsync_freeCommand(com);
				}
			} /* if cur_response */
			m->pending_write = NULL;
		} /* if pending_write */
	}
	FUNC_EXIT;
}


static int MQTTAsync_processCommand(void)
{
	int rc = 0;
	MQTTAsync_queuedCommand* command = NULL;
	ListElement* cur_command = NULL;
	List* ignored_clients = NULL;

	FUNC_ENTRY;
	MQTTAsync_lock_mutex(mqttasync_mutex);
	MQTTAsync_lock_mutex(mqttcommand_mutex);

	/* only the first command in the list must be processed for any particular client, so if we skip
	   a command for a client, we must skip all following commands for that client.  Use a list of
	   ignored clients to keep track
	*/
	ignored_clients = ListInitialize();

	/* don't try a command until there isn't a pending write for that client, and we are not connecting */
	while (ListNextElement(commands, &cur_command))
	{
		MQTTAsync_queuedCommand* cmd = (MQTTAsync_queuedCommand*)(cur_command->content);

		if (ListFind(ignored_clients, cmd->client))
			continue;

		if (cmd->command.type == CONNECT || cmd->command.type == DISCONNECT || (cmd->client->c->connected &&
			cmd->client->c->connect_state == NOT_IN_PROGRESS && MQTTAsync_Socket_noPendingWrites(cmd->client->c->net.socket)))
		{
			if ((cmd->command.type == PUBLISH || cmd->command.type == SUBSCRIBE || cmd->command.type == UNSUBSCRIBE) &&
				cmd->client->c->outboundMsgs->count >= MAX_MSG_ID - 1)
			{
				; /* no more message ids available */
			}
			else if (cmd->client->c->MQTTVersion >= MQTTVERSION_5 &&
				((cmd->command.type == PUBLISH && cmd->command.details.pub.qos > 0) ||
						cmd->command.type == SUBSCRIBE || cmd->command.type == UNSUBSCRIBE) &&
				(cmd->client->c->outboundMsgs->count >= cmd->client->c->maxInflightMessages))
			{
				Log(TRACE_MIN, -1, "Blocking on server receive maximum for client %s",
						cmd->client->c->clientID); /* flow control */
			}
			else
			{
				command = cmd;
				break;
			}
		}
		ListAppend(ignored_clients, cmd->client, sizeof(cmd->client));
	}
	ListFreeNoContent(ignored_clients);
	if (command)
	{
		ListDetach(commands, command);
#if !defined(NO_PERSISTENCE)
		if (command->client->c->persistence)
			MQTTAsync_unpersistCommand(command);
#endif
	}
	MQTTAsync_unlock_mutex(mqttcommand_mutex);

	if (!command)
		goto exit; /* nothing to do */

	if (command->command.type == CONNECT)
	{
		if (command->client->c->connect_state != NOT_IN_PROGRESS || command->client->c->connected)
			rc = 0;
		else
		{
			char* serverURI = command->client->serverURI;

			if (command->client->serverURIcount > 0)
			{
				if (command->command.details.conn.currentURI < command->client->serverURIcount)
				{
					serverURI = command->client->serverURIs[command->command.details.conn.currentURI];

					if (strncmp(URI_TCP, serverURI, strlen(URI_TCP)) == 0)
						serverURI += strlen(URI_TCP);
					else if (strncmp(URI_WS, serverURI, strlen(URI_WS)) == 0)
					{
						serverURI += strlen(URI_WS);
						command->client->websocket = 1;
					}
#if defined(OPENSSL)
					else if (strncmp(URI_SSL, serverURI, strlen(URI_SSL)) == 0)
					{
						serverURI += strlen(URI_SSL);
						command->client->ssl = 1;
					}
					else if (strncmp(URI_WSS, serverURI, strlen(URI_WSS)) == 0)
					{
						serverURI += strlen(URI_WSS);
						command->client->ssl = 1;
						command->client->websocket = 1;
					}
#endif
				}
			}

			if (command->client->c->MQTTVersion == MQTTVERSION_DEFAULT)
			{
				if (command->command.details.conn.MQTTVersion == MQTTVERSION_DEFAULT)
					command->command.details.conn.MQTTVersion = MQTTVERSION_3_1_1;
				else if (command->command.details.conn.MQTTVersion == MQTTVERSION_3_1_1)
					command->command.details.conn.MQTTVersion = MQTTVERSION_3_1;
			}
			else
				command->command.details.conn.MQTTVersion = command->client->c->MQTTVersion;

			Log(TRACE_PROTOCOL, -1, "Connecting to serverURI %s with MQTT version %d", serverURI, command->command.details.conn.MQTTVersion);
#if defined(OPENSSL)
			rc = MQTTProtocol_connect(serverURI, command->client->c, command->client->ssl, command->client->websocket,
					command->command.details.conn.MQTTVersion, command->client->connectProps, command->client->willProps);
#else
			rc = MQTTProtocol_connect(serverURI, command->client->c, command->client->websocket,
					command->command.details.conn.MQTTVersion, command->client->connectProps, command->client->willProps);
#endif
			if (command->client->c->connect_state == NOT_IN_PROGRESS)
				rc = SOCKET_ERROR;

			/* if the TCP connect is pending, then we must call select to determine when the connect has completed,
			which is indicated by the socket being ready *either* for reading *or* writing.  The next couple of lines
			make sure we check for writeability as well as readability, otherwise we wait around longer than we need to
			in Socket_getReadySocket() */
			if (rc == EINPROGRESS)
				Socket_addPendingWrite(command->client->c->net.socket);
		}
	}
	else if (command->command.type == SUBSCRIBE)
	{
		List* topics = ListInitialize();
		List* qoss = ListInitialize();
		MQTTProperties* props = NULL;
		MQTTSubscribe_options* subopts = NULL;
		int i;

		for (i = 0; i < command->command.details.sub.count; i++)
		{
			ListAppend(topics, command->command.details.sub.topics[i], strlen(command->command.details.sub.topics[i]));
			ListAppend(qoss, &command->command.details.sub.qoss[i], sizeof(int));
		}
		if (command->client->c->MQTTVersion >= MQTTVERSION_5)
		{
			props = &command->command.properties;
			if (command->command.details.sub.count > 1)
				subopts = command->command.details.sub.optlist;
			else
				subopts = &command->command.details.sub.opts;
		}
		rc = MQTTProtocol_subscribe(command->client->c, topics, qoss, command->command.token, subopts, props);
		ListFreeNoContent(topics);
		ListFreeNoContent(qoss);
		if (command->client->c->MQTTVersion >= MQTTVERSION_5 && command->command.details.sub.count > 1)
			free(command->command.details.sub.optlist);
	}
	else if (command->command.type == UNSUBSCRIBE)
	{
		List* topics = ListInitialize();
		MQTTProperties* props = NULL;
		int i;

		for (i = 0; i < command->command.details.unsub.count; i++)
			ListAppend(topics, command->command.details.unsub.topics[i], strlen(command->command.details.unsub.topics[i]));

		if (command->client->c->MQTTVersion >= MQTTVERSION_5)
			props = &command->command.properties;

		rc = MQTTProtocol_unsubscribe(command->client->c, topics, command->command.token, props);
		ListFreeNoContent(topics);
	}
	else if (command->command.type == PUBLISH)
	{
		Messages* msg = NULL;
		Publish* p = NULL;
		MQTTProperties initialized = MQTTProperties_initializer;

		p = malloc(sizeof(Publish));

		p->payload = command->command.details.pub.payload;
		p->payloadlen = command->command.details.pub.payloadlen;
		p->topic = command->command.details.pub.destinationName;
		p->msgId = command->command.token;
		p->MQTTVersion = command->client->c->MQTTVersion;
		p->properties = initialized;
		if (p->MQTTVersion >= MQTTVERSION_5)
			p->properties = command->command.properties;

		rc = MQTTProtocol_startPublish(command->client->c, p, command->command.details.pub.qos, command->command.details.pub.retained, &msg);

		if (command->command.details.pub.qos == 0)
		{
			if (rc == TCPSOCKET_COMPLETE)
			{
				if (command->command.onSuccess)
				{
					MQTTAsync_successData data;

					data.token = command->command.token;
					data.alt.pub.destinationName = command->command.details.pub.destinationName;
					data.alt.pub.message.payload = command->command.details.pub.payload;
					data.alt.pub.message.payloadlen = command->command.details.pub.payloadlen;
					data.alt.pub.message.qos = command->command.details.pub.qos;
					data.alt.pub.message.retained = command->command.details.pub.retained;
					Log(TRACE_MIN, -1, "Calling publish success for client %s", command->client->c->clientID);
					(*(command->command.onSuccess))(command->command.context, &data);
				}
				else if (command->command.onSuccess5)
				{
					MQTTAsync_successData5 data = MQTTAsync_successData5_initializer;

					data.token = command->command.token;
					data.alt.pub.destinationName = command->command.details.pub.destinationName;
					data.alt.pub.message.payload = command->command.details.pub.payload;
					data.alt.pub.message.payloadlen = command->command.details.pub.payloadlen;
					data.alt.pub.message.qos = command->command.details.pub.qos;
					data.alt.pub.message.retained = command->command.details.pub.retained;
					data.properties = command->command.properties;
					Log(TRACE_MIN, -1, "Calling publish success for client %s", command->client->c->clientID);
					(*(command->command.onSuccess5))(command->command.context, &data);
				}
			}
			else
			{
				if (rc != SOCKET_ERROR)
				  command->command.details.pub.destinationName = NULL; /* this will be freed by the protocol code */
				command->client->pending_write = &command->command;
			}
		}
		else
			command->command.details.pub.destinationName = NULL; /* this will be freed by the protocol code */
		free(p); /* should this be done if the write isn't complete? */
	}
	else if (command->command.type == DISCONNECT)
	{
		if (command->client->c->connect_state != NOT_IN_PROGRESS || command->client->c->connected != 0)
		{
			if (command->client->c->connect_state != NOT_IN_PROGRESS)
			{
				command->client->c->connect_state = DISCONNECTING;
				if (command->client->connect.onFailure)
				{
					MQTTAsync_failureData data;

					data.token = 0;
					data.code = MQTTASYNC_OPERATION_INCOMPLETE;
					data.message = NULL;
					Log(TRACE_MIN, -1, "Calling connect failure for client %s", command->client->c->clientID);
					(*(command->client->connect.onFailure))(command->client->connect.context, &data);
				}
				else if (command->client->connect.onFailure5)
				{
					MQTTAsync_failureData5 data;

					data.token = 0;
					data.code = MQTTASYNC_OPERATION_INCOMPLETE;
					data.message = NULL;
					Log(TRACE_MIN, -1, "Calling connect failure for client %s", command->client->c->clientID);
					(*(command->client->connect.onFailure5))(command->client->connect.context, &data);
				}
			}
			MQTTAsync_checkDisconnect(command->client, &command->command);
		}
	}

	if (command->command.type == CONNECT && rc != SOCKET_ERROR && rc != MQTTASYNC_PERSISTENCE_ERROR)
	{
		command->client->connect = command->command;
		MQTTAsync_freeCommand(command);
	}
	else if (command->command.type == DISCONNECT)
	{
		command->client->disconnect = command->command;
		MQTTAsync_freeCommand(command);
	}
	else if (command->command.type == PUBLISH && command->command.details.pub.qos == 0 &&
			rc != SOCKET_ERROR && rc != MQTTASYNC_PERSISTENCE_ERROR)
	{
		if (rc == TCPSOCKET_INTERRUPTED)
			ListAppend(command->client->responses, command, sizeof(command));
		else
			MQTTAsync_freeCommand(command);
	}
	else if (rc == SOCKET_ERROR || rc == MQTTASYNC_PERSISTENCE_ERROR)
	{
		if (command->command.type == CONNECT)
		{
			MQTTAsync_disconnectOptions opts = MQTTAsync_disconnectOptions_initializer;
			MQTTAsync_disconnect(command->client, &opts); /* not "internal" because we don't want to call connection lost */
			command->client->shouldBeConnected = 1; /* as above call is not "internal" we need to reset this */
		}
		else
			MQTTAsync_disconnect_internal(command->client, 0);

		if (command->command.type == CONNECT
				&& MQTTAsync_checkConn(&command->command, command->client))
		{
			Log(TRACE_MIN, -1, "Connect failed, more to try");

			if (command->client->c->MQTTVersion == MQTTVERSION_DEFAULT)
			{
				if (command->command.details.conn.MQTTVersion == MQTTVERSION_3_1)
				{
					command->command.details.conn.currentURI++;
					command->command.details.conn.MQTTVersion = 	MQTTVERSION_DEFAULT;
				}
			} else
				command->command.details.conn.currentURI++; /* Here currentURI becomes larger than command->client->serverURIcount. This needs to be handled to avoid segmentation faults! */

			/* put the connect command back to the head of the command queue, using the next serverURI */
			rc = MQTTAsync_addCommand(command,
					sizeof(command->command.details.conn));
		} else
		{
			if (command->command.onFailure)
			{
				MQTTAsync_failureData data;

				data.token = 0;
				data.code = rc;
				data.message = NULL;
				Log(TRACE_MIN, -1, "Calling command failure for client %s", command->client->c->clientID);
				(*(command->command.onFailure))(command->command.context, &data);
			}
			else if (command->command.onFailure5)
			{
				MQTTAsync_failureData5 data = MQTTAsync_failureData5_initializer;

				data.code = rc;
				Log(TRACE_MIN, -1, "Calling command failure for client %s", command->client->c->clientID);
				(*(command->command.onFailure5))(command->command.context, &data);
			}
			if (command->command.type == CONNECT)
			{
				command->client->connect = command->command;
				MQTTAsync_startConnectRetry(command->client);
			}
			MQTTAsync_freeCommand(command);  /* free up the command if necessary */
		}
	}
	else /* put the command into a waiting for response queue for each client, indexed by msgid */
		ListAppend(command->client->responses, command, sizeof(command));

exit:
	MQTTAsync_unlock_mutex(mqttasync_mutex);
	rc = (command != NULL);
	FUNC_EXIT_RC(rc);
	return rc;
}


static void nextOrClose(MQTTAsyncs* m, int rc, char* message)
{
	FUNC_ENTRY;

	if (MQTTAsync_checkConn(&m->connect, m))
	{
		MQTTAsync_queuedCommand* conn;

		MQTTAsync_closeOnly(m->c, MQTTREASONCODE_SUCCESS, NULL);
		/* put the connect command back to the head of the command queue, using the next serverURI */
		conn = malloc(sizeof(MQTTAsync_queuedCommand));
		memset(conn, '\0', sizeof(MQTTAsync_queuedCommand));
		conn->client = m;
		conn->command = m->connect;
		Log(TRACE_MIN, -1, "Connect failed, more to try");

		if (conn->client->c->MQTTVersion == MQTTVERSION_DEFAULT)
		{
			if (conn->command.details.conn.MQTTVersion == MQTTVERSION_3_1)
			{
				conn->command.details.conn.currentURI++;
				conn->command.details.conn.MQTTVersion = MQTTVERSION_DEFAULT;
			}
		}
		else
			conn->command.details.conn.currentURI++;

		MQTTAsync_addCommand(conn, sizeof(m->connect));
	}
	else
	{
		MQTTAsync_closeSession(m->c, MQTTREASONCODE_SUCCESS, NULL);
		if (m->connect.onFailure)
		{
			MQTTAsync_failureData data;

			data.token = 0;
			data.code = rc;
			data.message = message;
			Log(TRACE_MIN, -1, "Calling connect failure for client %s", m->c->clientID);
			(*(m->connect.onFailure))(m->connect.context, &data);
		}
		else if (m->connect.onFailure5)
		{
			MQTTAsync_failureData5 data = MQTTAsync_failureData5_initializer;

			data.token = 0;
			data.code = rc;
			data.message = message;
			Log(TRACE_MIN, -1, "Calling connect failure for client %s", m->c->clientID);
			(*(m->connect.onFailure5))(m->connect.context, &data);
		}
		MQTTAsync_startConnectRetry(m);
	}

	FUNC_EXIT;
}


static void MQTTAsync_checkTimeouts(void)
{
	ListElement* current = NULL;
	static time_t last = 0L;
	time_t now;

	FUNC_ENTRY;
	time(&(now));
	if (difftime(now, last) < 3)
		goto exit;

	MQTTAsync_lock_mutex(mqttasync_mutex);
	last = now;
	while (ListNextElement(handles, &current))		/* for each client */
	{
		MQTTAsyncs* m = (MQTTAsyncs*)(current->content);

		/* check disconnect timeout */
		if (m->c->connect_state == DISCONNECTING)
			MQTTAsync_checkDisconnect(m, &m->disconnect);

		/* check connect timeout */
		if (m->c->connect_state != NOT_IN_PROGRESS && MQTTAsync_elapsed(m->connect.start_time) > (m->connectTimeout * 1000))
		{
			nextOrClose(m, MQTTASYNC_FAILURE, "TCP connect timeout");
			continue;
		}

		/* There was a section here that removed timed-out responses.  But if the command had completed and
		 * there was a response, then we may as well report it, no?
		 *
		 * In any case, that section was disabled when automatic reconnect was implemented.
		 */

		if (m->automaticReconnect && m->retrying)
		{
			if (m->reconnectNow || MQTTAsync_elapsed(m->lastConnectionFailedTime) > (m->currentInterval * 1000))
			{
				/* to reconnect put the connect command to the head of the command queue */
				MQTTAsync_queuedCommand* conn = malloc(sizeof(MQTTAsync_queuedCommand));
				memset(conn, '\0', sizeof(MQTTAsync_queuedCommand));
				conn->client = m;
				conn->command = m->connect;
	  			/* make sure that the version attempts are restarted */
				if (m->c->MQTTVersion == MQTTVERSION_DEFAULT)
					conn->command.details.conn.MQTTVersion = 0;
				Log(TRACE_MIN, -1, "Automatically attempting to reconnect");
				MQTTAsync_addCommand(conn, sizeof(m->connect));
				m->reconnectNow = 0;
			}
		}
	}
	MQTTAsync_unlock_mutex(mqttasync_mutex);
exit:
	FUNC_EXIT;
}


static thread_return_type WINAPI MQTTAsync_sendThread(void* n)
{
	FUNC_ENTRY;
	MQTTAsync_lock_mutex(mqttasync_mutex);
	sendThread_state = RUNNING;
	sendThread_id = Thread_getid();
	MQTTAsync_unlock_mutex(mqttasync_mutex);
	while (!tostop)
	{
		int rc;

		while (commands->count > 0)
		{
			if (MQTTAsync_processCommand() == 0)
				break;  /* no commands were processed, so go into a wait */
		}
#if !defined(WIN32) && !defined(WIN64)
		if ((rc = Thread_wait_cond(send_cond, 1)) != 0 && rc != ETIMEDOUT)
			Log(LOG_ERROR, -1, "Error %d waiting for condition variable", rc);
#else
		if ((rc = Thread_wait_sem(send_sem, 1000)) != 0 && rc != ETIMEDOUT)
			Log(LOG_ERROR, -1, "Error %d waiting for semaphore", rc);
#endif

		MQTTAsync_checkTimeouts();
	}
	sendThread_state = STOPPING;
	MQTTAsync_lock_mutex(mqttasync_mutex);
	sendThread_state = STOPPED;
	sendThread_id = 0;
	MQTTAsync_unlock_mutex(mqttasync_mutex);
	FUNC_EXIT;
	return 0;
}


static void MQTTAsync_emptyMessageQueue(Clients* client)
{
	FUNC_ENTRY;
	/* empty message queue */
	if (client->messageQueue->count > 0)
	{
		ListElement* current = NULL;
		while (ListNextElement(client->messageQueue, &current))
		{
			qEntry* qe = (qEntry*)(current->content);
			free(qe->topicName);
			free(qe->msg->payload);
			free(qe->msg);
		}
		ListEmpty(client->messageQueue);
	}
	FUNC_EXIT;
}


static void MQTTAsync_removeResponsesAndCommands(MQTTAsyncs* m)
{
	int count = 0;
	ListElement* current = NULL;
	ListElement *next = NULL;

	FUNC_ENTRY;
	if (m->responses)
	{
		ListElement* cur_response = NULL;

		while (ListNextElement(m->responses, &cur_response))
		{
			MQTTAsync_queuedCommand* command = (MQTTAsync_queuedCommand*)(cur_response->content);

			if (command->command.onFailure)
			{
				MQTTAsync_failureData data;

				data.token = command->command.token;
				data.code = MQTTASYNC_OPERATION_INCOMPLETE; /* interrupted return code */
				data.message = NULL;

				Log(TRACE_MIN, -1, "Calling %s failure for client %s",
						MQTTPacket_name(command->command.type), m->c->clientID);
				(*(command->command.onFailure))(command->command.context, &data);
			}
			else if (command->command.onFailure5)
			{
				MQTTAsync_failureData5 data = MQTTAsync_failureData5_initializer;

				data.token = command->command.token;
				data.code = MQTTASYNC_OPERATION_INCOMPLETE; /* interrupted return code */
				data.message = NULL;

				Log(TRACE_MIN, -1, "Calling %s failure for client %s",
						MQTTPacket_name(command->command.type), m->c->clientID);
				(*(command->command.onFailure5))(command->command.context, &data);
			}

			MQTTAsync_freeCommand1(command);
			count++;
		}
	}
	ListEmpty(m->responses);
	Log(TRACE_MINIMUM, -1, "%d responses removed for client %s", count, m->c->clientID);

	/* remove commands in the command queue relating to this client */
	count = 0;
	current = ListNextElement(commands, &next);
	ListNextElement(commands, &next);
	while (current)
	{
		MQTTAsync_queuedCommand* command = (MQTTAsync_queuedCommand*)(current->content);

		if (command->client == m)
		{
			ListDetach(commands, command);

			if (command->command.onFailure)
			{
				MQTTAsync_failureData data;

				data.token = command->command.token;
				data.code = MQTTASYNC_OPERATION_INCOMPLETE; /* interrupted return code */
				data.message = NULL;

				Log(TRACE_MIN, -1, "Calling %s failure for client %s",
							MQTTPacket_name(command->command.type), m->c->clientID);
					(*(command->command.onFailure))(command->command.context, &data);
			}
			else if (command->command.onFailure5)
			{
				MQTTAsync_failureData5 data = MQTTAsync_failureData5_initializer;

				data.token = command->command.token;
				data.code = MQTTASYNC_OPERATION_INCOMPLETE; /* interrupted return code */
				data.message = NULL;

				Log(TRACE_MIN, -1, "Calling %s failure for client %s",
							MQTTPacket_name(command->command.type), m->c->clientID);
					(*(command->command.onFailure5))(command->command.context, &data);
			}

			MQTTAsync_freeCommand(command);
			count++;
		}
		current = next;
		ListNextElement(commands, &next);
	}
	Log(TRACE_MINIMUM, -1, "%d commands removed for client %s", count, m->c->clientID);
	FUNC_EXIT;
}


void MQTTAsync_destroy(MQTTAsync* handle)
{
	MQTTAsyncs* m = *handle;

	FUNC_ENTRY;
	MQTTAsync_lock_mutex(mqttasync_mutex);

	if (m == NULL)
		goto exit;

	MQTTAsync_closeSession(m->c, MQTTREASONCODE_SUCCESS, NULL);

	MQTTAsync_removeResponsesAndCommands(m);
	ListFree(m->responses);

	if (m->c)
	{
		int saved_socket = m->c->net.socket;
		char* saved_clientid = MQTTStrdup(m->c->clientID);
#if !defined(NO_PERSISTENCE)
		MQTTPersistence_close(m->c);
#endif
		MQTTAsync_emptyMessageQueue(m->c);
		MQTTProtocol_freeClient(m->c);
		if (!ListRemove(bstate->clients, m->c))
			Log(LOG_ERROR, 0, NULL);
		else
			Log(TRACE_MIN, 1, NULL, saved_clientid, saved_socket);
		free(saved_clientid);
	}

	if (m->serverURI)
		free(m->serverURI);
	if (m->createOptions)
		free(m->createOptions);
	MQTTAsync_freeServerURIs(m);
	if (m->connectProps)
	{
		MQTTProperties_free(m->connectProps);
		free(m->connectProps);
		m->connectProps = NULL;
	}
	if (m->willProps)
	{
		MQTTProperties_free(m->willProps);
		free(m->willProps);
		m->willProps = NULL;
	}
	if (!ListRemove(handles, m))
		Log(LOG_ERROR, -1, "free error");
	*handle = NULL;
	if (bstate->clients->count == 0)
		MQTTAsync_terminate();

exit:
	MQTTAsync_unlock_mutex(mqttasync_mutex);
	FUNC_EXIT;
}


void MQTTAsync_freeMessage(MQTTAsync_message** message)
{
	FUNC_ENTRY;
	MQTTProperties_free(&(*message)->properties);
	free((*message)->payload);
	free(*message);
	*message = NULL;
	FUNC_EXIT;
}


void MQTTAsync_free(void* memory)
{
	FUNC_ENTRY;
	free(memory);
	FUNC_EXIT;
}


static int MQTTAsync_completeConnection(MQTTAsyncs* m, Connack* connack)
{
	int rc = MQTTASYNC_FAILURE;

	FUNC_ENTRY;
	if (m->c->connect_state == WAIT_FOR_CONNACK) /* MQTT connect sent - wait for CONNACK */
	{
		Log(LOG_PROTOCOL, 1, NULL, m->c->net.socket, m->c->clientID, connack->rc);
		if ((rc = connack->rc) == MQTTASYNC_SUCCESS)
		{
			m->retrying = 0;
			m->c->connected = 1;
			m->c->good = 1;
			m->c->connect_state = NOT_IN_PROGRESS;
			if (m->c->cleansession || m->c->cleanstart)
				rc = MQTTAsync_cleanSession(m->c);
			else if (m->c->MQTTVersion >= MQTTVERSION_3_1_1 && connack->flags.bits.sessionPresent == 0)
			{
				Log(LOG_PROTOCOL, -1, "Cleaning session state on connect because sessionPresent is 0");
				rc = MQTTAsync_cleanSession(m->c);
			}
			if (m->c->outboundMsgs->count > 0)
			{
				ListElement* outcurrent = NULL;

				while (ListNextElement(m->c->outboundMsgs, &outcurrent))
				{
					Messages* messages = (Messages*)(outcurrent->content);
					messages->lastTouch = 0;
				}
				MQTTProtocol_retry((time_t)0, 1, 1);
				if (m->c->connected != 1)
					rc = MQTTASYNC_DISCONNECTED;
			}
		}
		m->pack = NULL;
#if !defined(WIN32) && !defined(WIN64)
		Thread_signal_cond(send_cond);
#else
		Thread_post_sem(send_sem);
#endif
	}
	FUNC_EXIT_RC(rc);
	return rc;
}


/* This is the thread function that handles the calling of callback functions if set */
static thread_return_type WINAPI MQTTAsync_receiveThread(void* n)
{
	long timeout = 10L; /* first time in we have a small timeout.  Gets things started more quickly */

	FUNC_ENTRY;
	MQTTAsync_lock_mutex(mqttasync_mutex);
	receiveThread_state = RUNNING;
	receiveThread_id = Thread_getid();
	while (!tostop)
	{
		int rc = SOCKET_ERROR;
		int sock = -1;
		MQTTAsyncs* m = NULL;
		MQTTPacket* pack = NULL;

		MQTTAsync_unlock_mutex(mqttasync_mutex);
		pack = MQTTAsync_cycle(&sock, timeout, &rc);
		MQTTAsync_lock_mutex(mqttasync_mutex);
		if (tostop)
			break;
		timeout = 1000L;

		if (sock == 0)
			continue;
		/* find client corresponding to socket */
		if (ListFindItem(handles, &sock, clientSockCompare) == NULL)
		{
			Log(TRACE_MINIMUM, -1, "Could not find client corresponding to socket %d", sock);
			/* Socket_close(sock); - removing socket in this case is not necessary (Bug 442400) */
			continue;
		}
		m = (MQTTAsyncs*)(handles->current->content);
		if (m == NULL)
		{
			Log(LOG_ERROR, -1, "Client structure was NULL for socket %d - removing socket", sock);
			Socket_close(sock);
			continue;
		}
		if (rc == SOCKET_ERROR)
		{
			Log(TRACE_MINIMUM, -1, "Error from MQTTAsync_cycle() - removing socket %d", sock);
			if (m->c->connected == 1)
				MQTTAsync_disconnect_internal(m, 0);
			else if (m->c->connect_state != NOT_IN_PROGRESS)
				nextOrClose(m, rc, "socket error");
			else /* calling disconnect_internal won't have any effect if we're already disconnected */
				MQTTAsync_closeOnly(m->c, MQTTREASONCODE_SUCCESS, NULL);
		}
		else
		{
			if (m->c->messageQueue->count > 0)
			{
				qEntry* qe = (qEntry*)(m->c->messageQueue->first->content);
				int topicLen = qe->topicLen;

				if (strlen(qe->topicName) == topicLen)
					topicLen = 0;

				if (m->ma)
					rc = MQTTAsync_deliverMessage(m, qe->topicName, topicLen, qe->msg);
				else
					rc = 1;

				if (rc)
				{
#if !defined(NO_PERSISTENCE)
					if (m->c->persistence)
						MQTTPersistence_unpersistQueueEntry(m->c, (MQTTPersistence_qEntry*)qe);
#endif
					ListRemove(m->c->messageQueue, qe); /* qe is freed here */
				}
				else
					Log(TRACE_MIN, -1, "False returned from messageArrived for client %s, message remains on queue",
						m->c->clientID);
			}
			if (pack)
			{
				if (pack->header.bits.type == CONNACK)
				{
					Connack* connack = (Connack*)pack;
					int sessionPresent = connack->flags.bits.sessionPresent;

					rc = MQTTAsync_completeConnection(m, connack);
					if (rc == MQTTASYNC_SUCCESS)
					{
						int onSuccess = 0;
						if ((m->serverURIcount > 0)
						    && (m->connect.details.conn.currentURI < m->serverURIcount))
						{
							Log(TRACE_MIN, -1, "Connect succeeded to %s",
								m->serverURIs[m->connect.details.conn.currentURI]);
						}
						onSuccess = (m->connect.onSuccess != NULL ||
								m->connect.onSuccess5 != NULL); /* save setting of onSuccess callback */
						if (m->connect.onSuccess)
						{
							MQTTAsync_successData data;
							memset(&data, '\0', sizeof(data));
							Log(TRACE_MIN, -1, "Calling connect success for client %s", m->c->clientID);
							if ((m->serverURIcount > 0)
							    && (m->connect.details.conn.currentURI < m->serverURIcount))
								data.alt.connect.serverURI = m->serverURIs[m->connect.details.conn.currentURI];
							else
								data.alt.connect.serverURI = m->serverURI;
							data.alt.connect.MQTTVersion = m->connect.details.conn.MQTTVersion;
							data.alt.connect.sessionPresent = sessionPresent;
							(*(m->connect.onSuccess))(m->connect.context, &data);
							m->connect.onSuccess = NULL; /* don't accidentally call it again */
						}
						else if (m->connect.onSuccess5)
						{
							MQTTAsync_successData5 data = MQTTAsync_successData5_initializer;
							Log(TRACE_MIN, -1, "Calling connect success for client %s", m->c->clientID);
							if (m->serverURIcount > 0)
								data.alt.connect.serverURI = m->serverURIs[m->connect.details.conn.currentURI];
							else
								data.alt.connect.serverURI = m->serverURI;
							data.alt.connect.MQTTVersion = m->connect.details.conn.MQTTVersion;
							data.alt.connect.sessionPresent = sessionPresent;
							data.properties = connack->properties;
							data.reasonCode = connack->rc;
							(*(m->connect.onSuccess5))(m->connect.context, &data);
							m->connect.onSuccess5 = NULL; /* don't accidentally call it again */
						}
						if (m->connected)
						{
							char* reason = (onSuccess) ? "connect onSuccess called" : "automatic reconnect";
							Log(TRACE_MIN, -1, "Calling connected for client %s", m->c->clientID);
							(*(m->connected))(m->connected_context, reason);
						}
						if (m->c->MQTTVersion >= MQTTVERSION_5)
						{
							if (MQTTProperties_hasProperty(&connack->properties, MQTTPROPERTY_CODE_RECEIVE_MAXIMUM))
							{
								int recv_max = MQTTProperties_getNumericValue(&connack->properties, MQTTPROPERTY_CODE_RECEIVE_MAXIMUM);
								if (m->c->maxInflightMessages > recv_max)
									m->c->maxInflightMessages = recv_max;
							}
						}
					}
					else
					{
					    nextOrClose(m, rc, "CONNACK return code");
					}
					MQTTPacket_freeConnack(connack);
				}
				else if (pack->header.bits.type == SUBACK)
				{
					ListElement* current = NULL;

					/* use the msgid to find the callback to be called */
					while (ListNextElement(m->responses, &current))
					{
						MQTTAsync_queuedCommand* command = (MQTTAsync_queuedCommand*)(current->content);
						if (command->command.token == ((Suback*)pack)->msgId)
						{
							Suback* sub = (Suback*)pack;
							if (!ListDetach(m->responses, command)) /* remove the response from the list */
								Log(LOG_ERROR, -1, "Subscribe command not removed from command list");

							/* Call the failure callback if there is one subscribe in the MQTT packet and
							 * the return code is 0x80 (failure).  If the MQTT packet contains >1 subscription
							 * request, then we call onSuccess with the list of returned QoSs, which inelegantly,
							 * could include some failures, or worse, the whole list could have failed.
							 */
							if (m->c->MQTTVersion >= MQTTVERSION_5)
							{
								if (sub->qoss->count == 1 && *(int*)(sub->qoss->first->content) >= MQTTREASONCODE_UNSPECIFIED_ERROR)
								{
									if (command->command.onFailure5)
									{
										MQTTAsync_failureData5 data = MQTTAsync_failureData5_initializer;

										data.token = command->command.token;
										data.reasonCode = *(int*)(sub->qoss->first->content);
										data.message = NULL;
										data.properties = sub->properties;
										Log(TRACE_MIN, -1, "Calling subscribe failure for client %s", m->c->clientID);
										(*(command->command.onFailure5))(command->command.context, &data);
									}
								}
								else if (command->command.onSuccess5)
								{
									MQTTAsync_successData5 data;
									enum MQTTReasonCodes* array = NULL;

									data.reasonCode = *(int*)(sub->qoss->first->content);
									data.alt.sub.reasonCodeCount = sub->qoss->count;
									if (sub->qoss->count > 1)
									{
										ListElement* cur_qos = NULL;
										enum MQTTReasonCodes* element = array = data.alt.sub.reasonCodes = malloc(sub->qoss->count * sizeof(enum MQTTReasonCodes));
										while (ListNextElement(sub->qoss, &cur_qos))
											*element++ = *(int*)(cur_qos->content);
									}
									data.token = command->command.token;
									data.properties = sub->properties;
									Log(TRACE_MIN, -1, "Calling subscribe success for client %s", m->c->clientID);
									(*(command->command.onSuccess5))(command->command.context, &data);
									if (array)
										free(array);
								}
							}
							else if (sub->qoss->count == 1 && *(int*)(sub->qoss->first->content) == MQTT_BAD_SUBSCRIBE)
							{
								if (command->command.onFailure)
								{
									MQTTAsync_failureData data;

									data.token = command->command.token;
									data.code = *(int*)(sub->qoss->first->content);
									data.message = NULL;
									Log(TRACE_MIN, -1, "Calling subscribe failure for client %s", m->c->clientID);
									(*(command->command.onFailure))(command->command.context, &data);
								}
							}
							else if (command->command.onSuccess)
							{
								MQTTAsync_successData data;
								int* array = NULL;

								if (sub->qoss->count == 1)
									data.alt.qos = *(int*)(sub->qoss->first->content);
								else if (sub->qoss->count > 1)
								{
									ListElement* cur_qos = NULL;
									int* element = array = data.alt.qosList = malloc(sub->qoss->count * sizeof(int));
									while (ListNextElement(sub->qoss, &cur_qos))
										*element++ = *(int*)(cur_qos->content);
								}
								data.token = command->command.token;
								Log(TRACE_MIN, -1, "Calling subscribe success for client %s", m->c->clientID);
								(*(command->command.onSuccess))(command->command.context, &data);
								if (array)
									free(array);
							}
							MQTTAsync_freeCommand(command);
							break;
						}
					}
					rc = MQTTProtocol_handleSubacks(pack, m->c->net.socket);
				}
				else if (pack->header.bits.type == UNSUBACK)
				{
					ListElement* current = NULL;
					Unsuback* unsub = (Unsuback*)pack;

					/* use the msgid to find the callback to be called */
					while (ListNextElement(m->responses, &current))
					{
						MQTTAsync_queuedCommand* command = (MQTTAsync_queuedCommand*)(current->content);
						if (command->command.token == ((Unsuback*)pack)->msgId)
						{
							if (!ListDetach(m->responses, command)) /* remove the response from the list */
								Log(LOG_ERROR, -1, "Unsubscribe command not removed from command list");
							if (command->command.onSuccess || command->command.onSuccess5)
							{
								Log(TRACE_MIN, -1, "Calling unsubscribe success for client %s", m->c->clientID);
								if (command->command.onSuccess)
								{
									MQTTAsync_successData data;

									memset(&data, '\0', sizeof(data));
									data.token = command->command.token;
									(*(command->command.onSuccess))(command->command.context, &data);
								}
								else
								{
									MQTTAsync_successData5 data = MQTTAsync_successData5_initializer;
									enum MQTTReasonCodes* array = NULL;

									data.reasonCode = *(enum MQTTReasonCodes*)(unsub->reasonCodes->first->content);
									data.alt.unsub.reasonCodeCount = unsub->reasonCodes->count;
									if (unsub->reasonCodes->count > 1)
									{
										ListElement* cur_rc = NULL;
										enum MQTTReasonCodes* element = array = data.alt.unsub.reasonCodes = malloc(unsub->reasonCodes->count * sizeof(enum MQTTReasonCodes));
										while (ListNextElement(unsub->reasonCodes, &cur_rc))
											*element++ = *(enum MQTTReasonCodes*)(cur_rc->content);
									}
									data.token = command->command.token;
									data.properties = unsub->properties;
									Log(TRACE_MIN, -1, "Calling unsubscribe success for client %s", m->c->clientID);
									(*(command->command.onSuccess5))(command->command.context, &data);
									if (array)
										free(array);
								}
							}
							MQTTAsync_freeCommand(command);
							break;
						}
					}
					rc = MQTTProtocol_handleUnsubacks(pack, m->c->net.socket);
				}
				else if (pack->header.bits.type == DISCONNECT)
				{
					Ack* disc = (Ack*)pack;

					if (m->disconnected)
					{
						Log(TRACE_MIN, -1, "Calling disconnected for client %s", m->c->clientID);
						(*(m->disconnected))(m->disconnected_context, &disc->properties, disc->rc);
					}
					MQTTPacket_freeAck(disc);
				}
			}
		}
	}
	receiveThread_state = STOPPED;
	receiveThread_id = 0;
	MQTTAsync_unlock_mutex(mqttasync_mutex);
#if !defined(WIN32) && !defined(WIN64)
	if (sendThread_state != STOPPED)
		Thread_signal_cond(send_cond);
#else
	if (sendThread_state != STOPPED)
		Thread_post_sem(send_sem);
#endif
	FUNC_EXIT;
	return 0;
}


static void MQTTAsync_stop(void)
{
	int rc = 0;

	FUNC_ENTRY;
	if (sendThread_state != STOPPED || receiveThread_state != STOPPED)
	{
		int conn_count = 0;
		ListElement* current = NULL;

		if (handles != NULL)
		{
			/* find out how many handles are still connected */
			while (ListNextElement(handles, &current))
			{
				if (((MQTTAsyncs*)(current->content))->c->connect_state > NOT_IN_PROGRESS ||
						((MQTTAsyncs*)(current->content))->c->connected)
					++conn_count;
			}
		}
		Log(TRACE_MIN, -1, "Conn_count is %d", conn_count);
		/* stop the background thread, if we are the last one to be using it */
		if (conn_count == 0)
		{
			int count = 0;
			tostop = 1;
			while ((sendThread_state != STOPPED || receiveThread_state != STOPPED) && ++count < 100)
			{
				MQTTAsync_unlock_mutex(mqttasync_mutex);
				Log(TRACE_MIN, -1, "sleeping");
				MQTTAsync_sleep(100L);
				MQTTAsync_lock_mutex(mqttasync_mutex);
			}
			rc = 1;
			tostop = 0;
		}
	}
	FUNC_EXIT_RC(rc);
}


int MQTTAsync_setCallbacks(MQTTAsync handle, void* context,
									MQTTAsync_connectionLost* cl,
									MQTTAsync_messageArrived* ma,
									MQTTAsync_deliveryComplete* dc)
{
	int rc = MQTTASYNC_SUCCESS;
	MQTTAsyncs* m = handle;

	FUNC_ENTRY;
	MQTTAsync_lock_mutex(mqttasync_mutex);

	if (m == NULL || ma == NULL || m->c == NULL || m->c->connect_state != NOT_IN_PROGRESS)
		rc = MQTTASYNC_FAILURE;
	else
	{
		m->clContext = m->maContext = m->dcContext = context;
		m->cl = cl;
		m->ma = ma;
		m->dc = dc;
	}

	MQTTAsync_unlock_mutex(mqttasync_mutex);
	FUNC_EXIT_RC(rc);
	return rc;
}

int MQTTAsync_setConnectionLostCallback(MQTTAsync handle, void* context,
										MQTTAsync_connectionLost* cl)
{
	int rc = MQTTASYNC_SUCCESS;
	MQTTAsyncs* m = handle;

	FUNC_ENTRY;
	MQTTAsync_lock_mutex(mqttasync_mutex);

	if (m == NULL || m->c->connect_state != 0)
		rc = MQTTASYNC_FAILURE;
	else
	{
		m->clContext = context;
		m->cl = cl;
	}

	MQTTAsync_unlock_mutex(mqttasync_mutex);
	FUNC_EXIT_RC(rc);
	return rc;
}


int MQTTAsync_setMessageArrivedCallback(MQTTAsync handle, void* context,
										MQTTAsync_messageArrived* ma)
{
	int rc = MQTTASYNC_SUCCESS;
	MQTTAsyncs* m = handle;

	FUNC_ENTRY;
	MQTTAsync_lock_mutex(mqttasync_mutex);

	if (m == NULL || ma == NULL || m->c->connect_state != 0)
		rc = MQTTASYNC_FAILURE;
	else
	{
		m->maContext = context;
		m->ma = ma;
	}

	MQTTAsync_unlock_mutex(mqttasync_mutex);
	FUNC_EXIT_RC(rc);
	return rc;
}

int MQTTAsync_setDeliveryCompleteCallback(MQTTAsync handle, void* context,
										  MQTTAsync_deliveryComplete* dc)
{
	int rc = MQTTASYNC_SUCCESS;
	MQTTAsyncs* m = handle;

	FUNC_ENTRY;
	MQTTAsync_lock_mutex(mqttasync_mutex);

	if (m == NULL || m->c->connect_state != 0)
		rc = MQTTASYNC_FAILURE;
	else
	{
		m->dcContext = context;
		m->dc = dc;
	}

	MQTTAsync_unlock_mutex(mqttasync_mutex);
	FUNC_EXIT_RC(rc);
	return rc;
}



int MQTTAsync_setDisconnected(MQTTAsync handle, void* context, MQTTAsync_disconnected* disconnected)
{
	int rc = MQTTASYNC_SUCCESS;
	MQTTAsyncs* m = handle;

	FUNC_ENTRY;
	MQTTAsync_lock_mutex(mqttasync_mutex);

	if (m == NULL || m->c->connect_state != NOT_IN_PROGRESS)
		rc = MQTTASYNC_FAILURE;
	else
	{
		m->disconnected_context = context;
		m->disconnected = disconnected;
	}

	MQTTAsync_unlock_mutex(mqttasync_mutex);
	FUNC_EXIT_RC(rc);
	return rc;
}


int MQTTAsync_setConnected(MQTTAsync handle, void* context, MQTTAsync_connected* connected)
{
	int rc = MQTTASYNC_SUCCESS;
	MQTTAsyncs* m = handle;

	FUNC_ENTRY;
	MQTTAsync_lock_mutex(mqttasync_mutex);

	if (m == NULL || m->c->connect_state != NOT_IN_PROGRESS)
		rc = MQTTASYNC_FAILURE;
	else
	{
		m->connected_context = context;
		m->connected = connected;
	}

	MQTTAsync_unlock_mutex(mqttasync_mutex);
	FUNC_EXIT_RC(rc);
	return rc;
}


static void MQTTAsync_closeOnly(Clients* client, enum MQTTReasonCodes reasonCode, MQTTProperties* props)
{
	FUNC_ENTRY;
	client->good = 0;
	client->ping_outstanding = 0;
	if (client->net.socket > 0)
	{
		MQTTProtocol_checkPendingWrites();
		if (client->connected && Socket_noPendingWrites(client->net.socket))
			MQTTPacket_send_disconnect(client, reasonCode, props);
		Thread_lock_mutex(socket_mutex);
		WebSocket_close(&client->net, WebSocket_CLOSE_NORMAL, NULL);
#if defined(OPENSSL)
		SSLSocket_close(&client->net);
#endif
		Socket_close(client->net.socket);
		client->net.socket = 0;
#if defined(OPENSSL)
		client->net.ssl = NULL;
#endif
		Thread_unlock_mutex(socket_mutex);
	}
	client->connected = 0;
	client->connect_state = NOT_IN_PROGRESS;
	FUNC_EXIT;
}


static void MQTTAsync_closeSession(Clients* client, enum MQTTReasonCodes reasonCode, MQTTProperties* props)
{
	FUNC_ENTRY;
	MQTTAsync_closeOnly(client, reasonCode, props);

	if (client->cleansession ||
			(client->MQTTVersion >= MQTTVERSION_5 && client->sessionExpiry == 0))
		MQTTAsync_cleanSession(client);

	FUNC_EXIT;
}


/**
 * List callback function for comparing clients by client structure
 * @param a Async structure
 * @param b Client structure
 * @return boolean indicating whether a and b are equal
 */
static int clientStructCompare(void* a, void* b)
{
	MQTTAsyncs* m = (MQTTAsyncs*)a;
	return m->c == (Clients*)b;
}


static int MQTTAsync_cleanSession(Clients* client)
{
	int rc = 0;
	ListElement* found = NULL;

	FUNC_ENTRY;
#if !defined(NO_PERSISTENCE)
	rc = MQTTPersistence_clear(client);
#endif
	MQTTProtocol_emptyMessageList(client->inboundMsgs);
	MQTTProtocol_emptyMessageList(client->outboundMsgs);
	MQTTAsync_emptyMessageQueue(client);
	client->msgID = 0;

	if ((found = ListFindItem(handles, client, clientStructCompare)) != NULL)
	{
		MQTTAsyncs* m = (MQTTAsyncs*)(found->content);
		MQTTAsync_removeResponsesAndCommands(m);
	}
	else
		Log(LOG_ERROR, -1, "cleanSession: did not find client structure in handles list");
	FUNC_EXIT_RC(rc);
	return rc;
}


static int MQTTAsync_deliverMessage(MQTTAsyncs* m, char* topicName, size_t topicLen, MQTTAsync_message* mm)
{
	int rc;

	Log(TRACE_MIN, -1, "Calling messageArrived for client %s, queue depth %d",
					m->c->clientID, m->c->messageQueue->count);
	rc = (*(m->ma))(m->maContext, topicName, (int)topicLen, mm);
	/* if 0 (false) is returned by the callback then it failed, so we don't remove the message from
	 * the queue, and it will be retried later.  If 1 is returned then the message data may have been freed,
	 * so we must be careful how we use it.
	 */
	return rc;
}


void Protocol_processPublication(Publish* publish, Clients* client)
{
	MQTTAsync_message* mm = NULL;
	MQTTAsync_message initialized = MQTTAsync_message_initializer;
	int rc = 0;

	FUNC_ENTRY;
	mm = malloc(sizeof(MQTTAsync_message));
	memcpy(mm, &initialized, sizeof(MQTTAsync_message));

	/* If the message is QoS 2, then we have already stored the incoming payload
	 * in an allocated buffer, so we don't need to copy again.
	 */
	if (publish->header.bits.qos == 2)
		mm->payload = publish->payload;
	else
	{
		mm->payload = malloc(publish->payloadlen);
		memcpy(mm->payload, publish->payload, publish->payloadlen);
	}

	mm->payloadlen = publish->payloadlen;
	mm->qos = publish->header.bits.qos;
	mm->retained = publish->header.bits.retain;
	if (publish->header.bits.qos == 2)
		mm->dup = 0;  /* ensure that a QoS2 message is not passed to the application with dup = 1 */
	else
		mm->dup = publish->header.bits.dup;
	mm->msgid = publish->msgId;

	if (publish->MQTTVersion >= MQTTVERSION_5)
		mm->properties = MQTTProperties_copy(&publish->properties);

	if (client->messageQueue->count == 0 && client->connected)
	{
		ListElement* found = NULL;

		if ((found = ListFindItem(handles, client, clientStructCompare)) == NULL)
			Log(LOG_ERROR, -1, "processPublication: did not find client structure in handles list");
		else
		{
			MQTTAsyncs* m = (MQTTAsyncs*)(found->content);

			if (m->ma)
				rc = MQTTAsync_deliverMessage(m, publish->topic, publish->topiclen, mm);
		}
	}

	if (rc == 0) /* if message was not delivered, queue it up */
	{
		qEntry* qe = malloc(sizeof(qEntry));
		qe->msg = mm;
		qe->topicName = publish->topic;
		qe->topicLen = publish->topiclen;
		ListAppend(client->messageQueue, qe, sizeof(qe) + sizeof(mm) + mm->payloadlen + strlen(qe->topicName)+1);
#if !defined(NO_PERSISTENCE)
		if (client->persistence)
			MQTTPersistence_persistQueueEntry(client, (MQTTPersistence_qEntry*)qe);
#endif
	}
	publish->topic = NULL;
	FUNC_EXIT;
}


static int retryLoopInterval = 5;

static void setRetryLoopInterval(int keepalive)
{
	int proposed = keepalive / 10;

	if (proposed < 1)
		proposed = 1;
	else if (proposed > 5)
		proposed = 5;
	if (proposed < retryLoopInterval)
		retryLoopInterval = proposed;
}


int MQTTAsync_connect(MQTTAsync handle, const MQTTAsync_connectOptions* options)
{
	MQTTAsyncs* m = handle;
	int rc = MQTTASYNC_SUCCESS;
	MQTTAsync_queuedCommand* conn;

	FUNC_ENTRY;
	if (options == NULL)
	{
		rc = MQTTASYNC_NULL_PARAMETER;
		goto exit;
	}

	if (strncmp(options->struct_id, "MQTC", 4) != 0 || options->struct_version < 0 || options->struct_version > 6)
	{
		rc = MQTTASYNC_BAD_STRUCTURE;
		goto exit;
	}

#if defined(OPENSSL)
	if (m->ssl && options->ssl == NULL)
	{
		rc = MQTTCLIENT_NULL_PARAMETER;
		goto exit;
	}
#endif

	if (options->will) /* check validity of will options structure */
	{
		if (strncmp(options->will->struct_id, "MQTW", 4) != 0 || (options->will->struct_version != 0 && options->will->struct_version != 1))
		{
			rc = MQTTASYNC_BAD_STRUCTURE;
			goto exit;
		}
		if (options->will->qos < 0 || options->will->qos > 2)
		{
			rc = MQTTASYNC_BAD_QOS;
			goto exit;
		}
	}
	if (options->struct_version != 0 && options->ssl) /* check validity of SSL options structure */
	{
		if (strncmp(options->ssl->struct_id, "MQTS", 4) != 0 || options->ssl->struct_version < 0 || options->ssl->struct_version > 4)
		{
			rc = MQTTASYNC_BAD_STRUCTURE;
			goto exit;
		}
	}
	if (options->MQTTVersion >= MQTTVERSION_5 && m->c->MQTTVersion < MQTTVERSION_5)
	{
		rc = MQTTASYNC_WRONG_MQTT_VERSION;
		goto exit;
	}
	if ((options->username && !UTF8_validateString(options->username)) ||
		(options->password && !UTF8_validateString(options->password)))
	{
		rc = MQTTASYNC_BAD_UTF8_STRING;
		goto exit;
	}
	if (options->MQTTVersion >= MQTTVERSION_5 && options->struct_version < 6)
	{
		rc = MQTTASYNC_BAD_STRUCTURE;
		goto exit;
	}
	if (options->MQTTVersion >= MQTTVERSION_5 && options->cleansession != 0)
	{
		rc = MQTTASYNC_BAD_MQTT_OPTION;
		goto exit;
	}
	if (options->MQTTVersion < MQTTVERSION_5 && options->struct_version >= 6)
	{
		if (options->cleanstart != 0 || options->onFailure5 || options->onSuccess5 ||
				options->connectProperties || options->willProperties)
		{
			rc = MQTTASYNC_BAD_MQTT_OPTION;
			goto exit;
		}
	}

	m->connect.onSuccess = options->onSuccess;
	m->connect.onFailure = options->onFailure;
	if (options->struct_version >= 6)
	{
		m->connect.onSuccess5 = options->onSuccess5;
		m->connect.onFailure5 = options->onFailure5;
	}
	m->connect.context = options->context;
	m->connectTimeout = options->connectTimeout;

	tostop = 0;
	if (sendThread_state != STARTING && sendThread_state != RUNNING)
	{
		MQTTAsync_lock_mutex(mqttasync_mutex);
		sendThread_state = STARTING;
		Thread_start(MQTTAsync_sendThread, NULL);
		MQTTAsync_unlock_mutex(mqttasync_mutex);
	}
	if (receiveThread_state != STARTING && receiveThread_state != RUNNING)
	{
		MQTTAsync_lock_mutex(mqttasync_mutex);
		receiveThread_state = STARTING;
		Thread_start(MQTTAsync_receiveThread, handle);
		MQTTAsync_unlock_mutex(mqttasync_mutex);
	}

	m->c->keepAliveInterval = options->keepAliveInterval;
	setRetryLoopInterval(options->keepAliveInterval);
	m->c->cleansession = options->cleansession;
	m->c->maxInflightMessages = options->maxInflight;
	if (options->struct_version >= 3)
		m->c->MQTTVersion = options->MQTTVersion;
	else
		m->c->MQTTVersion = MQTTVERSION_DEFAULT;
	if (options->struct_version >= 4)
	{
		m->automaticReconnect = options->automaticReconnect;
		m->minRetryInterval = options->minRetryInterval;
		m->maxRetryInterval = options->maxRetryInterval;
	}

	if (m->c->will)
	{
		free(m->c->will->payload);
		free(m->c->will->topic);
		free(m->c->will);
		m->c->will = NULL;
	}

	if (options->will && (options->will->struct_version == 0 || options->will->struct_version == 1))
	{
		const void* source = NULL;

		m->c->will = malloc(sizeof(willMessages));
		if (options->will->message || (options->will->struct_version == 1 && options->will->payload.data))
		{
			if (options->will->struct_version == 1 && options->will->payload.data)
			{
				m->c->will->payloadlen = options->will->payload.len;
				source = options->will->payload.data;
			}
			else
			{
				m->c->will->payloadlen = (int)strlen(options->will->message);
				source = (void*)options->will->message;
			}
			m->c->will->payload = malloc(m->c->will->payloadlen);
			memcpy(m->c->will->payload, source, m->c->will->payloadlen);
		}
		else
		{
			m->c->will->payload = NULL;
			m->c->will->payloadlen = 0;
		}
		m->c->will->qos = options->will->qos;
		m->c->will->retained = options->will->retained;
		m->c->will->topic = MQTTStrdup(options->will->topicName);
	}

#if defined(OPENSSL)
	if (m->c->sslopts)
	{
		if (m->c->sslopts->trustStore)
			free((void*)m->c->sslopts->trustStore);
		if (m->c->sslopts->keyStore)
			free((void*)m->c->sslopts->keyStore);
		if (m->c->sslopts->privateKey)
			free((void*)m->c->sslopts->privateKey);
		if (m->c->sslopts->privateKeyPassword)
			free((void*)m->c->sslopts->privateKeyPassword);
		if (m->c->sslopts->enabledCipherSuites)
			free((void*)m->c->sslopts->enabledCipherSuites);
		if (m->c->sslopts->struct_version >= 2)
		{
			if (m->c->sslopts->CApath)
				free((void*)m->c->sslopts->CApath);
		}
		free((void*)m->c->sslopts);
		m->c->sslopts = NULL;
	}

	if (options->struct_version != 0 && options->ssl)
	{
		m->c->sslopts = malloc(sizeof(MQTTClient_SSLOptions));
		memset(m->c->sslopts, '\0', sizeof(MQTTClient_SSLOptions));
		m->c->sslopts->struct_version = options->ssl->struct_version;
		if (options->ssl->trustStore)
			m->c->sslopts->trustStore = MQTTStrdup(options->ssl->trustStore);
		if (options->ssl->keyStore)
			m->c->sslopts->keyStore = MQTTStrdup(options->ssl->keyStore);
		if (options->ssl->privateKey)
			m->c->sslopts->privateKey = MQTTStrdup(options->ssl->privateKey);
		if (options->ssl->privateKeyPassword)
			m->c->sslopts->privateKeyPassword = MQTTStrdup(options->ssl->privateKeyPassword);
		if (options->ssl->enabledCipherSuites)
			m->c->sslopts->enabledCipherSuites = MQTTStrdup(options->ssl->enabledCipherSuites);
		m->c->sslopts->enableServerCertAuth = options->ssl->enableServerCertAuth;
		if (m->c->sslopts->struct_version >= 1)
			m->c->sslopts->sslVersion = options->ssl->sslVersion;
		if (m->c->sslopts->struct_version >= 2)
		{
			m->c->sslopts->verify = options->ssl->verify;
			if (options->ssl->CApath)
				m->c->sslopts->CApath = MQTTStrdup(options->ssl->CApath);
		}
		if (m->c->sslopts->struct_version >= 3)
		{
			m->c->sslopts->ssl_error_cb = options->ssl->ssl_error_cb;
			m->c->sslopts->ssl_error_context = options->ssl->ssl_error_context;
		}
		if (m->c->sslopts->struct_version >= 4)
		{
			m->c->sslopts->ssl_psk_cb = options->ssl->ssl_psk_cb;
			m->c->sslopts->ssl_psk_context = options->ssl->ssl_psk_context;
			m->c->sslopts->disableDefaultTrustStore = options->ssl->disableDefaultTrustStore;
		}
	}
#else
	if (options->struct_version != 0 && options->ssl)
	{
		rc = MQTTASYNC_SSL_NOT_SUPPORTED;
		goto exit;
	}
#endif

	if (m->c->username)
		free((void*)m->c->username);
	if (options->username)
		m->c->username = MQTTStrdup(options->username);
	if (m->c->password)
		free((void*)m->c->password);
	if (options->password)
	{
		m->c->password = MQTTStrdup(options->password);
		m->c->passwordlen = (int)strlen(options->password);
	}
	else if (options->struct_version >= 5 && options->binarypwd.data)
	{
		m->c->passwordlen = options->binarypwd.len;
		m->c->password = malloc(m->c->passwordlen);
		memcpy((void*)m->c->password, options->binarypwd.data, m->c->passwordlen);
	}

	m->c->retryInterval = options->retryInterval;
	m->shouldBeConnected = 1;

	m->connectTimeout = options->connectTimeout;

	MQTTAsync_freeServerURIs(m);
	if (options->struct_version >= 2 && options->serverURIcount > 0)
	{
		int i;

		m->serverURIcount = options->serverURIcount;
		m->serverURIs = malloc(options->serverURIcount * sizeof(char*));
		for (i = 0; i < options->serverURIcount; ++i)
			m->serverURIs[i] = MQTTStrdup(options->serverURIs[i]);
	}

	if (m->connectProps)
	{
		MQTTProperties_free(m->connectProps);
		free(m->connectProps);
		m->connectProps = NULL;
	}
	if (m->willProps)
	{
		MQTTProperties_free(m->willProps);
		free(m->willProps);
		m->willProps = NULL;
	}
	if (options->struct_version >=6)
	{
		if (options->connectProperties)
		{
			MQTTProperties initialized = MQTTProperties_initializer;

			m->connectProps = malloc(sizeof(MQTTProperties));
			*m->connectProps = initialized;
			*m->connectProps = MQTTProperties_copy(options->connectProperties);

			if (MQTTProperties_hasProperty(options->connectProperties, MQTTPROPERTY_CODE_SESSION_EXPIRY_INTERVAL))
				m->c->sessionExpiry = MQTTProperties_getNumericValue(options->connectProperties,
						MQTTPROPERTY_CODE_SESSION_EXPIRY_INTERVAL);

		}
		if (options->willProperties)
		{
			MQTTProperties initialized = MQTTProperties_initializer;

			m->willProps = malloc(sizeof(MQTTProperties));
			*m->willProps = initialized;
			*m->willProps = MQTTProperties_copy(options->willProperties);
		}
		m->c->cleanstart = options->cleanstart;
	}

	/* Add connect request to operation queue */
	conn = malloc(sizeof(MQTTAsync_queuedCommand));
	memset(conn, '\0', sizeof(MQTTAsync_queuedCommand));
	conn->client = m;
	if (options)
	{
		conn->command.onSuccess = options->onSuccess;
		conn->command.onFailure = options->onFailure;
		conn->command.onSuccess5 = options->onSuccess5;
		conn->command.onFailure5 = options->onFailure5;
		conn->command.context = options->context;
	}
	conn->command.type = CONNECT;
	conn->command.details.conn.currentURI = 0;
	rc = MQTTAsync_addCommand(conn, sizeof(conn));

exit:
	FUNC_EXIT_RC(rc);
	return rc;
}


static int MQTTAsync_disconnect1(MQTTAsync handle, const MQTTAsync_disconnectOptions* options, int internal)
{
	MQTTAsyncs* m = handle;
	int rc = MQTTASYNC_SUCCESS;
	MQTTAsync_queuedCommand* dis;

	FUNC_ENTRY;
	if (m == NULL || m->c == NULL)
	{
		rc = MQTTASYNC_FAILURE;
		goto exit;
	}
	if (!internal)
		m->shouldBeConnected = 0;
	if (m->c->connected == 0)
	{
		rc = MQTTASYNC_DISCONNECTED;
		goto exit;
	}

	/* Add disconnect request to operation queue */
	dis = malloc(sizeof(MQTTAsync_queuedCommand));
	memset(dis, '\0', sizeof(MQTTAsync_queuedCommand));
	dis->client = m;
	if (options)
	{
		dis->command.onSuccess = options->onSuccess;
		dis->command.onFailure = options->onFailure;
		dis->command.onSuccess5 = options->onSuccess5;
		dis->command.onFailure5 = options->onFailure5;
		dis->command.context = options->context;
		dis->command.details.dis.timeout = options->timeout;
		if (m->c->MQTTVersion >= MQTTVERSION_5 && options->struct_version >= 1)
		{
			dis->command.properties = MQTTProperties_copy(&options->properties);
			dis->command.details.dis.reasonCode = options->reasonCode;
		}
	}
	dis->command.type = DISCONNECT;
	dis->command.details.dis.internal = internal;
	rc = MQTTAsync_addCommand(dis, sizeof(dis));

exit:
	FUNC_EXIT_RC(rc);
	return rc;
}


static int MQTTAsync_disconnect_internal(MQTTAsync handle, int timeout)
{
	MQTTAsync_disconnectOptions options = MQTTAsync_disconnectOptions_initializer;

	options.timeout = timeout;
	return MQTTAsync_disconnect1(handle, &options, 1);
}


void MQTTProtocol_closeSession(Clients* c, int sendwill)
{
	MQTTAsync_disconnect_internal((MQTTAsync)c->context, 0);
}


int MQTTAsync_disconnect(MQTTAsync handle, const MQTTAsync_disconnectOptions* options)
{
	if (options != NULL && (strncmp(options->struct_id, "MQTD", 4) != 0 || options->struct_version < 0 || options->struct_version > 1))
		return MQTTASYNC_BAD_STRUCTURE;
	else
		return MQTTAsync_disconnect1(handle, options, 0);
}


int MQTTAsync_isConnected(MQTTAsync handle)
{
	MQTTAsyncs* m = handle;
	int rc = 0;

	FUNC_ENTRY;
	MQTTAsync_lock_mutex(mqttasync_mutex);
	if (m && m->c)
		rc = m->c->connected;
	MQTTAsync_unlock_mutex(mqttasync_mutex);
	FUNC_EXIT_RC(rc);
	return rc;
}


static int cmdMessageIDCompare(void* a, void* b)
{
	MQTTAsync_queuedCommand* cmd = (MQTTAsync_queuedCommand*)a;
	return cmd->command.token == *(int*)b;
}


/**
 * Assign a new message id for a client.  Make sure it isn't already being used and does
 * not exceed the maximum.
 * @param m a client structure
 * @return the next message id to use, or 0 if none available
 */
static int MQTTAsync_assignMsgId(MQTTAsyncs* m)
{
	int start_msgid = m->c->msgID;
	int msgid = start_msgid;
	thread_id_type thread_id = 0;
	int locked = 0;

	/* need to check: commands list and response list for a client */
	FUNC_ENTRY;
	/* We might be called in a callback. In which case, this mutex will be already locked. */
	thread_id = Thread_getid();
	if (thread_id != sendThread_id && thread_id != receiveThread_id)
	{
		MQTTAsync_lock_mutex(mqttasync_mutex);
		locked = 1;
	}

	msgid = (msgid == MAX_MSG_ID) ? 1 : msgid + 1;
	while (ListFindItem(commands, &msgid, cmdMessageIDCompare) ||
			ListFindItem(m->responses, &msgid, cmdMessageIDCompare))
	{
		msgid = (msgid == MAX_MSG_ID) ? 1 : msgid + 1;
		if (msgid == start_msgid)
		{ /* we've tried them all - none free */
			msgid = 0;
			break;
		}
	}
	if (msgid != 0)
		m->c->msgID = msgid;
	if (locked)
		MQTTAsync_unlock_mutex(mqttasync_mutex);
	FUNC_EXIT_RC(msgid);
	return msgid;
}


int MQTTAsync_subscribeMany(MQTTAsync handle, int count, char* const* topic, int* qos, MQTTAsync_responseOptions* response)
{
	MQTTAsyncs* m = handle;
	int i = 0;
	int rc = MQTTASYNC_SUCCESS;
	MQTTAsync_queuedCommand* sub;
	int msgid = 0;

	FUNC_ENTRY;
	if (m == NULL || m->c == NULL)
		rc = MQTTASYNC_FAILURE;
	else if (m->c->connected == 0)
		rc = MQTTASYNC_DISCONNECTED;
	else for (i = 0; i < count; i++)
	{
		if (!UTF8_validateString(topic[i]))
		{
			rc = MQTTASYNC_BAD_UTF8_STRING;
			break;
		}
		if (qos[i] < 0 || qos[i] > 2)
		{
			rc = MQTTASYNC_BAD_QOS;
			break;
		}
	}
	if (rc != MQTTASYNC_SUCCESS)
		; /* don't overwrite a previous error code */
	else if ((msgid = MQTTAsync_assignMsgId(m)) == 0)
		rc = MQTTASYNC_NO_MORE_MSGIDS;
	else if (m->c->MQTTVersion >= MQTTVERSION_5 && count > 1 && (count != response->subscribeOptionsCount
			&& response->subscribeOptionsCount != 0))
		rc = MQTTASYNC_BAD_MQTT_OPTION;
	else if (response)
	{
		if (m->c->MQTTVersion >= MQTTVERSION_5)
		{
			if (response->struct_version == 0 || response->onFailure || response->onSuccess)
				rc = MQTTASYNC_BAD_MQTT_OPTION;
		}
		else if (m->c->MQTTVersion < MQTTVERSION_5)
		{
			if (response->struct_version >= 1 && (response->onFailure5 || response->onSuccess5))
				rc = MQTTASYNC_BAD_MQTT_OPTION;
		}
	}
	if (rc != MQTTASYNC_SUCCESS)
		goto exit;

	/* Add subscribe request to operation queue */
	sub = malloc(sizeof(MQTTAsync_queuedCommand));
	memset(sub, '\0', sizeof(MQTTAsync_queuedCommand));
	sub->client = m;
	sub->command.token = msgid;
	if (response)
	{
		sub->command.onSuccess = response->onSuccess;
		sub->command.onFailure = response->onFailure;
		sub->command.onSuccess5 = response->onSuccess5;
		sub->command.onFailure5 = response->onFailure5;
		sub->command.context = response->context;
		response->token = sub->command.token;
		if (m->c->MQTTVersion >= MQTTVERSION_5)
		{
			sub->command.properties = MQTTProperties_copy(&response->properties);
			sub->command.details.sub.opts = response->subscribeOptions;
			if (count > 1)
			{
				sub->command.details.sub.optlist = malloc(sizeof(MQTTSubscribe_options) * count);
				if (response->subscribeOptionsCount == 0)
				{
					MQTTSubscribe_options initialized = MQTTSubscribe_options_initializer;
					for (i = 0; i < count; ++i)
						sub->command.details.sub.optlist[i] = initialized;
				}
				else
				{
					for (i = 0; i < count; ++i)
						sub->command.details.sub.optlist[i] = response->subscribeOptionsList[i];
				}
			}
		}
	}
	sub->command.type = SUBSCRIBE;
	sub->command.details.sub.count = count;
	sub->command.details.sub.topics = malloc(sizeof(char*) * count);
	sub->command.details.sub.qoss = malloc(sizeof(int) * count);
	for (i = 0; i < count; ++i)
	{
		sub->command.details.sub.topics[i] = MQTTStrdup(topic[i]);
		sub->command.details.sub.qoss[i] = qos[i];
	}
	rc = MQTTAsync_addCommand(sub, sizeof(sub));

exit:
	FUNC_EXIT_RC(rc);
	return rc;
}


int MQTTAsync_subscribe(MQTTAsync handle, const char* topic, int qos, MQTTAsync_responseOptions* response)
{
	int rc = 0;
	FUNC_ENTRY;
	rc = MQTTAsync_subscribeMany(handle, 1, (char * const *)(&topic), &qos, response);
	FUNC_EXIT_RC(rc);
	return rc;
}


int MQTTAsync_unsubscribeMany(MQTTAsync handle, int count, char* const* topic, MQTTAsync_responseOptions* response)
{
	MQTTAsyncs* m = handle;
	int i = 0;
	int rc = MQTTASYNC_SUCCESS;
	MQTTAsync_queuedCommand* unsub;
	int msgid = 0;

	FUNC_ENTRY;
	if (m == NULL || m->c == NULL)
		rc = MQTTASYNC_FAILURE;
	else if (m->c->connected == 0)
		rc = MQTTASYNC_DISCONNECTED;
	else for (i = 0; i < count; i++)
	{
		if (!UTF8_validateString(topic[i]))
		{
			rc = MQTTASYNC_BAD_UTF8_STRING;
			break;
		}
	}
	if (rc != MQTTASYNC_SUCCESS)
		; /* don't overwrite a previous error code */
	else if ((msgid = MQTTAsync_assignMsgId(m)) == 0)
		rc = MQTTASYNC_NO_MORE_MSGIDS;
	else if (response)
	{
		if (m->c->MQTTVersion >= MQTTVERSION_5)
		{
			if (response->struct_version == 0 || response->onFailure || response->onSuccess)
				rc = MQTTASYNC_BAD_MQTT_OPTION;
		}
		else if (m->c->MQTTVersion < MQTTVERSION_5)
		{
			if (response->struct_version >= 1 && (response->onFailure5 || response->onSuccess5))
				rc = MQTTASYNC_BAD_MQTT_OPTION;
		}
	}
	if (rc != MQTTASYNC_SUCCESS)
		goto exit;

	/* Add unsubscribe request to operation queue */
	unsub = malloc(sizeof(MQTTAsync_queuedCommand));
	memset(unsub, '\0', sizeof(MQTTAsync_queuedCommand));
	unsub->client = m;
	unsub->command.type = UNSUBSCRIBE;
	unsub->command.token = msgid;
	if (response)
	{
		unsub->command.onSuccess = response->onSuccess;
		unsub->command.onFailure = response->onFailure;
		unsub->command.onSuccess5 = response->onSuccess5;
		unsub->command.onFailure5 = response->onFailure5;
		unsub->command.context = response->context;
		response->token = unsub->command.token;
		if (m->c->MQTTVersion >= MQTTVERSION_5)
			unsub->command.properties = MQTTProperties_copy(&response->properties);
	}
	unsub->command.details.unsub.count = count;
	unsub->command.details.unsub.topics = malloc(sizeof(char*) * count);
	for (i = 0; i < count; ++i)
		unsub->command.details.unsub.topics[i] = MQTTStrdup(topic[i]);
	rc = MQTTAsync_addCommand(unsub, sizeof(unsub));

exit:
	FUNC_EXIT_RC(rc);
	return rc;
}


int MQTTAsync_unsubscribe(MQTTAsync handle, const char* topic, MQTTAsync_responseOptions* response)
{
	int rc = 0;
	FUNC_ENTRY;
	rc = MQTTAsync_unsubscribeMany(handle, 1, (char * const *)(&topic), response);
	FUNC_EXIT_RC(rc);
	return rc;
}


static int MQTTAsync_countBufferedMessages(MQTTAsyncs* m)
{
	ListElement* current = NULL;
	int count = 0;

	while (ListNextElement(commands, &current))
	{
		MQTTAsync_queuedCommand* cmd = (MQTTAsync_queuedCommand*)(current->content);

		if (cmd->client == m && cmd->command.type == PUBLISH)
			count++;
	}
	return count;
}


int MQTTAsync_send(MQTTAsync handle, const char* destinationName, int payloadlen, const void* payload,
							 int qos, int retained, MQTTAsync_responseOptions* response)
{
	int rc = MQTTASYNC_SUCCESS;
	MQTTAsyncs* m = handle;
	MQTTAsync_queuedCommand* pub;
	int msgid = 0;

	FUNC_ENTRY;
	if (m == NULL || m->c == NULL)
		rc = MQTTASYNC_FAILURE;
	else if (m->c->connected == 0 && (m->createOptions == NULL ||
		m->createOptions->sendWhileDisconnected == 0 || m->shouldBeConnected == 0))
		rc = MQTTASYNC_DISCONNECTED;
	else if (!UTF8_validateString(destinationName))
		rc = MQTTASYNC_BAD_UTF8_STRING;
	else if (qos < 0 || qos > 2)
		rc = MQTTASYNC_BAD_QOS;
	else if (qos > 0 && (msgid = MQTTAsync_assignMsgId(m)) == 0)
		rc = MQTTASYNC_NO_MORE_MSGIDS;
	else if (m->createOptions && (MQTTAsync_countBufferedMessages(m) >= m->createOptions->maxBufferedMessages))
		rc = MQTTASYNC_MAX_BUFFERED_MESSAGES;
	else if (response)
	{
		if (m->c->MQTTVersion >= MQTTVERSION_5)
		{
			if (response->struct_version == 0 || response->onFailure || response->onSuccess)
				rc = MQTTASYNC_BAD_MQTT_OPTION;
		}
		else if (m->c->MQTTVersion < MQTTVERSION_5)
		{
			if (response->struct_version >= 1 && (response->onFailure5 || response->onSuccess5))
				rc = MQTTASYNC_BAD_MQTT_OPTION;
		}
	}

	if (rc != MQTTASYNC_SUCCESS)
		goto exit;

	/* Add publish request to operation queue */
	pub = malloc(sizeof(MQTTAsync_queuedCommand));
	memset(pub, '\0', sizeof(MQTTAsync_queuedCommand));
	pub->client = m;
	pub->command.type = PUBLISH;
	pub->command.token = msgid;
	if (response)
	{
		pub->command.onSuccess = response->onSuccess;
		pub->command.onFailure = response->onFailure;
		pub->command.onSuccess5 = response->onSuccess5;
		pub->command.onFailure5 = response->onFailure5;
		pub->command.context = response->context;
		response->token = pub->command.token;
		if (m->c->MQTTVersion >= MQTTVERSION_5)
			pub->command.properties = MQTTProperties_copy(&response->properties);
	}
	pub->command.details.pub.destinationName = MQTTStrdup(destinationName);
	pub->command.details.pub.payloadlen = payloadlen;
	pub->command.details.pub.payload = malloc(payloadlen);
	memcpy(pub->command.details.pub.payload, payload, payloadlen);
	pub->command.details.pub.qos = qos;
	pub->command.details.pub.retained = retained;
	rc = MQTTAsync_addCommand(pub, sizeof(pub));

exit:
	FUNC_EXIT_RC(rc);
	return rc;
}



int MQTTAsync_sendMessage(MQTTAsync handle, const char* destinationName, const MQTTAsync_message* message,
													 MQTTAsync_responseOptions* response)
{
	int rc = MQTTASYNC_SUCCESS;
	MQTTAsyncs* m = handle;

	FUNC_ENTRY;
	if (message == NULL)
	{
		rc = MQTTASYNC_NULL_PARAMETER;
		goto exit;
	}
	if (strncmp(message->struct_id, "MQTM", 4) != 0 ||
			(message->struct_version != 0 && message->struct_version != 1))
	{
		rc = MQTTASYNC_BAD_STRUCTURE;
		goto exit;
	}

	if (m->c->MQTTVersion >= MQTTVERSION_5 && response)
		response->properties = message->properties;

	rc = MQTTAsync_send(handle, destinationName, message->payloadlen, message->payload,
								message->qos, message->retained, response);
exit:
	FUNC_EXIT_RC(rc);
	return rc;
}


static void MQTTAsync_retry(void)
{
	static time_t last = 0L;
	time_t now;

	FUNC_ENTRY;
	time(&(now));
	if (difftime(now, last) > retryLoopInterval)
	{
		time(&(last));
		MQTTProtocol_keepalive(now);
		MQTTProtocol_retry(now, 1, 0);
	}
	else
		MQTTProtocol_retry(now, 0, 0);
	FUNC_EXIT;
}


static int MQTTAsync_connecting(MQTTAsyncs* m)
{
	int rc = -1;

	FUNC_ENTRY;
	if (m->c->connect_state == TCP_IN_PROGRESS) /* TCP connect started - check for completion */
	{
		int error;
		socklen_t len = sizeof(error);

		if ((rc = getsockopt(m->c->net.socket, SOL_SOCKET, SO_ERROR, (char*)&error, &len)) == 0)
			rc = error;

		if (rc != 0)
			goto exit;

		Socket_clearPendingWrite(m->c->net.socket);

#if defined(OPENSSL)
		if (m->ssl)
		{
			int port;
			size_t hostname_len;
			int setSocketForSSLrc = 0;

			hostname_len = MQTTProtocol_addressPort(m->serverURI, &port, NULL);
			setSocketForSSLrc = SSLSocket_setSocketForSSL(&m->c->net, m->c->sslopts,
				m->serverURI, hostname_len);

			if (setSocketForSSLrc != MQTTASYNC_SUCCESS)
			{
				if (m->c->session != NULL)
					if ((rc = SSL_set_session(m->c->net.ssl, m->c->session)) != 1)
						Log(TRACE_MIN, -1, "Failed to set SSL session with stored data, non critical");
				rc = m->c->sslopts->struct_version >= 3 ?
					SSLSocket_connect(m->c->net.ssl, m->c->net.socket, m->serverURI,
						m->c->sslopts->verify, m->c->sslopts->ssl_error_cb, m->c->sslopts->ssl_error_context) :
					SSLSocket_connect(m->c->net.ssl, m->c->net.socket, m->serverURI,
						m->c->sslopts->verify, NULL, NULL);
				if (rc == TCPSOCKET_INTERRUPTED)
				{
					rc = MQTTCLIENT_SUCCESS; /* the connect is still in progress */
					m->c->connect_state = SSL_IN_PROGRESS;
				}
				else if (rc == SSL_FATAL)
				{
					rc = SOCKET_ERROR;
					goto exit;
				}
				else if (rc == 1)
				{
					if ( m->websocket )
					{
						m->c->connect_state = WEBSOCKET_IN_PROGRESS;
						if ((rc = WebSocket_connect(&m->c->net, m->serverURI)) == SOCKET_ERROR )
							goto exit;
					}
					else
					{
						rc = MQTTCLIENT_SUCCESS;
						m->c->connect_state = WAIT_FOR_CONNACK;
						if (MQTTPacket_send_connect(m->c, m->connect.details.conn.MQTTVersion,
								m->connectProps, m->willProps) == SOCKET_ERROR)
						{
							rc = SOCKET_ERROR;
							goto exit;
						}
					}
					if (!m->c->cleansession && m->c->session == NULL)
						m->c->session = SSL_get1_session(m->c->net.ssl);
				}
			}
			else
			{
				rc = SOCKET_ERROR;
				goto exit;
			}
		}
		else
		{
#endif
			if ( m->websocket )
			{
				m->c->connect_state = WEBSOCKET_IN_PROGRESS;
				if ((rc = WebSocket_connect(&m->c->net, m->serverURI)) == SOCKET_ERROR )
					goto exit;
			}
			else
			{
				m->c->connect_state = WAIT_FOR_CONNACK; /* TCP/SSL connect completed, in which case send the MQTT connect packet */
				if ((rc = MQTTPacket_send_connect(m->c, m->connect.details.conn.MQTTVersion,
						m->connectProps, m->willProps)) == SOCKET_ERROR)
					goto exit;
			}
#if defined(OPENSSL)
		}
#endif
	}
#if defined(OPENSSL)
	else if (m->c->connect_state == SSL_IN_PROGRESS) /* SSL connect sent - wait for completion */
	{
		rc = m->c->sslopts->struct_version >= 3 ?
			SSLSocket_connect(m->c->net.ssl, m->c->net.socket, m->serverURI,
				m->c->sslopts->verify, m->c->sslopts->ssl_error_cb, m->c->sslopts->ssl_error_context) :
			SSLSocket_connect(m->c->net.ssl, m->c->net.socket, m->serverURI,
				m->c->sslopts->verify, NULL, NULL);
		if (rc != 1)
			goto exit;

		if(!m->c->cleansession && m->c->session == NULL)
			m->c->session = SSL_get1_session(m->c->net.ssl);

		if ( m->websocket )
		{
			m->c->connect_state = WEBSOCKET_IN_PROGRESS;
			if ((rc = WebSocket_connect(&m->c->net, m->serverURI)) == SOCKET_ERROR )
				goto exit;
		}
		else
		{
			m->c->connect_state = WAIT_FOR_CONNACK; /* SSL connect completed, in which case send the MQTT connect packet */
			if ((rc = MQTTPacket_send_connect(m->c, m->connect.details.conn.MQTTVersion,
					m->connectProps, m->willProps)) == SOCKET_ERROR)
				goto exit;
		}
	}
#endif
	else if (m->c->connect_state == WEBSOCKET_IN_PROGRESS) /* Websocket connect sent - wait for completion */
	{
		if ((rc = WebSocket_upgrade( &m->c->net ) ) == SOCKET_ERROR )
			goto exit;
		else if (rc != TCPSOCKET_INTERRUPTED)
		{
			m->c->connect_state = WAIT_FOR_CONNACK; /* Websocket upgrade completed, in which case send the MQTT connect packet */
			if ((rc = MQTTPacket_send_connect(m->c, m->connect.details.conn.MQTTVersion, m->connectProps, m->willProps)) == SOCKET_ERROR)
				goto exit;
		}
	}

exit:
	if ((rc != 0 && rc != TCPSOCKET_INTERRUPTED && (m->c->connect_state != SSL_IN_PROGRESS && m->c->connect_state != WEBSOCKET_IN_PROGRESS)) || (rc == SSL_FATAL))
		nextOrClose(m, MQTTASYNC_FAILURE, "TCP/TLS connect failure");

	FUNC_EXIT_RC(rc);
	return rc;
}


static MQTTPacket* MQTTAsync_cycle(int* sock, unsigned long timeout, int* rc)
{
	struct timeval tp = {0L, 0L};
	MQTTPacket* pack = NULL;

	FUNC_ENTRY;
	if (timeout > 0L)
	{
		tp.tv_sec = timeout / 1000;
		tp.tv_usec = (timeout % 1000) * 1000; /* this field is microseconds! */
	}

#if defined(OPENSSL)
	if ((*sock = SSLSocket_getPendingRead()) == -1)
	{
#endif
		/* 0 from getReadySocket indicates no work to do, -1 == error, but can happen normally */
		*sock = Socket_getReadySocket(0, &tp,socket_mutex);
		if (!tostop && *sock == 0 && (tp.tv_sec > 0L || tp.tv_usec > 0L))
			MQTTAsync_sleep(100L);
#if defined(OPENSSL)
	}
#endif
	MQTTAsync_lock_mutex(mqttasync_mutex);
	if (*sock > 0)
	{
		MQTTAsyncs* m = NULL;
		if (ListFindItem(handles, sock, clientSockCompare) != NULL)
			m = (MQTTAsync)(handles->current->content);
		if (m != NULL)
		{
			Log(TRACE_MINIMUM, -1, "m->c->connect_state = %d", m->c->connect_state);
			if (m->c->connect_state == TCP_IN_PROGRESS || m->c->connect_state == SSL_IN_PROGRESS || m->c->connect_state == WEBSOCKET_IN_PROGRESS)
				*rc = MQTTAsync_connecting(m);
			else
				pack = MQTTPacket_Factory(m->c->MQTTVersion, &m->c->net, rc);
			if (m->c->connect_state == WAIT_FOR_CONNACK && *rc == SOCKET_ERROR)
			{
				Log(TRACE_MINIMUM, -1, "CONNECT sent but MQTTPacket_Factory has returned SOCKET_ERROR");
				nextOrClose(m, MQTTASYNC_FAILURE, "TCP connect completion failure");
			}
		}
		if (pack)
		{
			int freed = 1;

			/* Note that these handle... functions free the packet structure that they are dealing with */
			if (pack->header.bits.type == PUBLISH)
				*rc = MQTTProtocol_handlePublishes(pack, *sock);
			else if (pack->header.bits.type == PUBACK || pack->header.bits.type == PUBCOMP ||
					pack->header.bits.type == PUBREC)
			{
				int msgid = 0,
					msgtype = 0,
					ackrc = 0,
					mqttversion = 0;
				MQTTProperties msgprops = MQTTProperties_initializer;

				/* This block is so that the ack variable is local and isn't accidentally reused */
				{
					static Ack ack;
					ack = *(Ack*)pack;
					/* these values are stored because the packet structure is freed in the handle functions */
					msgid = ack.msgId;
					msgtype = pack->header.bits.type;
					if (ack.MQTTVersion >= MQTTVERSION_5)
					{
						ackrc = ack.rc;
						msgprops = MQTTProperties_copy(&ack.properties);
						mqttversion = ack.MQTTVersion;
					}
				}

				if (pack->header.bits.type == PUBCOMP)
					*rc = MQTTProtocol_handlePubcomps(pack, *sock);
				else if (pack->header.bits.type == PUBREC)
					*rc = MQTTProtocol_handlePubrecs(pack, *sock);
				else if (pack->header.bits.type == PUBACK)
					*rc = MQTTProtocol_handlePubacks(pack, *sock);
				if (!m)
					Log(LOG_ERROR, -1, "PUBCOMP, PUBACK or PUBREC received for no client, msgid %d", msgid);
				if (m && (msgtype != PUBREC || ackrc >= MQTTREASONCODE_UNSPECIFIED_ERROR))
				{
					ListElement* current = NULL;

					if (m->dc)
					{
						Log(TRACE_MIN, -1, "Calling deliveryComplete for client %s, msgid %d", m->c->clientID, msgid);
						(*(m->dc))(m->dcContext, msgid);
					}
					/* use the msgid to find the callback to be called */
					while (ListNextElement(m->responses, &current))
					{
						MQTTAsync_queuedCommand* command = (MQTTAsync_queuedCommand*)(current->content);
						if (command->command.token == msgid)
						{
							if (!ListDetach(m->responses, command)) /* then remove the response from the list */
								Log(LOG_ERROR, -1, "Publish command not removed from command list");
							if (command->command.onSuccess)
							{
								MQTTAsync_successData data;

								data.token = command->command.token;
								data.alt.pub.destinationName = command->command.details.pub.destinationName;
								data.alt.pub.message.payload = command->command.details.pub.payload;
								data.alt.pub.message.payloadlen = command->command.details.pub.payloadlen;
								data.alt.pub.message.qos = command->command.details.pub.qos;
								data.alt.pub.message.retained = command->command.details.pub.retained;
								Log(TRACE_MIN, -1, "Calling publish success for client %s", m->c->clientID);
								(*(command->command.onSuccess))(command->command.context, &data);
							}
							else if (command->command.onSuccess5 && ackrc < MQTTREASONCODE_UNSPECIFIED_ERROR)
							{
								MQTTAsync_successData5 data = MQTTAsync_successData5_initializer;

								data.token = command->command.token;
								data.alt.pub.destinationName = command->command.details.pub.destinationName;
								data.alt.pub.message.payload = command->command.details.pub.payload;
								data.alt.pub.message.payloadlen = command->command.details.pub.payloadlen;
								data.alt.pub.message.qos = command->command.details.pub.qos;
								data.alt.pub.message.retained = command->command.details.pub.retained;
								data.properties = command->command.properties;
								Log(TRACE_MIN, -1, "Calling publish success for client %s", m->c->clientID);
								(*(command->command.onSuccess5))(command->command.context, &data);
							}
							else if (command->command.onFailure5 && ackrc >= MQTTREASONCODE_UNSPECIFIED_ERROR)
							{
								MQTTAsync_failureData5 data = MQTTAsync_failureData5_initializer;

								data.token = command->command.token;
								data.reasonCode = ackrc;
								data.properties = msgprops;
								data.packet_type = pack->header.bits.type;
								Log(TRACE_MIN, -1, "Calling publish failure for client %s", m->c->clientID);
								(*(command->command.onFailure5))(command->command.context, &data);
							}
							MQTTAsync_freeCommand(command);
							break;
						}
					}
					if (mqttversion >= MQTTVERSION_5)
						MQTTProperties_free(&msgprops);
				}
			}
			else if (pack->header.bits.type == PUBREL)
				*rc = MQTTProtocol_handlePubrels(pack, *sock);
			else if (pack->header.bits.type == PINGRESP)
				*rc = MQTTProtocol_handlePingresps(pack, *sock);
			else
				freed = 0;
			if (freed)
				pack = NULL;
		}
	}
	MQTTAsync_retry();
	MQTTAsync_unlock_mutex(mqttasync_mutex);
	FUNC_EXIT_RC(*rc);
	return pack;
}

/*
static int pubCompare(void* a, void* b)
{
	Messages* msg = (Messages*)a;
	return msg->publish == (Publications*)b;
}*/


int MQTTAsync_getPendingTokens(MQTTAsync handle, MQTTAsync_token **tokens)
{
	int rc = MQTTASYNC_SUCCESS;
	MQTTAsyncs* m = handle;
	ListElement* current = NULL;
	int count = 0;

	FUNC_ENTRY;
	MQTTAsync_lock_mutex(mqttasync_mutex);
	*tokens = NULL;

	if (m == NULL)
	{
		rc = MQTTASYNC_FAILURE;
		goto exit;
	}

	/* calculate the number of pending tokens - commands plus inflight */
	while (ListNextElement(commands, &current))
	{
		MQTTAsync_queuedCommand* cmd = (MQTTAsync_queuedCommand*)(current->content);

		if (cmd->client == m)
			count++;
	}
	if (m->c)
		count += m->c->outboundMsgs->count;
	if (count == 0)
		goto exit; /* no tokens to return */
	*tokens = malloc(sizeof(MQTTAsync_token) * (count + 1));  /* add space for sentinel at end of list */

	/* First add the unprocessed commands to the pending tokens */
	current = NULL;
	count = 0;
	while (ListNextElement(commands, &current))
	{
		MQTTAsync_queuedCommand* cmd = (MQTTAsync_queuedCommand*)(current->content);

		if (cmd->client == m)
			(*tokens)[count++] = cmd->command.token;
	}

	/* Now add the inflight messages */
	if (m->c && m->c->outboundMsgs->count > 0)
	{
		current = NULL;
		while (ListNextElement(m->c->outboundMsgs, &current))
		{
			Messages* m = (Messages*)(current->content);
			(*tokens)[count++] = m->msgid;
		}
	}
	(*tokens)[count] = -1; /* indicate end of list */

exit:
	MQTTAsync_unlock_mutex(mqttasync_mutex);
	FUNC_EXIT_RC(rc);
	return rc;
}


int MQTTAsync_isComplete(MQTTAsync handle, MQTTAsync_token dt)
{
	int rc = MQTTASYNC_SUCCESS;
	MQTTAsyncs* m = handle;
	ListElement* current = NULL;

	FUNC_ENTRY;
	MQTTAsync_lock_mutex(mqttasync_mutex);

	if (m == NULL)
	{
		rc = MQTTASYNC_FAILURE;
		goto exit;
	}

	/* First check unprocessed commands */
	current = NULL;
	while (ListNextElement(commands, &current))
	{
		MQTTAsync_queuedCommand* cmd = (MQTTAsync_queuedCommand*)(current->content);

		if (cmd->client == m && cmd->command.token == dt)
			goto exit;
	}

	/* Now check the inflight messages */
	if (m->c && m->c->outboundMsgs->count > 0)
	{
		current = NULL;
		while (ListNextElement(m->c->outboundMsgs, &current))
		{
			Messages* m = (Messages*)(current->content);
			if (m->msgid == dt)
				goto exit;
		}
	}
	rc = MQTTASYNC_TRUE; /* Can't find it, so it must be complete */

exit:
	MQTTAsync_unlock_mutex(mqttasync_mutex);
	FUNC_EXIT_RC(rc);
	return rc;
}


int MQTTAsync_waitForCompletion(MQTTAsync handle, MQTTAsync_token dt, unsigned long timeout)
{
	int rc = MQTTASYNC_FAILURE;
	START_TIME_TYPE start = MQTTAsync_start_clock();
	unsigned long elapsed = 0L;
	MQTTAsyncs* m = handle;

	FUNC_ENTRY;
	MQTTAsync_lock_mutex(mqttasync_mutex);

	if (m == NULL || m->c == NULL)
	{
		MQTTAsync_unlock_mutex(mqttasync_mutex);
		rc = MQTTASYNC_FAILURE;
		goto exit;
	}
	if (m->c->connected == 0)
	{
		MQTTAsync_unlock_mutex(mqttasync_mutex);
		rc = MQTTASYNC_DISCONNECTED;
		goto exit;
	}
	MQTTAsync_unlock_mutex(mqttasync_mutex);

	if (MQTTAsync_isComplete(handle, dt) == 1)
	{
		rc = MQTTASYNC_SUCCESS; /* well we couldn't find it */
		goto exit;
	}

	elapsed = MQTTAsync_elapsed(start);
	while (elapsed < timeout)
	{
		MQTTAsync_sleep(100);
		if (MQTTAsync_isComplete(handle, dt) == 1)
		{
			rc = MQTTASYNC_SUCCESS; /* well we couldn't find it */
			goto exit;
		}
		elapsed = MQTTAsync_elapsed(start);
	}
exit:
	FUNC_EXIT_RC(rc);
	return rc;
}



void MQTTAsync_setTraceLevel(enum MQTTASYNC_TRACE_LEVELS level)
{
	Log_setTraceLevel((enum LOG_LEVELS)level);
}


void MQTTAsync_setTraceCallback(MQTTAsync_traceCallback* callback)
{
	Log_setTraceCallback((Log_traceCallback*)callback);
}


MQTTAsync_nameValue* MQTTAsync_getVersionInfo(void)
{
	#define MAX_INFO_STRINGS 8
	static MQTTAsync_nameValue libinfo[MAX_INFO_STRINGS + 1];
	int i = 0;

	libinfo[i].name = "Product name";
	libinfo[i++].value = "Eclipse Paho Asynchronous MQTT C Client Library";

	libinfo[i].name = "Version";
	libinfo[i++].value = CLIENT_VERSION;

	libinfo[i].name = "Build level";
	libinfo[i++].value = BUILD_TIMESTAMP;
#if defined(OPENSSL)
	libinfo[i].name = "OpenSSL version";
	libinfo[i++].value = SSLeay_version(SSLEAY_VERSION);

	libinfo[i].name = "OpenSSL flags";
	libinfo[i++].value = SSLeay_version(SSLEAY_CFLAGS);

	libinfo[i].name = "OpenSSL build timestamp";
	libinfo[i++].value = SSLeay_version(SSLEAY_BUILT_ON);

	libinfo[i].name = "OpenSSL platform";
	libinfo[i++].value = SSLeay_version(SSLEAY_PLATFORM);

	libinfo[i].name = "OpenSSL directory";
	libinfo[i++].value = SSLeay_version(SSLEAY_DIR);
#endif
	libinfo[i].name = NULL;
	libinfo[i].value = NULL;
	return libinfo;
}

const char* MQTTAsync_strerror(int code)
{
  static char buf[30];

  switch (code) {
    case MQTTASYNC_SUCCESS:
      return "Success";
    case MQTTASYNC_FAILURE:
      return "Failure";
    case MQTTASYNC_PERSISTENCE_ERROR:
      return "Persistence error";
    case MQTTASYNC_DISCONNECTED:
      return "Disconnected";
    case MQTTASYNC_MAX_MESSAGES_INFLIGHT:
      return "Maximum in-flight messages amount reached";
    case MQTTASYNC_BAD_UTF8_STRING:
      return "Invalid UTF8 string";
    case MQTTASYNC_NULL_PARAMETER:
      return "Invalid (NULL) parameter";
    case MQTTASYNC_TOPICNAME_TRUNCATED:
      return "Topic containing NULL characters has been truncated";
    case MQTTASYNC_BAD_STRUCTURE:
      return "Bad structure";
    case MQTTASYNC_BAD_QOS:
      return "Invalid QoS value";
    case MQTTASYNC_NO_MORE_MSGIDS:
      return "Too many pending commands";
    case MQTTASYNC_OPERATION_INCOMPLETE:
      return "Operation discarded before completion";
    case MQTTASYNC_MAX_BUFFERED_MESSAGES:
      return "No more messages can be buffered";
    case MQTTASYNC_SSL_NOT_SUPPORTED:
      return "SSL is not supported";
    case MQTTASYNC_BAD_PROTOCOL:
      return "Invalid protocol scheme";
    case MQTTASYNC_BAD_MQTT_OPTION:
      return "Options for wrong MQTT version";
    case MQTTASYNC_WRONG_MQTT_VERSION:
    	  return "Client created for another version of MQTT";
  }

  sprintf(buf, "Unknown error code %d", code);
  return buf;
}<|MERGE_RESOLUTION|>--- conflicted
+++ resolved
@@ -453,13 +453,8 @@
 // http://ee.lbl.gov/papers/sync_94.pdf
 int MQTTAsync_randomJitter(int currentIntervalBase, int minInterval, int maxInterval)
 {
-<<<<<<< HEAD
-	int max_sleep = (int)min(maxInterval, currentIntervalBase) * 1.2; // (e.g. 72 if base > 60)
-	int min_sleep = (int)max(minInterval, currentIntervalBase) / 1.2; // (e.g. 48 if base > 60)
-=======
 	const int max_sleep = (int)(min(maxInterval, currentIntervalBase) * 1.2); // (e.g. 72 if base > 60)
 	const int min_sleep = (int)(max(minInterval, currentIntervalBase) / 1.2); // (e.g. 48 if base > 60)
->>>>>>> 422ebce0
 
 	if (min_sleep >= max_sleep) // shouldn't happen, but just incase
 	{
