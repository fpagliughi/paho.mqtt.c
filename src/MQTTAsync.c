--- conflicted
+++ resolved
@@ -34,11 +34,8 @@
  *    Ian Craggs - auto reconnect timing fix #218
  *    Ian Craggs - fix for issue #190
  *    Ian Craggs - check for NULL SSL options #334
-<<<<<<< HEAD
+ *    Ian Craggs - allocate username/password buffers #431
  *    Ian Craggs - MQTT 5.0 support
-=======
- *    Ian Craggs - allocate username/password buffers #431
->>>>>>> d27a7c58
  *******************************************************************************/
 
 /**
