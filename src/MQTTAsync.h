--- conflicted
+++ resolved
@@ -92,23 +92,6 @@
  extern "C" {
 #endif
 
-<<<<<<< HEAD
-=======
-#if defined(_WIN32) || defined(_WIN64)
-	#if defined(MQTT_EXPORTS)
-	  #define LIBMQTT_API __declspec(dllexport)
-	#else
-		#define LIBMQTT_API __declspec(dllimport)
-	#endif
-#else
-	#if defined(MQTT_EXPORTS)
-		#define LIBMQTT_API  __attribute__ ((visibility ("default")))
-	#else
-		#define LIBMQTT_API extern
-	#endif
-#endif
-
->>>>>>> d7293928
 #include <stdio.h>
 /*
 /// @endcond
