/*******************************************************************************
 * Copyright (c) 2009, 2018 IBM Corp.
 *
 * All rights reserved. This program and the accompanying materials
 * are made available under the terms of the Eclipse Public License v1.0
 * and Eclipse Distribution License v1.0 which accompany this distribution.
 *
 * The Eclipse Public License is available at
 *    http://www.eclipse.org/legal/epl-v10.html
 * and the Eclipse Distribution License is available at
 *   http://www.eclipse.org/org/documents/edl-v10.php.
 *
 * Contributors:
 *    Ian Craggs - initial API and implementation
 *    Ian Craggs, Allan Stockdill-Mander - SSL connections
 *    Ian Craggs - multiple server connection support
 *    Ian Craggs - MQTT 3.1.1 support
 *    Ian Craggs - fix for bug 444103 - success/failure callbacks not invoked
 *    Ian Craggs - automatic reconnect and offline buffering (send while disconnected)
 *    Ian Craggs - binary will message
 *    Ian Craggs - binary password
 *    Ian Craggs - remove const on eyecatchers #168
 *    Ian Craggs - MQTT 5.0
 *******************************************************************************/

/********************************************************************/

/**
 * @cond MQTTAsync_main
 * @mainpage Asynchronous MQTT client library for C
 *
 * &copy; Copyright IBM Corp. 2009, 2018
 *
 * @brief An Asynchronous MQTT client library for C.
 *
 * An MQTT client application connects to MQTT-capable servers.
 * A typical client is responsible for collecting information from a telemetry
 * device and publishing the information to the server. It can also subscribe
 * to topics, receive messages, and use this information to control the
 * telemetry device.
 *
 * MQTT clients implement the published MQTT v3 protocol. You can write your own
 * API to the MQTT protocol using the programming language and platform of your
 * choice. This can be time-consuming and error-prone.
 *
 * To simplify writing MQTT client applications, this library encapsulates
 * the MQTT v3 protocol for you. Using this library enables a fully functional
 * MQTT client application to be written in a few lines of code.
 * The information presented here documents the API provided
 * by the Asynchronous MQTT Client library for C.
 *
 * <b>Using the client</b><br>
 * Applications that use the client library typically use a similar structure:
 * <ul>
 * <li>Create a client object</li>
 * <li>Set the options to connect to an MQTT server</li>
 * <li>Set up callback functions</li>
 * <li>Connect the client to an MQTT server</li>
 * <li>Subscribe to any topics the client needs to receive</li>
 * <li>Repeat until finished:</li>
 *     <ul>
 *     <li>Publish any messages the client needs to</li>
 *     <li>Handle any incoming messages</li>
 *     </ul>
 * <li>Disconnect the client</li>
 * <li>Free any memory being used by the client</li>
 * </ul>
 * Some simple examples are shown here:
 * <ul>
 * <li>@ref publish</li>
 * <li>@ref subscribe</li>
 * </ul>
 * Additional information about important concepts is provided here:
 * <ul>
 * <li>@ref async</li>
 * <li>@ref wildcard</li>
 * <li>@ref qos</li>
 * <li>@ref tracing</li>
 * <li>@ref auto_reconnect</li>
 * <li>@ref offline_publish</li>
 * </ul>
 * @endcond
 */

/*
/// @cond EXCLUDE
*/
#if !defined(MQTTASYNC_H)
#define MQTTASYNC_H

#if defined(__cplusplus)
 extern "C" {
#endif

#if defined(WIN32) || defined(WIN64)
	#if defined(MQTT_EXPORTS)
	  #define LIBMQTT_API __declspec(dllexport)
	#else
		#define LIBMQTT_API __declspec(dllimport)
	#endif
#else
	#if defined(MQTT_EXPORTS)
		#define LIBMQTT_API  __attribute__ ((visibility ("default")))
	#else
		#define LIBMQTT_API extern
	#endif
#endif

#include <stdio.h>
/*
/// @endcond
*/

#include "MQTTProperties.h"
#include "MQTTReasonCodes.h"
#include "MQTTSubscribeOpts.h"
#if !defined(NO_PERSISTENCE)
#include "MQTTClientPersistence.h"
#endif

/**
 * Return code: No error. Indicates successful completion of an MQTT client
 * operation.
 */
#define MQTTASYNC_SUCCESS 0
/**
 * Return code: A generic error code indicating the failure of an MQTT client
 * operation.
 */
#define MQTTASYNC_FAILURE -1

/* error code -2 is MQTTAsync_PERSISTENCE_ERROR */

#define MQTTASYNC_PERSISTENCE_ERROR -2

/**
 * Return code: The client is disconnected.
 */
#define MQTTASYNC_DISCONNECTED -3
/**
 * Return code: The maximum number of messages allowed to be simultaneously
 * in-flight has been reached.
 */
#define MQTTASYNC_MAX_MESSAGES_INFLIGHT -4
/**
 * Return code: An invalid UTF-8 string has been detected.
 */
#define MQTTASYNC_BAD_UTF8_STRING -5
/**
 * Return code: A NULL parameter has been supplied when this is invalid.
 */
#define MQTTASYNC_NULL_PARAMETER -6
/**
 * Return code: The topic has been truncated (the topic string includes
 * embedded NULL characters). String functions will not access the full topic.
 * Use the topic length value to access the full topic.
 */
#define MQTTASYNC_TOPICNAME_TRUNCATED -7
/**
 * Return code: A structure parameter does not have the correct eyecatcher
 * and version number.
 */
#define MQTTASYNC_BAD_STRUCTURE -8
/**
 * Return code: A qos parameter is not 0, 1 or 2
 */
#define MQTTASYNC_BAD_QOS -9
/**
 * Return code: All 65535 MQTT msgids are being used
 */
#define MQTTASYNC_NO_MORE_MSGIDS -10
/**
 * Return code: the request is being discarded when not complete
 */
#define MQTTASYNC_OPERATION_INCOMPLETE -11
/**
 * Return code: no more messages can be buffered
 */
#define MQTTASYNC_MAX_BUFFERED_MESSAGES -12
/**
 * Return code: Attempting SSL connection using non-SSL version of library
 */
#define MQTTASYNC_SSL_NOT_SUPPORTED -13
 /**
  * Return code: protocol prefix in serverURI should be tcp://, ssl://, ws:// or wss://
  * The TLS enabled prefixes (ssl, wss) are only valid if the TLS version of the library
  * is linked with.
  */
#define MQTTASYNC_BAD_PROTOCOL -14
 /**
  * Return code: don't use options for another version of MQTT
  */
 #define MQTTASYNC_BAD_MQTT_OPTION -15
 /**
  * Return code: call not applicable to the client's version of MQTT
  */
 #define MQTTASYNC_WRONG_MQTT_VERSION -16


/**
 * Default MQTT version to connect with.  Use 3.1.1 then fall back to 3.1
 */
#define MQTTVERSION_DEFAULT 0
/**
 * MQTT version to connect with: 3.1
 */
#define MQTTVERSION_3_1 3
/**
 * MQTT version to connect with: 3.1.1
 */
#define MQTTVERSION_3_1_1 4
/**
 * MQTT version to connect with: 5
 */
#define MQTTVERSION_5 5
/**
 * Bad return code from subscribe, as defined in the 3.1.1 specification
 */
#define MQTT_BAD_SUBSCRIBE 0x80


/**
 *  Initialization options
 */
typedef struct
{
	/** The eyecatcher for this structure.  Must be MQTG. */
	char struct_id[4];
	/** The version number of this structure.  Must be 0 */
	int struct_version;
	/** 1 = we do openssl init, 0 = leave it to the application */
	int do_openssl_init;
} MQTTAsync_init_options;

#define MQTTAsync_init_options_initializer { {'M', 'Q', 'T', 'G'}, 0, 0 }

/**
 * Global init of mqtt library. Call once on program start to set global behaviour.
 * handle_openssl_init - if mqtt library should handle openssl init (1) or rely on the caller to init it before using mqtt (0)
 */
LIBMQTT_API void MQTTAsync_global_init(MQTTAsync_init_options* inits);

/**
 * A handle representing an MQTT client. A valid client handle is available
 * following a successful call to MQTTAsync_create().
 */
typedef void* MQTTAsync;
/**
 * A value representing an MQTT message. A token is returned to the
 * client application when a message is published. The token can then be used to
 * check that the message was successfully delivered to its destination (see
 * MQTTAsync_publish(),
 * MQTTAsync_publishMessage(),
 * MQTTAsync_deliveryComplete(), and
 * MQTTAsync_getPendingTokens()).
 */
typedef int MQTTAsync_token;

/**
 * A structure representing the payload and attributes of an MQTT message. The
 * message topic is not part of this structure (see MQTTAsync_publishMessage(),
 * MQTTAsync_publish(), MQTTAsync_receive(), MQTTAsync_freeMessage()
 * and MQTTAsync_messageArrived()).
 */
typedef struct
{
	/** The eyecatcher for this structure.  must be MQTM. */
	char struct_id[4];
	/** The version number of this structure.  Must be 0 or 1.
	 *  0 indicates no message properties */
	int struct_version;
	/** The length of the MQTT message payload in bytes. */
	int payloadlen;
	/** A pointer to the payload of the MQTT message. */
	void* payload;
	/**
     * The quality of service (QoS) assigned to the message.
     * There are three levels of QoS:
     * <DL>
     * <DT><B>QoS0</B></DT>
     * <DD>Fire and forget - the message may not be delivered</DD>
     * <DT><B>QoS1</B></DT>
     * <DD>At least once - the message will be delivered, but may be
     * delivered more than once in some circumstances.</DD>
     * <DT><B>QoS2</B></DT>
     * <DD>Once and one only - the message will be delivered exactly once.</DD>
     * </DL>
     */
	int qos;
	/**
     * The retained flag serves two purposes depending on whether the message
     * it is associated with is being published or received.
     *
     * <b>retained = true</b><br>
     * For messages being published, a true setting indicates that the MQTT
     * server should retain a copy of the message. The message will then be
     * transmitted to new subscribers to a topic that matches the message topic.
     * For subscribers registering a new subscription, the flag being true
     * indicates that the received message is not a new one, but one that has
     * been retained by the MQTT server.
     *
     * <b>retained = false</b> <br>
     * For publishers, this indicates that this message should not be retained
     * by the MQTT server. For subscribers, a false setting indicates this is
     * a normal message, received as a result of it being published to the
     * server.
     */
	int retained;
	/**
      * The dup flag indicates whether or not this message is a duplicate.
      * It is only meaningful when receiving QoS1 messages. When true, the
      * client application should take appropriate action to deal with the
      * duplicate message.
      */
	int dup;
	/** The message identifier is normally reserved for internal use by the
      * MQTT client and server.
      */
	int msgid;
	/**
	 * The MQTT V5 properties associated with the message.
	 */
	MQTTProperties properties;
} MQTTAsync_message;

#define MQTTAsync_message_initializer { {'M', 'Q', 'T', 'M'}, 1, 0, NULL, 0, 0, 0, 0, MQTTProperties_initializer }

/**
 * This is a callback function. The client application
 * must provide an implementation of this function to enable asynchronous
 * receipt of messages. The function is registered with the client library by
 * passing it as an argument to MQTTAsync_setCallbacks(). It is
 * called by the client library when a new message that matches a client
 * subscription has been received from the server. This function is executed on
 * a separate thread to the one on which the client application is running.
 *
 * <b>Note:</b> Neither MQTTAsync_create() nor MQTTAsync_destroy() should be
 * called within this callback.
 * @param context A pointer to the <i>context</i> value originally passed to
 * MQTTAsync_setCallbacks(), which contains any application-specific context.
 * @param topicName The topic associated with the received message.
 * @param topicLen The length of the topic if there are one
 * more NULL characters embedded in <i>topicName</i>, otherwise <i>topicLen</i>
 * is 0. If <i>topicLen</i> is 0, the value returned by <i>strlen(topicName)</i>
 * can be trusted. If <i>topicLen</i> is greater than 0, the full topic name
 * can be retrieved by accessing <i>topicName</i> as a byte array of length
 * <i>topicLen</i>.
 * @param message The MQTTAsync_message structure for the received message.
 * This structure contains the message payload and attributes.
 * @return This function must return a boolean value indicating whether or not
 * the message has been safely received by the client application. Returning
 * true indicates that the message has been successfully handled.
 * Returning false indicates that there was a problem. In this
 * case, the client library will reinvoke MQTTAsync_messageArrived() to
 * attempt to deliver the message to the application again.
 */
typedef int MQTTAsync_messageArrived(void* context, char* topicName, int topicLen, MQTTAsync_message* message);

/**
 * This is a callback function. The client application
 * must provide an implementation of this function to enable asynchronous
 * notification of delivery of messages to the server. The function is
 * registered with the client library by passing it as an argument to MQTTAsync_setCallbacks().
 * It is called by the client library after the client application has
 * published a message to the server. It indicates that the necessary
 * handshaking and acknowledgements for the requested quality of service (see
 * MQTTAsync_message.qos) have been completed. This function is executed on a
 * separate thread to the one on which the client application is running.
 *
 * <b>Note:</b> Neither MQTTAsync_create() nor MQTTAsync_destroy() should be
 * called within this callback.
 * @param context A pointer to the <i>context</i> value originally passed to
 * MQTTAsync_setCallbacks(), which contains any application-specific context.
 * @param token The ::MQTTAsync_token associated with
 * the published message. Applications can check that all messages have been
 * correctly published by matching the tokens returned from calls to
 * MQTTAsync_send() and MQTTAsync_sendMessage() with the tokens passed
 * to this callback.
 */
typedef void MQTTAsync_deliveryComplete(void* context, MQTTAsync_token token);

/**
 * This is a callback function. The client application
 * must provide an implementation of this function to enable asynchronous
 * notification of the loss of connection to the server. The function is
 * registered with the client library by passing it as an argument to
 * MQTTAsync_setCallbacks(). It is called by the client library if the client
 * loses its connection to the server. The client application must take
 * appropriate action, such as trying to reconnect or reporting the problem.
 * This function is executed on a separate thread to the one on which the
 * client application is running.
 *
 * <b>Note:</b> Neither MQTTAsync_create() nor MQTTAsync_destroy() should be
 * called within this callback.
 * @param context A pointer to the <i>context</i> value originally passed to
 * MQTTAsync_setCallbacks(), which contains any application-specific context.
 * @param cause The reason for the disconnection.
 * Currently, <i>cause</i> is always set to NULL.
 */
typedef void MQTTAsync_connectionLost(void* context, char* cause);


/**
 * This is a callback function, which will be called when the client
 * library successfully connects.  This is superfluous when the connection
 * is made in response to a MQTTAsync_connect call, because the onSuccess
 * callback can be used.  It is intended for use when automatic reconnect
 * is enabled, so that when a reconnection attempt succeeds in the background,
 * the application is notified and can take any required actions.
 *
 * <b>Note:</b> Neither MQTTAsync_create() nor MQTTAsync_destroy() should be
 * called within this callback.
 * @param context A pointer to the <i>context</i> value originally passed to
 * MQTTAsync_setCallbacks(), which contains any application-specific context.
 * @param cause The reason for the disconnection.
 * Currently, <i>cause</i> is always set to NULL.
 */
typedef void MQTTAsync_connected(void* context, char* cause);

/**
 * This is a callback function, which will be called when the client
 * library receives a disconnect packet.
 *
 * <b>Note:</b> Neither MQTTAsync_create() nor MQTTAsync_destroy() should be
 * called within this callback.
 * @param context A pointer to the <i>context</i> value originally passed to
 * MQTTAsync_setCallbacks(), which contains any application-specific context.
 * @param properties the properties in the disconnect packet.
 * @param properties the reason code from the disconnect packet
 * Currently, <i>cause</i> is always set to NULL.
 */
typedef void MQTTAsync_disconnected(void* context, MQTTProperties* properties,
		enum MQTTReasonCodes reasonCode);

/**
 * Sets the MQTTAsync_disconnected() callback function for a client.
 * @param handle A valid client handle from a successful call to
 * MQTTAsync_create().
 *
 * <b>Note:</b> Neither MQTTAsync_create() nor MQTTAsync_destroy() should be
 * called within this callback.
 * @param context A pointer to any application-specific context. The
 * the <i>context</i> pointer is passed to each of the callback functions to
 * provide access to the context information in the callback.
 * @param co A pointer to an MQTTAsync_connected() callback
 * function.  NULL removes the callback setting.
 * @return ::MQTTASYNC_SUCCESS if the callbacks were correctly set,
 * ::MQTTASYNC_FAILURE if an error occurred.
 */
DLLExport int MQTTAsync_setDisconnected(MQTTAsync handle, void* context, MQTTAsync_disconnected* co);


/** The data returned on completion of an unsuccessful API call in the response callback onFailure. */
typedef struct
{
	/** A token identifying the failed request. */
	MQTTAsync_token token;
	/** A numeric code identifying the error. */
	int code;
	/** Optional text explaining the error. Can be NULL. */
	const char *message;
} MQTTAsync_failureData;


/** The data returned on completion of an unsuccessful API call in the response callback onFailure. */
typedef struct
{
	/** The eyecatcher for this structure.  Will be MQFD. */
	char struct_id[4];
	/** The version number of this structure.  Will be 0 */
	int struct_version;
	/** A token identifying the failed request. */
	MQTTAsync_token token;
	/** The MQTT reason code returned. */
	enum MQTTReasonCodes reasonCode;
	/** The MQTT properties on the ack, if any. */
	MQTTProperties properties;
	/** A numeric code identifying the MQTT client library error. */
	int code;
	/** Optional further text explaining the error. Can be NULL. */
	const char *message;
	/** Packet type on which the failure occurred - used for publish QoS 1/2 exchanges*/
	int packet_type;
} MQTTAsync_failureData5;

#define MQTTAsync_failureData5_initializer {{'M', 'Q', 'F', 'D'}, 0, 0, MQTTREASONCODE_SUCCESS, MQTTProperties_initializer, 0, NULL}

/** The data returned on completion of a successful API call in the response callback onSuccess. */
typedef struct
{
	/** A token identifying the successful request. Can be used to refer to the request later. */
	MQTTAsync_token token;
	/** A union of the different values that can be returned for subscribe, unsubscribe and publish. */
	union
	{
		/** For subscribe, the granted QoS of the subscription returned by the server. */
		int qos;
		/** For subscribeMany, the list of granted QoSs of the subscriptions returned by the server. */
		int* qosList;
		/** For publish, the message being sent to the server. */
		struct
		{
			MQTTAsync_message message;
			char* destinationName;
		} pub;
		/* For connect, the server connected to, MQTT version used, and sessionPresent flag */
		struct
		{
			char* serverURI;
			int MQTTVersion;
			int sessionPresent;
		} connect;
	} alt;
} MQTTAsync_successData;


/** The data returned on completion of a successful API call in the response callback onSuccess. */
typedef struct
{
	char struct_id[4];    	/**< The eyecatcher for this structure.  Will be MQSD. */
	int struct_version;  	/**< The version number of this structure.  Will be 0 */
	/** A token identifying the successful request. Can be used to refer to the request later. */
	MQTTAsync_token token;
	enum MQTTReasonCodes reasonCode;  	/**< MQTT V5 reason code returned */
	MQTTProperties properties;  	        /**< MQTT V5 properties returned, if any */
	/** A union of the different values that can be returned for subscribe, unsubscribe and publish. */
	union
	{
		/** For subscribeMany, the list of reasonCodes returned by the server. */
		struct
		{
			int reasonCodeCount; /**< the number of reason codes in the reasonCodes array */
			enum MQTTReasonCodes* reasonCodes; /**< an array of reasonCodes */
		} sub;
		/** For publish, the message being sent to the server. */
		struct
		{
			MQTTAsync_message message; /**< the message being sent to the server */
			char* destinationName;     /**< the topic destination for the message */
		} pub;
		/* For connect, the server connected to, MQTT version used, and sessionPresent flag */
		struct
		{
			char* serverURI;  /**< the connection string of the server */
			int MQTTVersion;  /**< the version of MQTT being used */
			int sessionPresent;  /**< the session present flag returned from the server */
		} connect;
		/** For unsubscribeMany, the list of reasonCodes returned by the server. */
		struct
		{
			int reasonCodeCount; /**< the number of reason codes in the reasonCodes array */
			enum MQTTReasonCodes* reasonCodes; /**< an array of reasonCodes */
		} unsub;
	} alt;
} MQTTAsync_successData5;

#define MQTTAsync_successData5_initializer {{'M', 'Q', 'S', 'D'}, 0, 0, MQTTREASONCODE_SUCCESS, MQTTProperties_initializer}

/**
 * This is a callback function. The client application
 * must provide an implementation of this function to enable asynchronous
 * notification of the successful completion of an API call. The function is
 * registered with the client library by passing it as an argument in
 * ::MQTTAsync_responseOptions.
 *
 * <b>Note:</b> Neither MQTTAsync_create() nor MQTTAsync_destroy() should be
 * called within this callback.
 * @param context A pointer to the <i>context</i> value originally passed to
 * ::MQTTAsync_responseOptions, which contains any application-specific context.
 * @param response Any success data associated with the API completion.
 */
typedef void MQTTAsync_onSuccess(void* context, MQTTAsync_successData* response);

/**
 * This is a callback function, the MQTT V5 version of ::MQTTAsync_onSuccess.
 * The client application
 * must provide an implementation of this function to enable asynchronous
 * notification of the successful completion of an API call. The function is
 * registered with the client library by passing it as an argument in
 * ::MQTTAsync_responseOptions.
 *
 * <b>Note:</b> Neither MQTTAsync_create() nor MQTTAsync_destroy() should be
 * called within this callback.
 * @param context A pointer to the <i>context</i> value originally passed to
 * ::MQTTAsync_responseOptions, which contains any application-specific context.
 * @param response Any success data associated with the API completion.
 */
typedef void MQTTAsync_onSuccess5(void* context, MQTTAsync_successData5* response);

/**
 * This is a callback function. The client application
 * must provide an implementation of this function to enable asynchronous
 * notification of the unsuccessful completion of an API call. The function is
 * registered with the client library by passing it as an argument in
 * ::MQTTAsync_responseOptions.
 *
 * <b>Note:</b> Neither MQTTAsync_create() nor MQTTAsync_destroy() should be
 * called within this callback.
 * @param context A pointer to the <i>context</i> value originally passed to
 * ::MQTTAsync_responseOptions, which contains any application-specific context.
 * @param response Failure data associated with the API completion.
 */
typedef void MQTTAsync_onFailure(void* context,  MQTTAsync_failureData* response);

/**
 * This is a callback function, the MQTT V5 version of ::MQTTAsync_onFailure.
 * The application must provide an implementation of this function to enable asynchronous
 * notification of the unsuccessful completion of an API call. The function is
 * registered with the client library by passing it as an argument in
 * ::MQTTAsync_responseOptions.
 *
 * <b>Note:</b> Neither MQTTAsync_create() nor MQTTAsync_destroy() should be
 * called within this callback.
 * @param context A pointer to the <i>context</i> value originally passed to
 * ::MQTTAsync_responseOptions, which contains any application-specific context.
 * @param response Failure data associated with the API completion.
 */
typedef void MQTTAsync_onFailure5(void* context,  MQTTAsync_failureData5* response);

typedef struct MQTTAsync_responseOptions
{
	/** The eyecatcher for this structure.  Must be MQTR */
	char struct_id[4];
	/** The version number of this structure.  Must be 0 or 1
	 *   if 0, no MQTTV5 options */
	int struct_version;
	/**
    * A pointer to a callback function to be called if the API call successfully
    * completes.  Can be set to NULL, in which case no indication of successful
    * completion will be received.
    */
	MQTTAsync_onSuccess* onSuccess;
	/**
    * A pointer to a callback function to be called if the API call fails.
    * Can be set to NULL, in which case no indication of unsuccessful
    * completion will be received.
    */
	MQTTAsync_onFailure* onFailure;
	/**
    * A pointer to any application-specific context. The
    * the <i>context</i> pointer is passed to success or failure callback functions to
    * provide access to the context information in the callback.
    */
	void* context;
	/**
    * A token is returned from the call.  It can be used to track
    * the state of this request, both in the callbacks and in future calls
    * such as ::MQTTAsync_waitForCompletion.
    */
	MQTTAsync_token token;
	/**
    * A pointer to a callback function to be called if the API call successfully
    * completes.  Can be set to NULL, in which case no indication of successful
    * completion will be received.
    */
	MQTTAsync_onSuccess5* onSuccess5;
	/**
    * A pointer to a callback function to be called if the API call successfully
    * completes.  Can be set to NULL, in which case no indication of successful
    * completion will be received.
    */
	MQTTAsync_onFailure5* onFailure5;
	/**
	 * MQTT V5 input properties
	 */
	MQTTProperties properties;
	/*
	 * MQTT V5 subscribe options, when used with subscribe only.
	 */
	MQTTSubscribe_options subscribeOptions;
	/*
	 * MQTT V5 subscribe option count, when used with subscribeMany only.
	 * The number of entries in the subscribe_options_list array.
	 */
	int subscribeOptionsCount;
	/*
	 * MQTT V5 subscribe option array, when used with subscribeMany only.
	 */
	MQTTSubscribe_options* subscribeOptionsList;
} MQTTAsync_responseOptions;

#define MQTTAsync_responseOptions_initializer { {'M', 'Q', 'T', 'R'}, 1, NULL, NULL, 0, 0, NULL, NULL, MQTTProperties_initializer, MQTTSubscribe_options_initializer, 0, NULL}

typedef struct MQTTAsync_responseOptions MQTTAsync_callOptions;
#define MQTTAsync_callOptions_initializer MQTTAsync_responseOptions_initializer

/**
 * This function sets the global callback functions for a specific client.
 * If your client application doesn't use a particular callback, set the
 * relevant parameter to NULL. Any necessary message acknowledgements and
 * status communications are handled in the background without any intervention
 * from the client application.  If you do not set a messageArrived callback
 * function, you will not be notified of the receipt of any messages as a
 * result of a subscription.
 *
 * <b>Note:</b> The MQTT client must be disconnected when this function is
 * called.
 * @param handle A valid client handle from a successful call to
 * MQTTAsync_create().
 * @param context A pointer to any application-specific context. The
 * the <i>context</i> pointer is passed to each of the callback functions to
 * provide access to the context information in the callback.
 * @param cl A pointer to an MQTTAsync_connectionLost() callback
 * function. You can set this to NULL if your application doesn't handle
 * disconnections.
 * @param ma A pointer to an MQTTAsync_messageArrived() callback
 * function.  You can set this to NULL if your application doesn't handle
 * receipt of messages.
 * @param dc A pointer to an MQTTAsync_deliveryComplete() callback
 * function. You can set this to NULL if you do not want to check
 * for successful delivery.
 * @return ::MQTTASYNC_SUCCESS if the callbacks were correctly set,
 * ::MQTTASYNC_FAILURE if an error occurred.
 */
<<<<<<< HEAD
DLLExport int MQTTAsync_setCallbacks(MQTTAsync handle, void* context, MQTTAsync_connectionLost* cl,
									 MQTTAsync_messageArrived* ma, MQTTAsync_deliveryComplete* dc);

/**
 * This function sets the callback function for a connection lost event for
 * a specific client. Any necessary message acknowledgements and status
 * communications are handled in the background without any intervention
 * from the client application.
 *
 * <b>Note:</b> The MQTT client must be disconnected when this function is
 * called.
 * @param handle A valid client handle from a successful call to
 * MQTTAsync_create().
 * @param context A pointer to any application-specific context. The
 * the <i>context</i> pointer is passed the callback functions to provide
 * access to the context information in the callback.
 * @param cl A pointer to an MQTTAsync_connectionLost() callback
 * function. You can set this to NULL if your application doesn't handle
 * disconnections.
 * @return ::MQTTASYNC_SUCCESS if the callbacks were correctly set,
 * ::MQTTASYNC_FAILURE if an error occurred.
 */

DLLExport int MQTTAsync_setConnectionLostCallback(MQTTAsync handle, void* context, 
												  MQTTAsync_connectionLost* cl);
=======
LIBMQTT_API int MQTTAsync_setCallbacks(MQTTAsync handle, void* context, MQTTAsync_connectionLost* cl,
									MQTTAsync_messageArrived* ma, MQTTAsync_deliveryComplete* dc);
>>>>>>> 706db7c8

/**
 * This function sets the callback function for a message arrived event for
 * a specific client. Any necessary message acknowledgements and status
 * communications are handled in the background without any intervention
 * from the client application.  If you do not set a messageArrived callback
 * function, you will not be notified of the receipt of any messages as a
 * result of a subscription.
 *
 * <b>Note:</b> The MQTT client must be disconnected when this function is
 * called.
 * @param handle A valid client handle from a successful call to
 * MQTTAsync_create().
 * @param context A pointer to any application-specific context. The
 * the <i>context</i> pointer is passed to the callback functions to provide
 * access to the context information in the callback.
 * @param ma A pointer to an MQTTAsync_messageArrived() callback
 * function.  You can set this to NULL if your application doesn't handle
 * receipt of messages.
 * @return ::MQTTASYNC_SUCCESS if the callbacks were correctly set,
 * ::MQTTASYNC_FAILURE if an error occurred.
 */
DLLExport int MQTTAsync_setMessageArrivedCallback(MQTTAsync handle, void* context, 
												  MQTTAsync_messageArrived* ma);

/**
 * This function sets the callback function for a delivery complete event
 * for a specific client. Any necessary message acknowledgements and status
 * communications are handled in the background without any intervention
 * from the client application.
 *
 * <b>Note:</b> The MQTT client must be disconnected when this function is
 * called.
 * @param handle A valid client handle from a successful call to
 * MQTTAsync_create().
 * @param context A pointer to any application-specific context. The
 * the <i>context</i> pointer is passed to the callback functions to provide
 * access to the context information in the callback.
 * @param dc A pointer to an MQTTAsync_deliveryComplete() callback
 * function. You can set this to NULL if you do not want to check
 * for successful delivery.
 * @return ::MQTTASYNC_SUCCESS if the callbacks were correctly set,
 * ::MQTTASYNC_FAILURE if an error occurred.
 */
DLLExport int MQTTAsync_setDeliveryCompleteCallback(MQTTAsync handle, void* context, 
													MQTTAsync_deliveryComplete* dc);

/**
 * Sets the MQTTAsync_connected() callback function for a client.
 * @param handle A valid client handle from a successful call to
 * MQTTAsync_create().
 * @param context A pointer to any application-specific context. The
 * the <i>context</i> pointer is passed to each of the callback functions to
 * provide access to the context information in the callback.
 * @param co A pointer to an MQTTAsync_connected() callback
 * function.  NULL removes the callback setting.
 * @return ::MQTTASYNC_SUCCESS if the callbacks were correctly set,
 * ::MQTTASYNC_FAILURE if an error occurred.
 */
LIBMQTT_API int MQTTAsync_setConnected(MQTTAsync handle, void* context, MQTTAsync_connected* co);


/**
 * Reconnects a client with the previously used connect options.  Connect
 * must have previously been called for this to work.
 * @param handle A valid client handle from a successful call to
 * MQTTAsync_create().
 * @return ::MQTTASYNC_SUCCESS if the callbacks were correctly set,
 * ::MQTTASYNC_FAILURE if an error occurred.
 */
LIBMQTT_API int MQTTAsync_reconnect(MQTTAsync handle);


/**
 * This function creates an MQTT client ready for connection to the
 * specified server and using the specified persistent storage (see
 * MQTTAsync_persistence). See also MQTTAsync_destroy().
 * @param handle A pointer to an ::MQTTAsync handle. The handle is
 * populated with a valid client reference following a successful return from
 * this function.
 * @param serverURI A null-terminated string specifying the server to
 * which the client will connect. It takes the form <i>protocol://host:port</i>.
 * <i>protocol</i> must be <i>tcp</i> or <i>ssl</i>. For <i>host</i>, you can
 * specify either an IP address or a host name. For instance, to connect to
 * a server running on the local machines with the default MQTT port, specify
 * <i>tcp://localhost:1883</i>.
 * @param clientId The client identifier passed to the server when the
 * client connects to it. It is a null-terminated UTF-8 encoded string.
 * @param persistence_type The type of persistence to be used by the client:
 * <br>
 * ::MQTTCLIENT_PERSISTENCE_NONE: Use in-memory persistence. If the device or
 * system on which the client is running fails or is switched off, the current
 * state of any in-flight messages is lost and some messages may not be
 * delivered even at QoS1 and QoS2.
 * <br>
 * ::MQTTCLIENT_PERSISTENCE_DEFAULT: Use the default (file system-based)
 * persistence mechanism. Status about in-flight messages is held in persistent
 * storage and provides some protection against message loss in the case of
 * unexpected failure.
 * <br>
 * ::MQTTCLIENT_PERSISTENCE_USER: Use an application-specific persistence
 * implementation. Using this type of persistence gives control of the
 * persistence mechanism to the application. The application has to implement
 * the MQTTClient_persistence interface.
 * @param persistence_context If the application uses
 * ::MQTTCLIENT_PERSISTENCE_NONE persistence, this argument is unused and should
 * be set to NULL. For ::MQTTCLIENT_PERSISTENCE_DEFAULT persistence, it
 * should be set to the location of the persistence directory (if set
 * to NULL, the persistence directory used is the working directory).
 * Applications that use ::MQTTCLIENT_PERSISTENCE_USER persistence set this
 * argument to point to a valid MQTTClient_persistence structure.
 * @return ::MQTTASYNC_SUCCESS if the client is successfully created, otherwise
 * an error code is returned.
 */
LIBMQTT_API int MQTTAsync_create(MQTTAsync* handle, const char* serverURI, const char* clientId,
		int persistence_type, void* persistence_context);

typedef struct
{
	/** The eyecatcher for this structure.  must be MQCO. */
	char struct_id[4];
	/** The version number of this structure.  Must be 0 or 1
	 * 0 means no MQTTVersion
	 */
	int struct_version;
	/** Whether to allow messages to be sent when the client library is not connected. */
	int sendWhileDisconnected;
	/** the maximum number of messages allowed to be buffered while not connected. */
	int maxBufferedMessages;
	/** Whether the MQTT version is 3.1, 3.1.1, or 5.  To use V5, this must be set.
	 *  MQTT V5 has to be chosen here, because during the create call the message persistence
	 *  is initialized, and we want to know whether the format of any persisted messages
	 *  is appropriate for the MQTT version we are going to connect with.  Selecting 3.1 or
	 *  3.1.1 and attempting to read 5.0 persisted messages will result in an error on create.  */
	int MQTTVersion;
} MQTTAsync_createOptions;

#define MQTTAsync_createOptions_initializer  { {'M', 'Q', 'C', 'O'}, 1, 0, 100, MQTTVERSION_DEFAULT }

#define MQTTAsync_createOptions_initializer5 { {'M', 'Q', 'C', 'O'}, 1, 0, 100, MQTTVERSION_5 }


LIBMQTT_API int MQTTAsync_createWithOptions(MQTTAsync* handle, const char* serverURI, const char* clientId,
		int persistence_type, void* persistence_context, MQTTAsync_createOptions* options);

/**
 * MQTTAsync_willOptions defines the MQTT "Last Will and Testament" (LWT) settings for
 * the client. In the event that a client unexpectedly loses its connection to
 * the server, the server publishes the LWT message to the LWT topic on
 * behalf of the client. This allows other clients (subscribed to the LWT topic)
 * to be made aware that the client has disconnected. To enable the LWT
 * function for a specific client, a valid pointer to an MQTTAsync_willOptions
 * structure is passed in the MQTTAsync_connectOptions structure used in the
 * MQTTAsync_connect() call that connects the client to the server. The pointer
 * to MQTTAsync_willOptions can be set to NULL if the LWT function is not
 * required.
 */
typedef struct
{
	/** The eyecatcher for this structure.  must be MQTW. */
	char struct_id[4];
	/** The version number of this structure.  Must be 0 or 1
	    0 indicates no binary will message support
	 */
	int struct_version;
	/** The LWT topic to which the LWT message will be published. */
	const char* topicName;
	/** The LWT payload. */
	const char* message;
	/**
      * The retained flag for the LWT message (see MQTTAsync_message.retained).
      */
	int retained;
	/**
      * The quality of service setting for the LWT message (see
      * MQTTAsync_message.qos and @ref qos).
      */
	int qos;
	/** The LWT payload in binary form. This is only checked and used if the message option is NULL */
	struct
	{
  	int len;            /**< binary payload length */
		const void* data;  /**< binary payload data */
	} payload;
} MQTTAsync_willOptions;

#define MQTTAsync_willOptions_initializer { {'M', 'Q', 'T', 'W'}, 1, NULL, NULL, 0, 0, { 0, NULL } }

#define MQTT_SSL_VERSION_DEFAULT 0
#define MQTT_SSL_VERSION_TLS_1_0 1
#define MQTT_SSL_VERSION_TLS_1_1 2
#define MQTT_SSL_VERSION_TLS_1_2 3

/**
* MQTTAsync_sslProperties defines the settings to establish an SSL/TLS connection using the
* OpenSSL library. It covers the following scenarios:
* - Server authentication: The client needs the digital certificate of the server. It is included
*   in a store containting trusted material (also known as "trust store").
* - Mutual authentication: Both client and server are authenticated during the SSL handshake. In
*   addition to the digital certificate of the server in a trust store, the client will need its own
*   digital certificate and the private key used to sign its digital certificate stored in a "key store".
* - Anonymous connection: Both client and server do not get authenticated and no credentials are needed
*   to establish an SSL connection. Note that this scenario is not fully secure since it is subject to
*   man-in-the-middle attacks.
*/
typedef struct
{
	/** The eyecatcher for this structure.  Must be MQTS */
	char struct_id[4];
	/** The version number of this structure.    Must be 0, or 1 to enable TLS version selection. */
	int struct_version;

	/** The file in PEM format containing the public digital certificates trusted by the client. */
	const char* trustStore;

	/** The file in PEM format containing the public certificate chain of the client. It may also include
	* the client's private key.
	*/
	const char* keyStore;

	/** If not included in the sslKeyStore, this setting points to the file in PEM format containing
	* the client's private key.
	*/
	const char* privateKey;
	/** The password to load the client's privateKey if encrypted. */
	const char* privateKeyPassword;

	/**
	* The list of cipher suites that the client will present to the server during the SSL handshake. For a
	* full explanation of the cipher list format, please see the OpenSSL on-line documentation:
	* http://www.openssl.org/docs/apps/ciphers.html#CIPHER_LIST_FORMAT
	* If this setting is ommitted, its default value will be "ALL", that is, all the cipher suites -excluding
	* those offering no encryption- will be considered.
	* This setting can be used to set an SSL anonymous connection ("aNULL" string value, for instance).
	*/
	const char* enabledCipherSuites;

    /** True/False option to enable verification of the server certificate **/
    int enableServerCertAuth;

    /** The SSL/TLS version to use. Specify one of MQTT_SSL_VERSION_DEFAULT (0),
    * MQTT_SSL_VERSION_TLS_1_0 (1), MQTT_SSL_VERSION_TLS_1_1 (2) or MQTT_SSL_VERSION_TLS_1_2 (3).
    * Only used if struct_version is >= 1.
    */
    int sslVersion;

    /**
     * Whether to carry out post-connect checks, including that a certificate
     * matches the given host name.
     * Exists only if struct_version >= 2
     */
    int verify;

    /**
     * From the OpenSSL documentation:
     * If CApath is not NULL, it points to a directory containing CA certificates in PEM format.
     * Exists only if struct_version >= 2
	 */
	const char* CApath;

    /**
     * Callback function for OpenSSL error handler ERR_print_errors_cb
     * Exists only if struct_version >= 3
     */
    int (*ssl_error_cb) (const char *str, size_t len, void *u);

    /**
     * Application-specific contex for OpenSSL error handler ERR_print_errors_cb
     * Exists only if struct_version >= 3
     */
    void* ssl_error_context;

	/**
	 * Callback function for setting TLS-PSK options. Parameters correspond to that of
	 * SSL_CTX_set_psk_client_callback, except for u which is the pointer ssl_psk_context.
	 * Exists only if struct_version >= 4
	 */
	unsigned int (*ssl_psk_cb) (const char *hint, char *identity, unsigned int max_identity_len, unsigned char *psk, unsigned int max_psk_len, void *u);

	/**
	 * Application-specific contex for ssl_psk_cb
	 * Exists only if struct_version >= 4
	 */
	void* ssl_psk_context;

	/**
	 * Don't load default SSL CA. Should be used together with PSK to make sure
	 * regular servers with certificate in place is not accepted.
	 * Exists only if struct_version >= 4
	 */
	int disableDefaultTrustStore;

} MQTTAsync_SSLOptions;

#define MQTTAsync_SSLOptions_initializer { {'M', 'Q', 'T', 'S'}, 4, NULL, NULL, NULL, NULL, NULL, 1, MQTT_SSL_VERSION_DEFAULT, 0, NULL, NULL, NULL, NULL, NULL, 0}

typedef struct
{
	const char* name;
	const char* value;
} MQTTAsync_nameValue;

/**
 * MQTTAsync_connectOptions defines several settings that control the way the
 * client connects to an MQTT server.  Default values are set in
 * MQTTAsync_connectOptions_initializer.
 */
typedef struct
{
	/** The eyecatcher for this structure.  must be MQTC. */
	char struct_id[4];
	/** The version number of this structure.  Must be 0, 1, 2, 3 4 5 or 6.
	  * 0 signifies no SSL options and no serverURIs
	  * 1 signifies no serverURIs
    * 2 signifies no MQTTVersion
    * 3 signifies no automatic reconnect options
    * 4 signifies no binary password option (just string)
    * 5 signifies no MQTTV5 properties
    * 6 signifies no HTTP headers option
	  */
	int struct_version;
	/** The "keep alive" interval, measured in seconds, defines the maximum time
      * that should pass without communication between the client and the server
      * The client will ensure that at least one message travels across the
      * network within each keep alive period.  In the absence of a data-related
	  * message during the time period, the client sends a very small MQTT
      * "ping" message, which the server will acknowledge. The keep alive
      * interval enables the client to detect when the server is no longer
	  * available without having to wait for the long TCP/IP timeout.
	  * Set to 0 if you do not want any keep alive processing.
	  */
	int keepAliveInterval;
	/**
      * This is a boolean value. The cleansession setting controls the behaviour
      * of both the client and the server at connection and disconnection time.
      * The client and server both maintain session state information. This
      * information is used to ensure "at least once" and "exactly once"
      * delivery, and "exactly once" receipt of messages. Session state also
      * includes subscriptions created by an MQTT client. You can choose to
      * maintain or discard state information between sessions.
      *
      * When cleansession is true, the state information is discarded at
      * connect and disconnect. Setting cleansession to false keeps the state
      * information. When you connect an MQTT client application with
      * MQTTAsync_connect(), the client identifies the connection using the
      * client identifier and the address of the server. The server checks
      * whether session information for this client
      * has been saved from a previous connection to the server. If a previous
      * session still exists, and cleansession=true, then the previous session
      * information at the client and server is cleared. If cleansession=false,
      * the previous session is resumed. If no previous session exists, a new
      * session is started.
	  */
	int cleansession;
	/**
      * This controls how many messages can be in-flight simultaneously.
	  */
	int maxInflight;
	/**
      * This is a pointer to an MQTTAsync_willOptions structure. If your
      * application does not make use of the Last Will and Testament feature,
      * set this pointer to NULL.
      */
	MQTTAsync_willOptions* will;
	/**
      * MQTT servers that support the MQTT v3.1 protocol provide authentication
      * and authorisation by user name and password. This is the user name
      * parameter.
      */
	const char* username;
	/**
      * MQTT servers that support the MQTT v3.1 protocol provide authentication
      * and authorisation by user name and password. This is the password
      * parameter.
      */
	const char* password;
	/**
      * The time interval in seconds to allow a connect to complete.
      */
	int connectTimeout;
	/**
	 * The time interval in seconds after which unacknowledged publish requests are
	 * retried during a TCP session.  With MQTT 3.1.1 and later, retries are
	 * not required except on reconnect.  0 turns off in-session retries, and is the
	 * recommended setting.  Adding retries to an already overloaded network only
	 * exacerbates the problem.
	 */
	int retryInterval;
	/**
      * This is a pointer to an MQTTAsync_SSLOptions structure. If your
      * application does not make use of SSL, set this pointer to NULL.
      */
	MQTTAsync_SSLOptions* ssl;
	/**
      * A pointer to a callback function to be called if the connect successfully
      * completes.  Can be set to NULL, in which case no indication of successful
      * completion will be received.
      */
	MQTTAsync_onSuccess* onSuccess;
	/**
      * A pointer to a callback function to be called if the connect fails.
      * Can be set to NULL, in which case no indication of unsuccessful
      * completion will be received.
      */
	MQTTAsync_onFailure* onFailure;
	/**
	  * A pointer to any application-specific context. The
      * the <i>context</i> pointer is passed to success or failure callback functions to
      * provide access to the context information in the callback.
      */
	void* context;
	/**
	  * The number of entries in the serverURIs array.
	  */
	int serverURIcount;
	/**
	  * An array of null-terminated strings specifying the servers to
      * which the client will connect. Each string takes the form <i>protocol://host:port</i>.
      * <i>protocol</i> must be <i>tcp</i> or <i>ssl</i>. For <i>host</i>, you can
      * specify either an IP address or a domain name. For instance, to connect to
      * a server running on the local machines with the default MQTT port, specify
      * <i>tcp://localhost:1883</i>.
      */
	char* const* serverURIs;
	/**
      * Sets the version of MQTT to be used on the connect.
      * MQTTVERSION_DEFAULT (0) = default: start with 3.1.1, and if that fails, fall back to 3.1
      * MQTTVERSION_3_1 (3) = only try version 3.1
      * MQTTVERSION_3_1_1 (4) = only try version 3.1.1
	  */
	int MQTTVersion;
	/**
	  * Reconnect automatically in the case of a connection being lost?
	  */
	int automaticReconnect;
	/**
	  * Minimum retry interval in seconds.  Doubled on each failed retry.
	  */
	int minRetryInterval;
	/**
	  * Maximum retry interval in seconds.  The doubling stops here on failed retries.
	  */
	int maxRetryInterval;
	/**
	 * Optional binary password.  Only checked and used if the password option is NULL
	 */
	struct {
		int len;            /**< binary password length */
		const void* data;  /**< binary password data */
	} binarypwd;
	/**
	 * httpHeaders
	 */
	const MQTTAsync_nameValue* httpHeaders;
	/*
	 * MQTT V5 clean start flag.  Only clears state at the beginning of the session.
	 */
	int cleanstart;
	/**
	 * MQTT V5 properties for connect
	 */
	MQTTProperties *connectProperties;
	/**
	 * MQTT V5 properties for the will message in the connect
	 */
	MQTTProperties *willProperties;
	/**
      * A pointer to a callback function to be called if the connect successfully
      * completes.  Can be set to NULL, in which case no indication of successful
      * completion will be received.
      */
	MQTTAsync_onSuccess5* onSuccess5;
	/**
      * A pointer to a callback function to be called if the connect fails.
      * Can be set to NULL, in which case no indication of unsuccessful
      * completion will be received.
      */
	MQTTAsync_onFailure5* onFailure5;
} MQTTAsync_connectOptions;


#define MQTTAsync_connectOptions_initializer { {'M', 'Q', 'T', 'C'}, 7, 60, 1, 65535, NULL, NULL, NULL, 30, 0,\
NULL, NULL, NULL, NULL, 0, NULL, MQTTVERSION_DEFAULT, 0, 1, 60, {0, NULL}, NULL, 0, NULL, NULL, NULL, NULL}

#define MQTTAsync_connectOptions_initializer5 { {'M', 'Q', 'T', 'C'}, 7, 60, 0, 65535, NULL, NULL, NULL, 30, 0,\
NULL, NULL, NULL, NULL, 0, NULL, MQTTVERSION_5, 0, 1, 60, {0, NULL}, NULL, 1, NULL, NULL, NULL, NULL}


/**
  * This function attempts to connect a previously-created client (see
  * MQTTAsync_create()) to an MQTT server using the specified options. If you
  * want to enable asynchronous message and status notifications, you must call
  * MQTTAsync_setCallbacks() prior to MQTTAsync_connect().
  * @param handle A valid client handle from a successful call to
  * MQTTAsync_create().
  * @param options A pointer to a valid MQTTAsync_connectOptions
  * structure.
  * @return ::MQTTASYNC_SUCCESS if the client connect request was accepted.
  * If the client was unable to connect to the server, an error code is
  * returned via the onFailure callback, if set.
  * Error codes greater than 0 are returned by the MQTT protocol:<br><br>
  * <b>1</b>: Connection refused: Unacceptable protocol version<br>
  * <b>2</b>: Connection refused: Identifier rejected<br>
  * <b>3</b>: Connection refused: Server unavailable<br>
  * <b>4</b>: Connection refused: Bad user name or password<br>
  * <b>5</b>: Connection refused: Not authorized<br>
  * <b>6-255</b>: Reserved for future use<br>
  */
LIBMQTT_API int MQTTAsync_connect(MQTTAsync handle, const MQTTAsync_connectOptions* options);


typedef struct
{
	/** The eyecatcher for this structure. Must be MQTD. */
	char struct_id[4];
	/** The version number of this structure.  Must be 0 or 1.  0 signifies no V5 properties */
	int struct_version;
	/**
      * The client delays disconnection for up to this time (in
      * milliseconds) in order to allow in-flight message transfers to complete.
      */
	int timeout;
	/**
    * A pointer to a callback function to be called if the disconnect successfully
    * completes.  Can be set to NULL, in which case no indication of successful
    * completion will be received.
    */
	MQTTAsync_onSuccess* onSuccess;
	/**
    * A pointer to a callback function to be called if the disconnect fails.
    * Can be set to NULL, in which case no indication of unsuccessful
    * completion will be received.
    */
	MQTTAsync_onFailure* onFailure;
	/**
	* A pointer to any application-specific context. The
    * the <i>context</i> pointer is passed to success or failure callback functions to
    * provide access to the context information in the callback.
    */
	void* context;
	/**
	 * MQTT V5 input properties
	 */
	MQTTProperties properties;
	/**
	 * Reason code for MQTTV5 disconnect
	 */
	enum MQTTReasonCodes reasonCode;
	/**
    * A pointer to a callback function to be called if the disconnect successfully
    * completes.  Can be set to NULL, in which case no indication of successful
    * completion will be received.
    */
	MQTTAsync_onSuccess5* onSuccess5;
	/**
    * A pointer to a callback function to be called if the disconnect fails.
    * Can be set to NULL, in which case no indication of unsuccessful
    * completion will be received.
    */
	MQTTAsync_onFailure5* onFailure5;
} MQTTAsync_disconnectOptions;

#define MQTTAsync_disconnectOptions_initializer { {'M', 'Q', 'T', 'D'}, 0, 0, NULL, NULL, NULL,\
	MQTTProperties_initializer, MQTTREASONCODE_SUCCESS }

#define MQTTAsync_disconnectOptions_initializer5 { {'M', 'Q', 'T', 'D'}, 1, 0, NULL, NULL, NULL,\
	MQTTProperties_initializer, MQTTREASONCODE_SUCCESS, NULL, NULL }

/**
  * This function attempts to disconnect the client from the MQTT
  * server. In order to allow the client time to complete handling of messages
  * that are in-flight when this function is called, a timeout period is
  * specified. When the timeout period has expired, the client disconnects even
  * if there are still outstanding message acknowledgements.
  * The next time the client connects to the same server, any QoS 1 or 2
  * messages which have not completed will be retried depending on the
  * cleansession settings for both the previous and the new connection (see
  * MQTTAsync_connectOptions.cleansession and MQTTAsync_connect()).
  * @param handle A valid client handle from a successful call to
  * MQTTAsync_create().
  * @param options The client delays disconnection for up to this time (in
  * milliseconds) in order to allow in-flight message transfers to complete.
  * @return ::MQTTASYNC_SUCCESS if the client successfully disconnects from
  * the server. An error code is returned if the client was unable to disconnect
  * from the server
  */
LIBMQTT_API int MQTTAsync_disconnect(MQTTAsync handle, const MQTTAsync_disconnectOptions* options);


/**
  * This function allows the client application to test whether or not a
  * client is currently connected to the MQTT server.
  * @param handle A valid client handle from a successful call to
  * MQTTAsync_create().
  * @return Boolean true if the client is connected, otherwise false.
  */
LIBMQTT_API int MQTTAsync_isConnected(MQTTAsync handle);


/**
  * This function attempts to subscribe a client to a single topic, which may
  * contain wildcards (see @ref wildcard). This call also specifies the
  * @ref qos requested for the subscription
  * (see also MQTTAsync_subscribeMany()).
  * @param handle A valid client handle from a successful call to
  * MQTTAsync_create().
  * @param topic The subscription topic, which may include wildcards.
  * @param qos The requested quality of service for the subscription.
  * @param response A pointer to a response options structure. Used to set callback functions.
  * @return ::MQTTASYNC_SUCCESS if the subscription request is successful.
  * An error code is returned if there was a problem registering the
  * subscription.
  */
LIBMQTT_API int MQTTAsync_subscribe(MQTTAsync handle, const char* topic, int qos, MQTTAsync_responseOptions* response);


/**
  * This function attempts to subscribe a client to a list of topics, which may
  * contain wildcards (see @ref wildcard). This call also specifies the
  * @ref qos requested for each topic (see also MQTTAsync_subscribe()).
  * @param handle A valid client handle from a successful call to
  * MQTTAsync_create().
  * @param count The number of topics for which the client is requesting
  * subscriptions.
  * @param topic An array (of length <i>count</i>) of pointers to
  * topics, each of which may include wildcards.
  * @param qos An array (of length <i>count</i>) of @ref qos
  * values. qos[n] is the requested QoS for topic[n].
  * @param response A pointer to a response options structure. Used to set callback functions.
  * @return ::MQTTASYNC_SUCCESS if the subscription request is successful.
  * An error code is returned if there was a problem registering the
  * subscriptions.
  */
LIBMQTT_API int MQTTAsync_subscribeMany(MQTTAsync handle, int count, char* const* topic, int* qos, MQTTAsync_responseOptions* response);

/**
  * This function attempts to remove an existing subscription made by the
  * specified client.
  * @param handle A valid client handle from a successful call to
  * MQTTAsync_create().
  * @param topic The topic for the subscription to be removed, which may
  * include wildcards (see @ref wildcard).
  * @param response A pointer to a response options structure. Used to set callback functions.
  * @return ::MQTTASYNC_SUCCESS if the subscription is removed.
  * An error code is returned if there was a problem removing the
  * subscription.
  */
LIBMQTT_API int MQTTAsync_unsubscribe(MQTTAsync handle, const char* topic, MQTTAsync_responseOptions* response);

/**
  * This function attempts to remove existing subscriptions to a list of topics
  * made by the specified client.
  * @param handle A valid client handle from a successful call to
  * MQTTAsync_create().
  * @param count The number subscriptions to be removed.
  * @param topic An array (of length <i>count</i>) of pointers to the topics of
  * the subscriptions to be removed, each of which may include wildcards.
  * @param response A pointer to a response options structure. Used to set callback functions.
  * @return ::MQTTASYNC_SUCCESS if the subscriptions are removed.
  * An error code is returned if there was a problem removing the subscriptions.
  */
LIBMQTT_API int MQTTAsync_unsubscribeMany(MQTTAsync handle, int count, char* const* topic, MQTTAsync_responseOptions* response);


/**
  * This function attempts to publish a message to a given topic (see also
  * ::MQTTAsync_sendMessage()). An ::MQTTAsync_token is issued when
  * this function returns successfully. If the client application needs to
  * test for successful delivery of messages, a callback should be set
  * (see ::MQTTAsync_onSuccess() and ::MQTTAsync_deliveryComplete()).
  * @param handle A valid client handle from a successful call to
  * MQTTAsync_create().
  * @param destinationName The topic associated with this message.
  * @param payloadlen The length of the payload in bytes.
  * @param payload A pointer to the byte array payload of the message.
  * @param qos The @ref qos of the message.
  * @param retained The retained flag for the message.
  * @param response A pointer to an ::MQTTAsync_responseOptions structure. Used to set callback functions.
  * This is optional and can be set to NULL.
  * @return ::MQTTASYNC_SUCCESS if the message is accepted for publication.
  * An error code is returned if there was a problem accepting the message.
  */
<<<<<<< HEAD
DLLExport int MQTTAsync_send(MQTTAsync handle, const char* destinationName, int payloadlen, const void* payload, int qos,
		int retained, MQTTAsync_responseOptions* response);
=======
LIBMQTT_API int MQTTAsync_send(MQTTAsync handle, const char* destinationName, int payloadlen, void* payload, int qos, int retained,
																 MQTTAsync_responseOptions* response);
>>>>>>> 706db7c8


/**
  * This function attempts to publish a message to a given topic (see also
  * MQTTAsync_publish()). An ::MQTTAsync_token is issued when
  * this function returns successfully. If the client application needs to
  * test for successful delivery of messages, a callback should be set
  * (see ::MQTTAsync_onSuccess() and ::MQTTAsync_deliveryComplete()).
  * @param handle A valid client handle from a successful call to
  * MQTTAsync_create().
  * @param destinationName The topic associated with this message.
  * @param msg A pointer to a valid MQTTAsync_message structure containing
  * the payload and attributes of the message to be published.
  * @param response A pointer to an ::MQTTAsync_responseOptions structure. Used to set callback functions.
  * @return ::MQTTASYNC_SUCCESS if the message is accepted for publication.
  * An error code is returned if there was a problem accepting the message.
  */
LIBMQTT_API int MQTTAsync_sendMessage(MQTTAsync handle, const char* destinationName, const MQTTAsync_message* msg, MQTTAsync_responseOptions* response);


/**
  * This function sets a pointer to an array of tokens for
  * messages that are currently in-flight (pending completion).
  *
  * <b>Important note:</b> The memory used to hold the array of tokens is
  * malloc()'d in this function. The client application is responsible for
  * freeing this memory when it is no longer required.
  * @param handle A valid client handle from a successful call to
  * MQTTAsync_create().
  * @param tokens The address of a pointer to an ::MQTTAsync_token.
  * When the function returns successfully, the pointer is set to point to an
  * array of tokens representing messages pending completion. The last member of
  * the array is set to -1 to indicate there are no more tokens. If no tokens
  * are pending, the pointer is set to NULL.
  * @return ::MQTTASYNC_SUCCESS if the function returns successfully.
  * An error code is returned if there was a problem obtaining the list of
  * pending tokens.
  */
LIBMQTT_API int MQTTAsync_getPendingTokens(MQTTAsync handle, MQTTAsync_token **tokens);

/**
 * Tests whether a request corresponding to a token is complete.
 *
 * @param handle A valid client handle from a successful call to
 * MQTTAsync_create().
 * @param token An ::MQTTAsync_token associated with a request.
 * @return 1 if the request has been completed, 0 if not.
 */
#define MQTTASYNC_TRUE 1
LIBMQTT_API int MQTTAsync_isComplete(MQTTAsync handle, MQTTAsync_token token);


/**
 * Waits for a request corresponding to a token to complete.
 *
 * @param handle A valid client handle from a successful call to
 * MQTTAsync_create().
 * @param token An ::MQTTAsync_token associated with a request.
 * @param timeout the maximum time to wait for completion, in milliseconds
 * @return ::MQTTASYNC_SUCCESS if the request has been completed in the time allocated,
 *  ::MQTTASYNC_FAILURE if not.
 */
LIBMQTT_API int MQTTAsync_waitForCompletion(MQTTAsync handle, MQTTAsync_token token, unsigned long timeout);


/**
  * This function frees memory allocated to an MQTT message, including the
  * additional memory allocated to the message payload. The client application
  * calls this function when the message has been fully processed. <b>Important
  * note:</b> This function does not free the memory allocated to a message
  * topic string. It is the responsibility of the client application to free
  * this memory using the MQTTAsync_free() library function.
  * @param msg The address of a pointer to the ::MQTTAsync_message structure
  * to be freed.
  */
LIBMQTT_API void MQTTAsync_freeMessage(MQTTAsync_message** msg);

/**
  * This function frees memory allocated by the MQTT C client library, especially the
  * topic name. This is needed on Windows when the client libary and application
  * program have been compiled with different versions of the C compiler.  It is
  * thus good policy to always use this function when freeing any MQTT C client-
  * allocated memory.
  * @param ptr The pointer to the client library storage to be freed.
  */
LIBMQTT_API void MQTTAsync_free(void* ptr);

/**
  * This function frees the memory allocated to an MQTT client (see
  * MQTTAsync_create()). It should be called when the client is no longer
  * required.
  * @param handle A pointer to the handle referring to the ::MQTTAsync
  * structure to be freed.
  */
LIBMQTT_API void MQTTAsync_destroy(MQTTAsync* handle);



enum MQTTASYNC_TRACE_LEVELS
{
	MQTTASYNC_TRACE_MAXIMUM = 1,
	MQTTASYNC_TRACE_MEDIUM,
	MQTTASYNC_TRACE_MINIMUM,
	MQTTASYNC_TRACE_PROTOCOL,
	MQTTASYNC_TRACE_ERROR,
	MQTTASYNC_TRACE_SEVERE,
	MQTTASYNC_TRACE_FATAL,
};


/**
  * This function sets the level of trace information which will be
  * returned in the trace callback.
  * @param level the trace level required
  */
LIBMQTT_API void MQTTAsync_setTraceLevel(enum MQTTASYNC_TRACE_LEVELS level);


/**
  * This is a callback function prototype which must be implemented if you want
  * to receive trace information.
  * @param level the trace level of the message returned
  * @param message the trace message.  This is a pointer to a static buffer which
  * will be overwritten on each call.  You must copy the data if you want to keep
  * it for later.
  */
typedef void MQTTAsync_traceCallback(enum MQTTASYNC_TRACE_LEVELS level, char* message);

/**
  * This function sets the trace callback if needed.  If set to NULL,
  * no trace information will be returned.  The default trace level is
  * MQTTASYNC_TRACE_MINIMUM.
  * @param callback a pointer to the function which will handle the trace information
  */
LIBMQTT_API void MQTTAsync_setTraceCallback(MQTTAsync_traceCallback* callback);

/**
  * This function returns version information about the library.
  * no trace information will be returned.  The default trace level is
  * MQTTASYNC_TRACE_MINIMUM
  * @return an array of strings describing the library.  The last entry is a NULL pointer.
  */
LIBMQTT_API MQTTAsync_nameValue* MQTTAsync_getVersionInfo(void);

/**
 * Returns a pointer to a string representation of the error code, or NULL.
 * Do not free after use. Returns NULL if the error code is unknown.
 * @param code the MQTTASYNC_ return code.
 * @return a static string representation of the error code.
 */
DLLExport const char* MQTTAsync_strerror(int code);


/**
  * @cond MQTTAsync_main
  * @page async Threading
  * The client application runs on several threads.
  * Processing of handshaking and maintaining
  * the network connection is performed in the background.
  * This API is thread safe: functions may be called by multiple application
  * threads.
  * Notifications of status and message reception are provided to the client
  * application using callbacks registered with the library by the call to
  * MQTTAsync_setCallbacks() (see MQTTAsync_messageArrived(),
  * MQTTAsync_connectionLost() and MQTTAsync_deliveryComplete()).
  * In addition, some functions allow success and failure callbacks to be set
  * for individual requests, in the ::MQTTAsync_responseOptions structure.  Applications
  * can be written as a chain of callback functions. Note that it is a theoretically
  * possible but unlikely event, that a success or failure callback could be called
  * before function requesting the callback has returned.  In this case the token
  * delivered in the callback would not yet be known to the application program (see
  * Race condition for MQTTAsync_token in MQTTAsync.c
  * https://bugs.eclipse.org/bugs/show_bug.cgi?id=444093)
  *
  * @page auto_reconnect Automatic Reconnect
  * The ability for the client library to reconnect automatically in the event
  * of a connection failure was added in 1.1.  The connection lost callback
  * allows a flexible response to the loss of a connection, so almost any
  * behaviour can be implemented in that way.  Automatic reconnect does have the
  * advantage of being a little simpler to use.
  *
  * To switch on automatic reconnect, the connect options field
  * automaticReconnect should be set to non-zero.  The minimum and maximum times
  * before the next connection attempt can also be set, the defaults being 1 and
  * 60 seconds.  At each failure to reconnect, the retry interval is doubled until
  * the maximum value is reached, and there it stays until the connection is
  * successfully re-established whereupon it is reset.
  *
  * When a reconnection attempt is successful, the ::MQTTAsync_connected callback
  * function is invoked, if set by calling ::MQTTAsync_setConnected.  This allows
  * the application to take any actions needed, such as amending subscriptions.
  *
  * @page offline_publish Publish While Disconnected
  * This feature was not originally available because with persistence enabled,
  * messages could be stored locally without ever knowing if they could be sent.
  * The client application could have created the client with an erroneous broker
  * address or port for instance.
  *
  * To enable messages to be published when the application is disconnected
  * ::MQTTAsync_createWithOptions must be used instead of ::MQTTAsync_create to
  * create the client object.  The ::createOptions field sendWhileDisconnected
  * must be set to non-zero, and the maxBufferedMessages field set as required -
  * the default being 100.
  *
  * ::MQTTAsync_getPendingTokens can be called to return the ids of the messages
  * waiting to be sent, or for which the sending process has not completed.
  *
  * @page wildcard Subscription wildcards
  * Every MQTT message includes a topic that classifies it. MQTT servers use
  * topics to determine which subscribers should receive messages published to
  * the server.
  *
  * Consider the server receiving messages from several environmental sensors.
  * Each sensor publishes its measurement data as a message with an associated
  * topic. Subscribing applications need to know which sensor originally
  * published each received message. A unique topic is thus used to identify
  * each sensor and measurement type. Topics such as SENSOR1TEMP,
  * SENSOR1HUMIDITY, SENSOR2TEMP and so on achieve this but are not very
  * flexible. If additional sensors are added to the system at a later date,
  * subscribing applications must be modified to receive them.
  *
  * To provide more flexibility, MQTT supports a hierarchical topic namespace.
  * This allows application designers to organize topics to simplify their
  * management. Levels in the hierarchy are delimited by the '/' character,
  * such as SENSOR/1/HUMIDITY. Publishers and subscribers use these
  * hierarchical topics as already described.
  *
  * For subscriptions, two wildcard characters are supported:
  * <ul>
  * <li>A '#' character represents a complete sub-tree of the hierarchy and
  * thus must be the last character in a subscription topic string, such as
  * SENSOR/#. This will match any topic starting with SENSOR/, such as
  * SENSOR/1/TEMP and SENSOR/2/HUMIDITY.</li>
  * <li> A '+' character represents a single level of the hierarchy and is
  * used between delimiters. For example, SENSOR/+/TEMP will match
  * SENSOR/1/TEMP and SENSOR/2/TEMP.</li>
  * </ul>
  * Publishers are not allowed to use the wildcard characters in their topic
  * names.
  *
  * Deciding on your topic hierarchy is an important step in your system design.
  *
  * @page qos Quality of service
  * The MQTT protocol provides three qualities of service for delivering
  * messages between clients and servers: "at most once", "at least once" and
  * "exactly once".
  *
  * Quality of service (QoS) is an attribute of an individual message being
  * published. An application sets the QoS for a specific message by setting the
  * MQTTAsync_message.qos field to the required value.
  *
  * A subscribing client can set the maximum quality of service a server uses
  * to send messages that match the client subscriptions. The
  * MQTTAsync_subscribe() and MQTTAsync_subscribeMany() functions set this
  * maximum. The QoS of a message forwarded to a subscriber thus might be
  * different to the QoS given to the message by the original publisher.
  * The lower of the two values is used to forward a message.
  *
  * The three levels are:
  *
  * <b>QoS0, At most once:</b> The message is delivered at most once, or it
  * may not be delivered at all. Its delivery across the network is not
  * acknowledged. The message is not stored. The message could be lost if the
  * client is disconnected, or if the server fails. QoS0 is the fastest mode of
  * transfer. It is sometimes called "fire and forget".
  *
  * The MQTT protocol does not require servers to forward publications at QoS0
  * to a client. If the client is disconnected at the time the server receives
  * the publication, the publication might be discarded, depending on the
  * server implementation.
  *
  * <b>QoS1, At least once:</b> The message is always delivered at least once.
  * It might be delivered multiple times if there is a failure before an
  * acknowledgment is received by the sender. The message must be stored
  * locally at the sender, until the sender receives confirmation that the
  * message has been published by the receiver. The message is stored in case
  * the message must be sent again.
  *
  * <b>QoS2, Exactly once:</b> The message is always delivered exactly once.
  * The message must be stored locally at the sender, until the sender receives
  * confirmation that the message has been published by the receiver. The
  * message is stored in case the message must be sent again. QoS2 is the
  * safest, but slowest mode of transfer. A more sophisticated handshaking
  * and acknowledgement sequence is used than for QoS1 to ensure no duplication
  * of messages occurs.


  * @page publish Publication example
@code
#include <stdio.h>
#include <stdlib.h>
#include <string.h>
#include "MQTTAsync.h"

#define ADDRESS     "tcp://localhost:1883"
#define CLIENTID    "ExampleClientPub"
#define TOPIC       "MQTT Examples"
#define PAYLOAD     "Hello World!"
#define QOS         1
#define TIMEOUT     10000L

volatile MQTTAsync_token deliveredtoken;

int finished = 0;

void connlost(void *context, char *cause)
{
	MQTTAsync client = (MQTTAsync)context;
	MQTTAsync_connectOptions conn_opts = MQTTAsync_connectOptions_initializer;
	int rc;

	printf("\nConnection lost\n");
	printf("     cause: %s\n", cause);

	printf("Reconnecting\n");
	conn_opts.keepAliveInterval = 20;
	conn_opts.cleansession = 1;
	if ((rc = MQTTAsync_connect(client, &conn_opts)) != MQTTASYNC_SUCCESS)
	{
		printf("Failed to start connect, return code %d\n", rc);
 		finished = 1;
	}
}


void onDisconnect(void* context, MQTTAsync_successData* response)
{
	printf("Successful disconnection\n");
	finished = 1;
}


void onSend(void* context, MQTTAsync_successData* response)
{
	MQTTAsync client = (MQTTAsync)context;
	MQTTAsync_disconnectOptions opts = MQTTAsync_disconnectOptions_initializer;
	int rc;

	printf("Message with token value %d delivery confirmed\n", response->token);

	opts.onSuccess = onDisconnect;
	opts.context = client;

	if ((rc = MQTTAsync_disconnect(client, &opts)) != MQTTASYNC_SUCCESS)
	{
		printf("Failed to start sendMessage, return code %d\n", rc);
		exit(EXIT_FAILURE);
	}
}


void onConnectFailure(void* context, MQTTAsync_failureData* response)
{
	printf("Connect failed, rc %d\n", response ? response->code : 0);
	finished = 1;
}


void onConnect(void* context, MQTTAsync_successData* response)
{
	MQTTAsync client = (MQTTAsync)context;
	MQTTAsync_responseOptions opts = MQTTAsync_responseOptions_initializer;
	MQTTAsync_message pubmsg = MQTTAsync_message_initializer;
	int rc;

	printf("Successful connection\n");

	opts.onSuccess = onSend;
	opts.context = client;

	pubmsg.payload = PAYLOAD;
	pubmsg.payloadlen = strlen(PAYLOAD);
	pubmsg.qos = QOS;
	pubmsg.retained = 0;
	deliveredtoken = 0;

	if ((rc = MQTTAsync_sendMessage(client, TOPIC, &pubmsg, &opts)) != MQTTASYNC_SUCCESS)
	{
		printf("Failed to start sendMessage, return code %d\n", rc);
		exit(EXIT_FAILURE);
	}
}


int main(int argc, char* argv[])
{
	MQTTAsync client;
	MQTTAsync_connectOptions conn_opts = MQTTAsync_connectOptions_initializer;
	MQTTAsync_message pubmsg = MQTTAsync_message_initializer;
	MQTTAsync_token token;
	int rc;

	MQTTAsync_create(&client, ADDRESS, CLIENTID, MQTTCLIENT_PERSISTENCE_NONE, NULL);

	MQTTAsync_setCallbacks(client, NULL, connlost, NULL, NULL);

	conn_opts.keepAliveInterval = 20;
	conn_opts.cleansession = 1;
	conn_opts.onSuccess = onConnect;
	conn_opts.onFailure = onConnectFailure;
	conn_opts.context = client;
	if ((rc = MQTTAsync_connect(client, &conn_opts)) != MQTTASYNC_SUCCESS)
	{
		printf("Failed to start connect, return code %d\n", rc);
		exit(EXIT_FAILURE);
	}

	printf("Waiting for publication of %s\n"
         "on topic %s for client with ClientID: %s\n",
         PAYLOAD, TOPIC, CLIENTID);
	while (!finished)
		#if defined(WIN32) || defined(WIN64)
			Sleep(100);
		#else
			usleep(10000L);
		#endif

	MQTTAsync_destroy(&client);
 	return rc;
}

  * @endcode
  * @page subscribe Subscription example
@code
#include <stdio.h>
#include <stdlib.h>
#include <string.h>
#include "MQTTAsync.h"

#define ADDRESS     "tcp://localhost:1883"
#define CLIENTID    "ExampleClientSub"
#define TOPIC       "MQTT Examples"
#define PAYLOAD     "Hello World!"
#define QOS         1
#define TIMEOUT     10000L

volatile MQTTAsync_token deliveredtoken;

int disc_finished = 0;
int subscribed = 0;
int finished = 0;

void connlost(void *context, char *cause)
{
	MQTTAsync client = (MQTTAsync)context;
	MQTTAsync_connectOptions conn_opts = MQTTAsync_connectOptions_initializer;
	int rc;

	printf("\nConnection lost\n");
	printf("     cause: %s\n", cause);

	printf("Reconnecting\n");
	conn_opts.keepAliveInterval = 20;
	conn_opts.cleansession = 1;
	if ((rc = MQTTAsync_connect(client, &conn_opts)) != MQTTASYNC_SUCCESS)
	{
		printf("Failed to start connect, return code %d\n", rc);
	    finished = 1;
	}
}


int msgarrvd(void *context, char *topicName, int topicLen, MQTTAsync_message *message)
{
    int i;
    char* payloadptr;

    printf("Message arrived\n");
    printf("     topic: %s\n", topicName);
    printf("   message: ");

    payloadptr = message->payload;
    for(i=0; i<message->payloadlen; i++)
    {
        putchar(*payloadptr++);
    }
    putchar('\n');
    MQTTAsync_freeMessage(&message);
    MQTTAsync_free(topicName);
    return 1;
}


void onDisconnect(void* context, MQTTAsync_successData* response)
{
	printf("Successful disconnection\n");
	disc_finished = 1;
}


void onSubscribe(void* context, MQTTAsync_successData* response)
{
	printf("Subscribe succeeded\n");
	subscribed = 1;
}

void onSubscribeFailure(void* context, MQTTAsync_failureData* response)
{
	printf("Subscribe failed, rc %d\n", response ? response->code : 0);
	finished = 1;
}


void onConnectFailure(void* context, MQTTAsync_failureData* response)
{
	printf("Connect failed, rc %d\n", response ? response->code : 0);
	finished = 1;
}


void onConnect(void* context, MQTTAsync_successData* response)
{
	MQTTAsync client = (MQTTAsync)context;
	MQTTAsync_responseOptions opts = MQTTAsync_responseOptions_initializer;
	MQTTAsync_message pubmsg = MQTTAsync_message_initializer;
	int rc;

	printf("Successful connection\n");

	printf("Subscribing to topic %s\nfor client %s using QoS%d\n\n"
           "Press Q<Enter> to quit\n\n", TOPIC, CLIENTID, QOS);
	opts.onSuccess = onSubscribe;
	opts.onFailure = onSubscribeFailure;
	opts.context = client;

	deliveredtoken = 0;

	if ((rc = MQTTAsync_subscribe(client, TOPIC, QOS, &opts)) != MQTTASYNC_SUCCESS)
	{
		printf("Failed to start subscribe, return code %d\n", rc);
		exit(EXIT_FAILURE);
	}
}


int main(int argc, char* argv[])
{
	MQTTAsync client;
	MQTTAsync_connectOptions conn_opts = MQTTAsync_connectOptions_initializer;
	MQTTAsync_disconnectOptions disc_opts = MQTTAsync_disconnectOptions_initializer;
	MQTTAsync_message pubmsg = MQTTAsync_message_initializer;
	MQTTAsync_token token;
	int rc;
	int ch;

	MQTTAsync_create(&client, ADDRESS, CLIENTID, MQTTCLIENT_PERSISTENCE_NONE, NULL);

	MQTTAsync_setCallbacks(client, NULL, connlost, msgarrvd, NULL);

	conn_opts.keepAliveInterval = 20;
	conn_opts.cleansession = 1;
	conn_opts.onSuccess = onConnect;
	conn_opts.onFailure = onConnectFailure;
	conn_opts.context = client;
	if ((rc = MQTTAsync_connect(client, &conn_opts)) != MQTTASYNC_SUCCESS)
	{
		printf("Failed to start connect, return code %d\n", rc);
		exit(EXIT_FAILURE);
	}

	while	(!subscribed)
		#if defined(WIN32) || defined(WIN64)
			Sleep(100);
		#else
			usleep(10000L);
		#endif

	if (finished)
		goto exit;

	do
	{
		ch = getchar();
	} while (ch!='Q' && ch != 'q');

	disc_opts.onSuccess = onDisconnect;
	if ((rc = MQTTAsync_disconnect(client, &disc_opts)) != MQTTASYNC_SUCCESS)
	{
		printf("Failed to start disconnect, return code %d\n", rc);
		exit(EXIT_FAILURE);
	}
 	while	(!disc_finished)
		#if defined(WIN32) || defined(WIN64)
			Sleep(100);
		#else
			usleep(10000L);
		#endif

exit:
	MQTTAsync_destroy(&client);
 	return rc;
}

  * @endcode
* @page tracing Tracing
  *
  * Runtime tracing can be controlled by environment variables or API calls.
  *
  * #### Environment variables
  *
  * Tracing is switched on by setting the MQTT_C_CLIENT_TRACE environment variable.
  * A value of ON, or stdout, prints to stdout, any other value is interpreted as a file name to use.
  *
  * The amount of trace detail is controlled with the MQTT_C_CLIENT_TRACE_LEVEL environment
  * variable - valid values are ERROR, PROTOCOL, MINIMUM, MEDIUM and MAXIMUM
  * (from least to most verbose).
  *
  * The variable MQTT_C_CLIENT_TRACE_MAX_LINES limits the number of lines of trace that are output
  * to a file.  Two files are used at most, when they are full, the last one is overwritten with the
  * new trace entries.  The default size is 1000 lines.
  *
  * #### Trace API calls
  *
  * MQTTAsync_traceCallback() is used to set a callback function which is called whenever trace
  * information is available.  This will be the same information as that printed if the
  * environment variables were used to control the trace.
  *
  * The MQTTAsync_setTraceLevel() calls is used to set the maximum level of trace entries that will be
  * passed to the callback function.  The levels are:
  * 1. ::MQTTASYNC_TRACE_MAXIMUM
  * 2. ::MQTTASYNC_TRACE_MEDIUM
  * 3. ::MQTTASYNC_TRACE_MINIMUM
  * 4. ::MQTTASYNC_TRACE_PROTOCOL
  * 5. ::MQTTASYNC_TRACE_ERROR
  * 6. ::MQTTASYNC_TRACE_SEVERE
  * 7. ::MQTTASYNC_TRACE_FATAL
  *
  * Selecting ::MQTTASYNC_TRACE_MAXIMUM will cause all trace entries at all levels to be returned.
  * Choosing ::MQTTASYNC_TRACE_ERROR will cause ERROR, SEVERE and FATAL trace entries to be returned
  * to the callback function.
  *
  * ### MQTT Packet Tracing
  *
  * A feature that can be very useful is printing the MQTT packets that are sent and received.  To
  * achieve this, use the following environment variable settings:
  * @code
    MQTT_C_CLIENT_TRACE=ON
    MQTT_C_CLIENT_TRACE_LEVEL=PROTOCOL
  * @endcode
  * The output you should see looks like this:
  * @code
    20130528 155936.813 3 stdout-subscriber -> CONNECT cleansession: 1 (0)
    20130528 155936.813 3 stdout-subscriber <- CONNACK rc: 0
    20130528 155936.813 3 stdout-subscriber -> SUBSCRIBE msgid: 1 (0)
    20130528 155936.813 3 stdout-subscriber <- SUBACK msgid: 1
    20130528 155941.818 3 stdout-subscriber -> DISCONNECT (0)
  * @endcode
  * where the fields are:
  * 1. date
  * 2. time
  * 3. socket number
  * 4. client id
  * 5. direction (-> from client to server, <- from server to client)
  * 6. packet details
  *
  * ### Default Level Tracing
  *
  * This is an extract of a default level trace of a call to connect:
  * @code
    19700101 010000.000 (1152206656) (0)> MQTTClient_connect:893
    19700101 010000.000 (1152206656)  (1)> MQTTClient_connectURI:716
    20130528 160447.479 Connecting to serverURI localhost:1883
    20130528 160447.479 (1152206656)   (2)> MQTTProtocol_connect:98
    20130528 160447.479 (1152206656)    (3)> MQTTProtocol_addressPort:48
    20130528 160447.479 (1152206656)    (3)< MQTTProtocol_addressPort:73
    20130528 160447.479 (1152206656)    (3)> Socket_new:599
    20130528 160447.479 New socket 4 for localhost, port 1883
    20130528 160447.479 (1152206656)     (4)> Socket_addSocket:163
    20130528 160447.479 (1152206656)      (5)> Socket_setnonblocking:73
    20130528 160447.479 (1152206656)      (5)< Socket_setnonblocking:78 (0)
    20130528 160447.479 (1152206656)     (4)< Socket_addSocket:176 (0)
    20130528 160447.479 (1152206656)     (4)> Socket_error:95
    20130528 160447.479 (1152206656)     (4)< Socket_error:104 (115)
    20130528 160447.479 Connect pending
    20130528 160447.479 (1152206656)    (3)< Socket_new:683 (115)
    20130528 160447.479 (1152206656)   (2)< MQTTProtocol_connect:131 (115)
  * @endcode
  * where the fields are:
  * 1. date
  * 2. time
  * 3. thread id
  * 4. function nesting level
  * 5. function entry (>) or exit (<)
  * 6. function name : line of source code file
  * 7. return value (if there is one)
  *
  * ### Memory Allocation Tracing
  *
  * Setting the trace level to maximum causes memory allocations and frees to be traced along with
  * the default trace entries, with messages like the following:
  * @code
    20130528 161819.657 Allocating 16 bytes in heap at file /home/icraggs/workspaces/mqrtc/mqttv3c/src/MQTTPacket.c line 177 ptr 0x179f930

    20130528 161819.657 Freeing 16 bytes in heap at file /home/icraggs/workspaces/mqrtc/mqttv3c/src/MQTTPacket.c line 201, heap use now 896 bytes
  * @endcode
  * When the last MQTT client object is destroyed, if the trace is being recorded
  * and all memory allocated by the client library has not been freed, an error message will be
  * written to the trace.  This can help with fixing memory leaks.  The message will look like this:
  * @code
    20130528 163909.208 Some memory not freed at shutdown, possible memory leak
    20130528 163909.208 Heap scan start, total 880 bytes
    20130528 163909.208 Heap element size 32, line 354, file /home/icraggs/workspaces/mqrtc/mqttv3c/src/MQTTPacket.c, ptr 0x260cb00
    20130528 163909.208   Content
    20130528 163909.209 Heap scan end
  * @endcode
  * @endcond
  */

#ifdef __cplusplus
     }
#endif

#endif<|MERGE_RESOLUTION|>--- conflicted
+++ resolved
@@ -1,5 +1,5 @@
 /*******************************************************************************
- * Copyright (c) 2009, 2018 IBM Corp.
+ * Copyright (c) 2009, 2019 IBM Corp.
  *
  * All rights reserved. This program and the accompanying materials
  * are made available under the terms of the Eclipse Public License v1.0
@@ -447,7 +447,7 @@
  * @return ::MQTTASYNC_SUCCESS if the callbacks were correctly set,
  * ::MQTTASYNC_FAILURE if an error occurred.
  */
-DLLExport int MQTTAsync_setDisconnected(MQTTAsync handle, void* context, MQTTAsync_disconnected* co);
+LIBMQTT_API int MQTTAsync_setDisconnected(MQTTAsync handle, void* context, MQTTAsync_disconnected* co);
 
 
 /** The data returned on completion of an unsuccessful API call in the response callback onFailure. */
@@ -712,8 +712,7 @@
  * @return ::MQTTASYNC_SUCCESS if the callbacks were correctly set,
  * ::MQTTASYNC_FAILURE if an error occurred.
  */
-<<<<<<< HEAD
-DLLExport int MQTTAsync_setCallbacks(MQTTAsync handle, void* context, MQTTAsync_connectionLost* cl,
+LIBMQTT_API int MQTTAsync_setCallbacks(MQTTAsync handle, void* context, MQTTAsync_connectionLost* cl,
 									 MQTTAsync_messageArrived* ma, MQTTAsync_deliveryComplete* dc);
 
 /**
@@ -736,12 +735,8 @@
  * ::MQTTASYNC_FAILURE if an error occurred.
  */
 
-DLLExport int MQTTAsync_setConnectionLostCallback(MQTTAsync handle, void* context, 
+LIBMQTT_API int MQTTAsync_setConnectionLostCallback(MQTTAsync handle, void* context,
 												  MQTTAsync_connectionLost* cl);
-=======
-LIBMQTT_API int MQTTAsync_setCallbacks(MQTTAsync handle, void* context, MQTTAsync_connectionLost* cl,
-									MQTTAsync_messageArrived* ma, MQTTAsync_deliveryComplete* dc);
->>>>>>> 706db7c8
 
 /**
  * This function sets the callback function for a message arrived event for
@@ -764,7 +759,7 @@
  * @return ::MQTTASYNC_SUCCESS if the callbacks were correctly set,
  * ::MQTTASYNC_FAILURE if an error occurred.
  */
-DLLExport int MQTTAsync_setMessageArrivedCallback(MQTTAsync handle, void* context, 
+LIBMQTT_API int MQTTAsync_setMessageArrivedCallback(MQTTAsync handle, void* context,
 												  MQTTAsync_messageArrived* ma);
 
 /**
@@ -786,7 +781,7 @@
  * @return ::MQTTASYNC_SUCCESS if the callbacks were correctly set,
  * ::MQTTASYNC_FAILURE if an error occurred.
  */
-DLLExport int MQTTAsync_setDeliveryCompleteCallback(MQTTAsync handle, void* context, 
+LIBMQTT_API int MQTTAsync_setDeliveryCompleteCallback(MQTTAsync handle, void* context,
 													MQTTAsync_deliveryComplete* dc);
 
 /**
@@ -1424,14 +1419,8 @@
   * @return ::MQTTASYNC_SUCCESS if the message is accepted for publication.
   * An error code is returned if there was a problem accepting the message.
   */
-<<<<<<< HEAD
-DLLExport int MQTTAsync_send(MQTTAsync handle, const char* destinationName, int payloadlen, const void* payload, int qos,
+LIBMQTT_API int MQTTAsync_send(MQTTAsync handle, const char* destinationName, int payloadlen, const void* payload, int qos,
 		int retained, MQTTAsync_responseOptions* response);
-=======
-LIBMQTT_API int MQTTAsync_send(MQTTAsync handle, const char* destinationName, int payloadlen, void* payload, int qos, int retained,
-																 MQTTAsync_responseOptions* response);
->>>>>>> 706db7c8
-
 
 /**
   * This function attempts to publish a message to a given topic (see also
@@ -1581,7 +1570,7 @@
  * @param code the MQTTASYNC_ return code.
  * @return a static string representation of the error code.
  */
-DLLExport const char* MQTTAsync_strerror(int code);
+LIBMQTT_API const char* MQTTAsync_strerror(int code);
 
 
 /**
