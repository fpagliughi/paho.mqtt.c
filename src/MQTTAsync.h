--- conflicted
+++ resolved
@@ -15,11 +15,8 @@
  *    Ian Craggs, Allan Stockdill-Mander - SSL connections
  *    Ian Craggs - multiple server connection support
  *    Ian Craggs - MQTT 3.1.1 support
-<<<<<<< HEAD
  *    Ian Craggs - fix for bug 444103 - success/failure callbacks not invoked
-=======
  *    Ian Craggs - automatic reconnect and offline buffering (send while disconnected)
->>>>>>> b62244d5
  *******************************************************************************/
 
 /********************************************************************/
