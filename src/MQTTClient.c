/*******************************************************************************
 * Copyright (c) 2009, 2018 IBM Corp.
 *
 * All rights reserved. This program and the accompanying materials
 * are made available under the terms of the Eclipse Public License v1.0
 * and Eclipse Distribution License v1.0 which accompany this distribution.
 *
 * The Eclipse Public License is available at
 *    http://www.eclipse.org/legal/epl-v10.html
 * and the Eclipse Distribution License is available at
 *   http://www.eclipse.org/org/documents/edl-v10.php.
 *
 * Contributors:
 *    Ian Craggs - initial API and implementation and/or initial documentation
 *    Ian Craggs - bug 384016 - segv setting will message
 *    Ian Craggs - bug 384053 - v1.0.0.7 - stop MQTTClient_receive on socket error
 *    Ian Craggs, Allan Stockdill-Mander - add ability to connect with SSL
 *    Ian Craggs - multiple server connection support
 *    Ian Craggs - fix for bug 413429 - connectionLost not called
 *    Ian Craggs - fix for bug 421103 - trying to write to same socket, in publish/retries
 *    Ian Craggs - fix for bug 419233 - mutexes not reporting errors
 *    Ian Craggs - fix for bug 420851
 *    Ian Craggs - fix for bug 432903 - queue persistence
 *    Ian Craggs - MQTT 3.1.1 support
 *    Ian Craggs - fix for bug 438176 - MQTT version selection
 *    Rong Xiang, Ian Craggs - C++ compatibility
 *    Ian Craggs - fix for bug 443724 - stack corruption
 *    Ian Craggs - fix for bug 447672 - simultaneous access to socket structure
 *    Ian Craggs - fix for bug 459791 - deadlock in WaitForCompletion for bad client
 *    Ian Craggs - fix for bug 474905 - insufficient synchronization for subscribe, unsubscribe, connect
 *    Ian Craggs - make it clear that yield and receive are not intended for multi-threaded mode (bug 474748)
 *    Ian Craggs - SNI support, message queue unpersist bug
 *    Ian Craggs - binary will message support
 *    Ian Craggs - waitforCompletion fix #240
 *    Ian Craggs - check for NULL SSL options #334
<<<<<<< HEAD
 *    Ian Craggs - MQTT 5.0 support
=======
 *    Ian Craggs - allocate username/password buffers #431
>>>>>>> d27a7c58
 *******************************************************************************/

/**
 * @file
 * \brief Synchronous API implementation
 *
 */

#define _GNU_SOURCE /* for pthread_mutexattr_settype */
#include <stdlib.h>
#include <string.h>
#if !defined(WIN32) && !defined(WIN64)
	#include <sys/time.h>
#endif

#include "MQTTClient.h"
#if !defined(NO_PERSISTENCE)
#include "MQTTPersistence.h"
#endif

#include "utf-8.h"
#include "MQTTProtocol.h"
#include "MQTTProtocolOut.h"
#include "Thread.h"
#include "SocketBuffer.h"
#include "StackTrace.h"
#include "Heap.h"

#if defined(OPENSSL)
#include <openssl/ssl.h>
#else
#define URI_SSL "ssl://"
#endif

#include "OsWrapper.h"

#define URI_TCP "tcp://"

#include "VersionInfo.h"


const char *client_timestamp_eye = "MQTTClientV3_Timestamp " BUILD_TIMESTAMP;
const char *client_version_eye = "MQTTClientV3_Version " CLIENT_VERSION;

void MQTTClient_global_init(MQTTClient_init_options* inits)
{
#if defined(OPENSSL)
	SSLSocket_handleOpensslInit(inits->do_openssl_init);
#endif
}

static ClientStates ClientState =
{
	CLIENT_VERSION, /* version */
	NULL /* client list */
};

ClientStates* bstate = &ClientState;

MQTTProtocol state;

#if defined(WIN32) || defined(WIN64)
static mutex_type mqttclient_mutex = NULL;
static mutex_type socket_mutex = NULL;
static mutex_type subscribe_mutex = NULL;
static mutex_type unsubscribe_mutex = NULL;
static mutex_type connect_mutex = NULL;
extern mutex_type stack_mutex;
extern mutex_type heap_mutex;
extern mutex_type log_mutex;
BOOL APIENTRY DllMain(HANDLE hModule,
					  DWORD  ul_reason_for_call,
					  LPVOID lpReserved)
{
	switch (ul_reason_for_call)
	{
		case DLL_PROCESS_ATTACH:
			Log(TRACE_MAX, -1, "DLL process attach");
			if (mqttclient_mutex == NULL)
			{
				mqttclient_mutex = CreateMutex(NULL, 0, NULL);
				subscribe_mutex = CreateMutex(NULL, 0, NULL);
				unsubscribe_mutex = CreateMutex(NULL, 0, NULL);
				connect_mutex = CreateMutex(NULL, 0, NULL);
				stack_mutex = CreateMutex(NULL, 0, NULL);
				heap_mutex = CreateMutex(NULL, 0, NULL);
				log_mutex = CreateMutex(NULL, 0, NULL);
				socket_mutex = CreateMutex(NULL, 0, NULL);
			}
		case DLL_THREAD_ATTACH:
			Log(TRACE_MAX, -1, "DLL thread attach");
		case DLL_THREAD_DETACH:
			Log(TRACE_MAX, -1, "DLL thread detach");
		case DLL_PROCESS_DETACH:
			Log(TRACE_MAX, -1, "DLL process detach");
	}
	return TRUE;
}
#else
static pthread_mutex_t mqttclient_mutex_store = PTHREAD_MUTEX_INITIALIZER;
static mutex_type mqttclient_mutex = &mqttclient_mutex_store;

static pthread_mutex_t socket_mutex_store = PTHREAD_MUTEX_INITIALIZER;
static mutex_type socket_mutex = &socket_mutex_store;

static pthread_mutex_t subscribe_mutex_store = PTHREAD_MUTEX_INITIALIZER;
static mutex_type subscribe_mutex = &subscribe_mutex_store;

static pthread_mutex_t unsubscribe_mutex_store = PTHREAD_MUTEX_INITIALIZER;
static mutex_type unsubscribe_mutex = &unsubscribe_mutex_store;

static pthread_mutex_t connect_mutex_store = PTHREAD_MUTEX_INITIALIZER;
static mutex_type connect_mutex = &connect_mutex_store;

void MQTTClient_init(void)
{
	pthread_mutexattr_t attr;
	int rc;

	pthread_mutexattr_init(&attr);
#if !defined(_WRS_KERNEL)
	pthread_mutexattr_settype(&attr, PTHREAD_MUTEX_ERRORCHECK);
#else
	/* #warning "no pthread_mutexattr_settype" */
#endif /* !defined(_WRS_KERNEL) */
	if ((rc = pthread_mutex_init(mqttclient_mutex, &attr)) != 0)
		printf("MQTTClient: error %d initializing client_mutex\n", rc);
	if ((rc = pthread_mutex_init(socket_mutex, &attr)) != 0)
		printf("MQTTClient: error %d initializing socket_mutex\n", rc);
	if ((rc = pthread_mutex_init(subscribe_mutex, &attr)) != 0)
		printf("MQTTClient: error %d initializing subscribe_mutex\n", rc);
	if ((rc = pthread_mutex_init(unsubscribe_mutex, &attr)) != 0)
		printf("MQTTClient: error %d initializing unsubscribe_mutex\n", rc);
	if ((rc = pthread_mutex_init(connect_mutex, &attr)) != 0)
		printf("MQTTClient: error %d initializing connect_mutex\n", rc);
}

#define WINAPI
#endif

static volatile int initialized = 0;
static List* handles = NULL;
static int running = 0;
static int tostop = 0;
static thread_id_type run_id = 0;

typedef struct
{
	MQTTClient_message* msg;
	char* topicName;
	int topicLen;
	unsigned int seqno; /* only used on restore */
} qEntry;


typedef struct
{
	char* serverURI;
#if defined(OPENSSL)
	int ssl;
#endif
	Clients* c;
	MQTTClient_connectionLost* cl;
	MQTTClient_messageArrived* ma;
	MQTTClient_deliveryComplete* dc;
	void* context;

	sem_type connect_sem;
	int rc; /* getsockopt return code in connect */
	sem_type connack_sem;
	sem_type suback_sem;
	sem_type unsuback_sem;
	MQTTPacket* pack;

} MQTTClients;

void MQTTClient_sleep(long milliseconds)
{
	FUNC_ENTRY;
#if defined(WIN32) || defined(WIN64)
	Sleep(milliseconds);
#else
	usleep(milliseconds*1000);
#endif
	FUNC_EXIT;
}


#if defined(WIN32) || defined(WIN64)
#define START_TIME_TYPE DWORD
START_TIME_TYPE MQTTClient_start_clock(void)
{
	return GetTickCount();
}
#elif defined(AIX)
#define START_TIME_TYPE struct timespec
START_TIME_TYPE MQTTClient_start_clock(void)
{
	static struct timespec start;
	clock_gettime(CLOCK_REALTIME, &start);
	return start;
}
#else
#define START_TIME_TYPE struct timeval
START_TIME_TYPE MQTTClient_start_clock(void)
{
	static struct timeval start;
	gettimeofday(&start, NULL);
	return start;
}
#endif


#if defined(WIN32) || defined(WIN64)
long MQTTClient_elapsed(DWORD milliseconds)
{
	return GetTickCount() - milliseconds;
}
#elif defined(AIX)
#define assert(a)
long MQTTClient_elapsed(struct timespec start)
{
	struct timespec now, res;

	clock_gettime(CLOCK_REALTIME, &now);
	ntimersub(now, start, res);
	return (res.tv_sec)*1000L + (res.tv_nsec)/1000000L;
}
#else
long MQTTClient_elapsed(struct timeval start)
{
	struct timeval now, res;

	gettimeofday(&now, NULL);
	timersub(&now, &start, &res);
	return (res.tv_sec)*1000 + (res.tv_usec)/1000;
}
#endif

static void MQTTClient_terminate(void);
static void MQTTClient_emptyMessageQueue(Clients* client);
static int MQTTClient_deliverMessage(
		int rc, MQTTClients* m,
		char** topicName, int* topicLen,
		MQTTClient_message** message);
static int clientSockCompare(void* a, void* b);
static thread_return_type WINAPI connectionLost_call(void* context);
static thread_return_type WINAPI MQTTClient_run(void* n);
static void MQTTClient_stop(void);
static void MQTTClient_closeSession(Clients* client);
static int MQTTClient_cleanSession(Clients* client);
static MQTTResponse MQTTClient_connectURIVersion(
	MQTTClient handle, MQTTClient_connectOptions* options,
	const char* serverURI, int MQTTVersion,
	START_TIME_TYPE start, long millisecsTimeout,
	MQTTProperties* connectProperties, MQTTProperties* willProperties);
static MQTTResponse MQTTClient_connectURI(MQTTClient handle, MQTTClient_connectOptions* options, const char* serverURI,
	MQTTProperties* connectProperties, MQTTProperties* willProperties);
static int MQTTClient_disconnect1(MQTTClient handle, int timeout, int internal, int stop);
static int MQTTClient_disconnect_internal(MQTTClient handle, int timeout);
static void MQTTClient_retry(void);
static MQTTPacket* MQTTClient_cycle(int* sock, unsigned long timeout, int* rc);
static MQTTPacket* MQTTClient_waitfor(MQTTClient handle, int packet_type, int* rc, long timeout);
/*static int pubCompare(void* a, void* b); */
static void MQTTProtocol_checkPendingWrites(void);
static void MQTTClient_writeComplete(int socket, int rc);


int MQTTClient_create(MQTTClient* handle, const char* serverURI, const char* clientId,
		int persistence_type, void* persistence_context)
{
	int rc = 0;
	MQTTClients *m = NULL;

	FUNC_ENTRY;
	rc = Thread_lock_mutex(mqttclient_mutex);

	if (serverURI == NULL || clientId == NULL)
	{
		rc = MQTTCLIENT_NULL_PARAMETER;
		goto exit;
	}

	if (!UTF8_validateString(clientId))
	{
		rc = MQTTCLIENT_BAD_UTF8_STRING;
		goto exit;
	}

	if (strstr(serverURI, "://") != NULL)
	{
		if (strncmp(URI_TCP, serverURI, strlen(URI_TCP)) != 0
#if defined(OPENSSL)
            && strncmp(URI_SSL, serverURI, strlen(URI_SSL)) != 0

#endif
			)
		{
			rc = MQTTCLIENT_BAD_PROTOCOL;
			goto exit;
		}
	}

	if (!initialized)
	{
		#if defined(HEAP_H)
			Heap_initialize();
		#endif
		Log_initialize((Log_nameValue*)MQTTClient_getVersionInfo());
		bstate->clients = ListInitialize();
		Socket_outInitialize();
		Socket_setWriteCompleteCallback(MQTTClient_writeComplete);
		handles = ListInitialize();
#if defined(OPENSSL)
		SSLSocket_initialize();
#endif
		initialized = 1;
	}
	m = malloc(sizeof(MQTTClients));
	*handle = m;
	memset(m, '\0', sizeof(MQTTClients));
	if (strncmp(URI_TCP, serverURI, strlen(URI_TCP)) == 0)
		serverURI += strlen(URI_TCP);
	else if (strncmp(URI_SSL, serverURI, strlen(URI_SSL)) == 0)
	{
#if defined(OPENSSL)
		serverURI += strlen(URI_SSL);
		m->ssl = 1;
#else
        rc = MQTTCLIENT_SSL_NOT_SUPPORTED;
        goto exit;
#endif
	}
	m->serverURI = MQTTStrdup(serverURI);
	ListAppend(handles, m, sizeof(MQTTClients));

	m->c = malloc(sizeof(Clients));
	memset(m->c, '\0', sizeof(Clients));
	m->c->context = m;
	m->c->outboundMsgs = ListInitialize();
	m->c->inboundMsgs = ListInitialize();
	m->c->messageQueue = ListInitialize();
	m->c->clientID = MQTTStrdup(clientId);
	m->connect_sem = Thread_create_sem();
	m->connack_sem = Thread_create_sem();
	m->suback_sem = Thread_create_sem();
	m->unsuback_sem = Thread_create_sem();

#if !defined(NO_PERSISTENCE)
	rc = MQTTPersistence_create(&(m->c->persistence), persistence_type, persistence_context);
	if (rc == 0)
	{
		rc = MQTTPersistence_initialize(m->c, m->serverURI);
		if (rc == 0)
			MQTTPersistence_restoreMessageQueue(m->c);
	}
#endif
	ListAppend(bstate->clients, m->c, sizeof(Clients) + 3*sizeof(List));

exit:
	Thread_unlock_mutex(mqttclient_mutex);
	FUNC_EXIT_RC(rc);
	return rc;
}


static void MQTTClient_terminate(void)
{
	FUNC_ENTRY;
	MQTTClient_stop();
	if (initialized)
	{
		ListFree(bstate->clients);
		ListFree(handles);
		handles = NULL;
		Socket_outTerminate();
#if defined(OPENSSL)
		SSLSocket_terminate();
#endif
		#if defined(HEAP_H)
			Heap_terminate();
		#endif
		Log_terminate();
		initialized = 0;
	}
	FUNC_EXIT;
}


static void MQTTClient_emptyMessageQueue(Clients* client)
{
	FUNC_ENTRY;
	/* empty message queue */
	if (client->messageQueue->count > 0)
	{
		ListElement* current = NULL;
		while (ListNextElement(client->messageQueue, &current))
		{
			qEntry* qe = (qEntry*)(current->content);
			free(qe->topicName);
			free(qe->msg->payload);
			free(qe->msg);
		}
		ListEmpty(client->messageQueue);
	}
	FUNC_EXIT;
}


void MQTTClient_destroy(MQTTClient* handle)
{
	MQTTClients* m = *handle;

	FUNC_ENTRY;
	Thread_lock_mutex(mqttclient_mutex);

	if (m == NULL)
		goto exit;

	if (m->c)
	{
		int saved_socket = m->c->net.socket;
		char* saved_clientid = MQTTStrdup(m->c->clientID);
#if !defined(NO_PERSISTENCE)
		MQTTPersistence_close(m->c);
#endif
		MQTTClient_emptyMessageQueue(m->c);
		MQTTProtocol_freeClient(m->c);
		if (!ListRemove(bstate->clients, m->c))
			Log(LOG_ERROR, 0, NULL);
		else
			Log(TRACE_MIN, 1, NULL, saved_clientid, saved_socket);
		free(saved_clientid);
	}
	if (m->serverURI)
		free(m->serverURI);
	Thread_destroy_sem(m->connect_sem);
	Thread_destroy_sem(m->connack_sem);
	Thread_destroy_sem(m->suback_sem);
	Thread_destroy_sem(m->unsuback_sem);
	if (!ListRemove(handles, m))
		Log(LOG_ERROR, -1, "free error");
	*handle = NULL;
	if (bstate->clients->count == 0)
		MQTTClient_terminate();

exit:
	Thread_unlock_mutex(mqttclient_mutex);
	FUNC_EXIT;
}


void MQTTClient_freeMessage(MQTTClient_message** message)
{
	FUNC_ENTRY;
	free((*message)->payload);
	free(*message);
	*message = NULL;
	FUNC_EXIT;
}


void MQTTClient_free(void* memory)
{
	FUNC_ENTRY;
	free(memory);
	FUNC_EXIT;
}


static int MQTTClient_deliverMessage(int rc, MQTTClients* m, char** topicName, int* topicLen, MQTTClient_message** message)
{
	qEntry* qe = (qEntry*)(m->c->messageQueue->first->content);

	FUNC_ENTRY;
	*message = qe->msg;
	*topicName = qe->topicName;
	*topicLen = qe->topicLen;
	if (strlen(*topicName) != *topicLen)
		rc = MQTTCLIENT_TOPICNAME_TRUNCATED;
#if !defined(NO_PERSISTENCE)
	if (m->c->persistence)
		MQTTPersistence_unpersistQueueEntry(m->c, (MQTTPersistence_qEntry*)qe);
#endif
	ListRemove(m->c->messageQueue, m->c->messageQueue->first->content);
	FUNC_EXIT_RC(rc);
	return rc;
}


/**
 * List callback function for comparing clients by socket
 * @param a first integer value
 * @param b second integer value
 * @return boolean indicating whether a and b are equal
 */
static int clientSockCompare(void* a, void* b)
{
	MQTTClients* m = (MQTTClients*)a;
	return m->c->net.socket == *(int*)b;
}


/**
 * Wrapper function to call connection lost on a separate thread.  A separate thread is needed to allow the
 * connectionLost function to make API calls (e.g. connect)
 * @param context a pointer to the relevant client
 * @return thread_return_type standard thread return value - not used here
 */
static thread_return_type WINAPI connectionLost_call(void* context)
{
	MQTTClients* m = (MQTTClients*)context;

	(*(m->cl))(m->context, NULL);
	return 0;
}


/* This is the thread function that handles the calling of callback functions if set */
static thread_return_type WINAPI MQTTClient_run(void* n)
{
	long timeout = 10L; /* first time in we have a small timeout.  Gets things started more quickly */

	FUNC_ENTRY;
	running = 1;
	run_id = Thread_getid();

	Thread_lock_mutex(mqttclient_mutex);
	while (!tostop)
	{
		int rc = SOCKET_ERROR;
		int sock = -1;
		MQTTClients* m = NULL;
		MQTTPacket* pack = NULL;

		Thread_unlock_mutex(mqttclient_mutex);
		pack = MQTTClient_cycle(&sock, timeout, &rc);
		Thread_lock_mutex(mqttclient_mutex);
		if (tostop)
			break;
		timeout = 1000L;

		/* find client corresponding to socket */
		if (ListFindItem(handles, &sock, clientSockCompare) == NULL)
		{
			/* assert: should not happen */
			continue;
		}
		m = (MQTTClient)(handles->current->content);
		if (m == NULL)
		{
			/* assert: should not happen */
			continue;
		}
		if (rc == SOCKET_ERROR)
		{
			if (m->c->connected)
				MQTTClient_disconnect_internal(m, 0);
			else
			{
				if (m->c->connect_state == 2 && !Thread_check_sem(m->connect_sem))
				{
					Log(TRACE_MIN, -1, "Posting connect semaphore for client %s", m->c->clientID);
					Thread_post_sem(m->connect_sem);
				}
				if (m->c->connect_state == 3 && !Thread_check_sem(m->connack_sem))
				{
					Log(TRACE_MIN, -1, "Posting connack semaphore for client %s", m->c->clientID);
					Thread_post_sem(m->connack_sem);
				}
			}
		}
		else
		{
			if (m->c->messageQueue->count > 0)
			{
				qEntry* qe = (qEntry*)(m->c->messageQueue->first->content);
				int topicLen = qe->topicLen;

				if (strlen(qe->topicName) == topicLen)
					topicLen = 0;

				Log(TRACE_MIN, -1, "Calling messageArrived for client %s, queue depth %d",
					m->c->clientID, m->c->messageQueue->count);
				Thread_unlock_mutex(mqttclient_mutex);
				rc = (*(m->ma))(m->context, qe->topicName, topicLen, qe->msg);
				Thread_lock_mutex(mqttclient_mutex);
				/* if 0 (false) is returned by the callback then it failed, so we don't remove the message from
				 * the queue, and it will be retried later.  If 1 is returned then the message data may have been freed,
				 * so we must be careful how we use it.
				 */
				if (rc)
				{
					#if !defined(NO_PERSISTENCE)
					if (m->c->persistence)
						MQTTPersistence_unpersistQueueEntry(m->c, (MQTTPersistence_qEntry*)qe);
					#endif
					ListRemove(m->c->messageQueue, qe);
				}
				else
					Log(TRACE_MIN, -1, "False returned from messageArrived for client %s, message remains on queue",
						m->c->clientID);
			}
			if (pack)
			{
				if (pack->header.bits.type == CONNACK && !Thread_check_sem(m->connack_sem))
				{
					Log(TRACE_MIN, -1, "Posting connack semaphore for client %s", m->c->clientID);
					m->pack = pack;
					Thread_post_sem(m->connack_sem);
				}
				else if (pack->header.bits.type == SUBACK)
				{
					Log(TRACE_MIN, -1, "Posting suback semaphore for client %s", m->c->clientID);
					m->pack = pack;
					Thread_post_sem(m->suback_sem);
				}
				else if (pack->header.bits.type == UNSUBACK)
				{
					Log(TRACE_MIN, -1, "Posting unsuback semaphore for client %s", m->c->clientID);
					m->pack = pack;
					Thread_post_sem(m->unsuback_sem);
				}
			}
			else if (m->c->connect_state == 1 && !Thread_check_sem(m->connect_sem))
			{
				int error;
				socklen_t len = sizeof(error);

				if ((m->rc = getsockopt(m->c->net.socket, SOL_SOCKET, SO_ERROR, (char*)&error, &len)) == 0)
					m->rc = error;
				Log(TRACE_MIN, -1, "Posting connect semaphore for client %s rc %d", m->c->clientID, m->rc);
				Thread_post_sem(m->connect_sem);
			}
#if defined(OPENSSL)
			else if (m->c->connect_state == 2 && !Thread_check_sem(m->connect_sem))
			{
				rc = SSLSocket_connect(m->c->net.ssl, m->c->net.socket,
						m->serverURI, m->c->sslopts->verify);
				if (rc == 1 || rc == SSL_FATAL)
				{
					if (rc == 1 && !m->c->cleansession && m->c->session == NULL)
						m->c->session = SSL_get1_session(m->c->net.ssl);
					m->rc = rc;
					Log(TRACE_MIN, -1, "Posting connect semaphore for SSL client %s rc %d", m->c->clientID, m->rc);
					Thread_post_sem(m->connect_sem);
				}
			}
#endif
		}
	}
	run_id = 0;
	running = tostop = 0;
	Thread_unlock_mutex(mqttclient_mutex);
	FUNC_EXIT;
	return 0;
}


static void MQTTClient_stop(void)
{
	int rc = 0;

	FUNC_ENTRY;
	if (running == 1 && tostop == 0)
	{
		int conn_count = 0;
		ListElement* current = NULL;

		if (handles != NULL)
		{
			/* find out how many handles are still connected */
			while (ListNextElement(handles, &current))
			{
				if (((MQTTClients*)(current->content))->c->connect_state > 0 ||
						((MQTTClients*)(current->content))->c->connected)
					++conn_count;
			}
		}
		Log(TRACE_MIN, -1, "Conn_count is %d", conn_count);
		/* stop the background thread, if we are the last one to be using it */
		if (conn_count == 0)
		{
			int count = 0;
			tostop = 1;
			if (Thread_getid() != run_id)
			{
				while (running && ++count < 100)
				{
					Thread_unlock_mutex(mqttclient_mutex);
					Log(TRACE_MIN, -1, "sleeping");
					MQTTClient_sleep(100L);
					Thread_lock_mutex(mqttclient_mutex);
				}
			}
			rc = 1;
		}
	}
	FUNC_EXIT_RC(rc);
}


int MQTTClient_setCallbacks(MQTTClient handle, void* context, MQTTClient_connectionLost* cl,
														MQTTClient_messageArrived* ma, MQTTClient_deliveryComplete* dc)
{
	int rc = MQTTCLIENT_SUCCESS;
	MQTTClients* m = handle;

	FUNC_ENTRY;
	Thread_lock_mutex(mqttclient_mutex);

	if (m == NULL || ma == NULL || m->c->connect_state != 0)
		rc = MQTTCLIENT_FAILURE;
	else
	{
		m->context = context;
		m->cl = cl;
		m->ma = ma;
		m->dc = dc;
	}

	Thread_unlock_mutex(mqttclient_mutex);
	FUNC_EXIT_RC(rc);
	return rc;
}


static void MQTTClient_closeSession(Clients* client)
{
	FUNC_ENTRY;
	client->good = 0;
	client->ping_outstanding = 0;
	if (client->net.socket > 0)
	{
		if (client->connected)
			MQTTPacket_send_disconnect(&client->net, client->clientID);
		Thread_lock_mutex(socket_mutex);
#if defined(OPENSSL)
		SSLSocket_close(&client->net);
#endif
		Socket_close(client->net.socket);
		Thread_unlock_mutex(socket_mutex);
		client->net.socket = 0;
#if defined(OPENSSL)
		client->net.ssl = NULL;
#endif
	}
	client->connected = 0;
	client->connect_state = 0;

	if (client->cleansession)
		MQTTClient_cleanSession(client);
	FUNC_EXIT;
}


static int MQTTClient_cleanSession(Clients* client)
{
	int rc = 0;

	FUNC_ENTRY;
#if !defined(NO_PERSISTENCE)
	rc = MQTTPersistence_clear(client);
#endif
	MQTTProtocol_emptyMessageList(client->inboundMsgs);
	MQTTProtocol_emptyMessageList(client->outboundMsgs);
	MQTTClient_emptyMessageQueue(client);
	client->msgID = 0;
	FUNC_EXIT_RC(rc);
	return rc;
}


void Protocol_processPublication(Publish* publish, Clients* client)
{
	qEntry* qe = NULL;
	MQTTClient_message* mm = NULL;

	FUNC_ENTRY;
	qe = malloc(sizeof(qEntry));
	mm = malloc(sizeof(MQTTClient_message));

	qe->msg = mm;

	qe->topicName = publish->topic;
	qe->topicLen = publish->topiclen;
	publish->topic = NULL;

	/* If the message is QoS 2, then we have already stored the incoming payload
	 * in an allocated buffer, so we don't need to copy again.
	 */
	if (publish->header.bits.qos == 2)
		mm->payload = publish->payload;
	else
	{
		mm->payload = malloc(publish->payloadlen);
		memcpy(mm->payload, publish->payload, publish->payloadlen);
	}

	mm->payloadlen = publish->payloadlen;
	mm->qos = publish->header.bits.qos;
	mm->retained = publish->header.bits.retain;
	if (publish->header.bits.qos == 2)
		mm->dup = 0;  /* ensure that a QoS2 message is not passed to the application with dup = 1 */
	else
		mm->dup = publish->header.bits.dup;
	mm->msgid = publish->msgId;

	ListAppend(client->messageQueue, qe, sizeof(qe) + sizeof(mm) + mm->payloadlen + strlen(qe->topicName)+1);
#if !defined(NO_PERSISTENCE)
	if (client->persistence)
		MQTTPersistence_persistQueueEntry(client, (MQTTPersistence_qEntry*)qe);
#endif
	FUNC_EXIT;
}


static MQTTResponse MQTTClient_connectURIVersion(MQTTClient handle, MQTTClient_connectOptions* options, const char* serverURI, int MQTTVersion,
	START_TIME_TYPE start, long millisecsTimeout, MQTTProperties* connectProperties, MQTTProperties* willProperties)
{
	MQTTClients* m = handle;
	int rc = SOCKET_ERROR;
	int sessionPresent = 0;
	MQTTResponse resp = {SOCKET_ERROR, NULL};

	FUNC_ENTRY;
	if (m->ma && !running)
	{
		Thread_start(MQTTClient_run, handle);
		if (MQTTClient_elapsed(start) >= millisecsTimeout)
		{
			rc = SOCKET_ERROR;
			goto exit;
		}
		MQTTClient_sleep(100L);
	}

	Log(TRACE_MIN, -1, "Connecting to serverURI %s with MQTT version %d", serverURI, MQTTVersion);
#if defined(OPENSSL)
	rc = MQTTProtocol_connect(serverURI, m->c, m->ssl, MQTTVersion, connectProperties, willProperties);
#else
	rc = MQTTProtocol_connect(serverURI, m->c, MQTTVersion, connectProperties, willProperties);
#endif
	if (rc == SOCKET_ERROR)
		goto exit;

	if (m->c->connect_state == 0)
	{
		rc = SOCKET_ERROR;
		goto exit;
	}

	if (m->c->connect_state == 1) /* TCP connect started - wait for completion */
	{
		Thread_unlock_mutex(mqttclient_mutex);
		MQTTClient_waitfor(handle, CONNECT, &rc, millisecsTimeout - MQTTClient_elapsed(start));
		Thread_lock_mutex(mqttclient_mutex);
		if (rc != 0)
		{
			rc = SOCKET_ERROR;
			goto exit;
		}

#if defined(OPENSSL)
		if (m->ssl)
		{
			int port;
			char* hostname;
			int setSocketForSSLrc = 0;

			hostname = MQTTProtocol_addressPort(m->serverURI, &port);
			setSocketForSSLrc = SSLSocket_setSocketForSSL(&m->c->net, m->c->sslopts, hostname);
			if (hostname != m->serverURI)
				free(hostname);

			if (setSocketForSSLrc != MQTTCLIENT_SUCCESS)
			{
				if (m->c->session != NULL)
					if ((rc = SSL_set_session(m->c->net.ssl, m->c->session)) != 1)
						Log(TRACE_MIN, -1, "Failed to set SSL session with stored data, non critical");
				rc = SSLSocket_connect(m->c->net.ssl, m->c->net.socket,
						m->serverURI, m->c->sslopts->verify);
				if (rc == TCPSOCKET_INTERRUPTED)
					m->c->connect_state = 2;  /* the connect is still in progress */
				else if (rc == SSL_FATAL)
				{
					rc = SOCKET_ERROR;
					goto exit;
				}
				else if (rc == 1)
				{
					rc = MQTTCLIENT_SUCCESS;
					m->c->connect_state = 3;
					if (MQTTPacket_send_connect(m->c, MQTTVersion, connectProperties, willProperties) == SOCKET_ERROR)
					{
						rc = SOCKET_ERROR;
						goto exit;
					}
					if (!m->c->cleansession && m->c->session == NULL)
						m->c->session = SSL_get1_session(m->c->net.ssl);
				}
			}
			else
			{
				rc = SOCKET_ERROR;
				goto exit;
			}
		}
		else
		{
#endif
			m->c->connect_state = 3; /* TCP connect completed, in which case send the MQTT connect packet */
			if (MQTTPacket_send_connect(m->c, MQTTVersion, connectProperties, willProperties) == SOCKET_ERROR)
			{
				rc = SOCKET_ERROR;
				goto exit;
			}
#if defined(OPENSSL)
		}
#endif
	}

#if defined(OPENSSL)
	if (m->c->connect_state == 2) /* SSL connect sent - wait for completion */
	{
		Thread_unlock_mutex(mqttclient_mutex);
		MQTTClient_waitfor(handle, CONNECT, &rc, millisecsTimeout - MQTTClient_elapsed(start));
		Thread_lock_mutex(mqttclient_mutex);
		if (rc != 1)
		{
			rc = SOCKET_ERROR;
			goto exit;
		}
		if(!m->c->cleansession && m->c->session == NULL)
			m->c->session = SSL_get1_session(m->c->net.ssl);
		m->c->connect_state = 3; /* TCP connect completed, in which case send the MQTT connect packet */
		if (MQTTPacket_send_connect(m->c, MQTTVersion, connectProperties, willProperties) == SOCKET_ERROR)
		{
			rc = SOCKET_ERROR;
			goto exit;
		}
	}
#endif

	if (m->c->connect_state == 3) /* MQTT connect sent - wait for CONNACK */
	{
		MQTTPacket* pack = NULL;

		Thread_unlock_mutex(mqttclient_mutex);
		pack = MQTTClient_waitfor(handle, CONNACK, &rc, millisecsTimeout - MQTTClient_elapsed(start));
		Thread_lock_mutex(mqttclient_mutex);
		if (pack == NULL)
			rc = SOCKET_ERROR;
		else
		{
			Connack* connack = (Connack*)pack;
			Log(TRACE_PROTOCOL, 1, NULL, m->c->net.socket, m->c->clientID, connack->rc);
			if ((rc = connack->rc) == MQTTCLIENT_SUCCESS)
			{
				m->c->connected = 1;
				m->c->good = 1;
				m->c->connect_state = 0;
				if (MQTTVersion == 4)
					sessionPresent = connack->flags.bits.sessionPresent;
				if (m->c->cleansession)
					rc = MQTTClient_cleanSession(m->c);
				if (m->c->outboundMsgs->count > 0)
				{
					ListElement* outcurrent = NULL;

					while (ListNextElement(m->c->outboundMsgs, &outcurrent))
					{
						Messages* m = (Messages*)(outcurrent->content);
						m->lastTouch = 0;
					}
					MQTTProtocol_retry((time_t)0, 1, 1);
					if (m->c->connected != 1)
						rc = MQTTCLIENT_DISCONNECTED;
				}
				if (m->c->MQTTVersion == MQTTVERSION_5)
					resp.properties = &connack->properties;
			}
			free(connack);
			m->pack = NULL;
		}
	}
exit:
	if (rc == MQTTCLIENT_SUCCESS)
	{
		if (options->struct_version == 4) /* means we have to fill out return values */
		{
			options->returned.serverURI = serverURI;
			options->returned.MQTTVersion = MQTTVersion;
			options->returned.sessionPresent = sessionPresent;
		}
	}
	else
		MQTTClient_disconnect1(handle, 0, 0, (MQTTVersion == 3)); /* don't want to call connection lost */

	resp.reasonCode = rc;
	FUNC_EXIT_RC(resp.reasonCode);
	return resp;
}

static int retryLoopInterval = 5;

static void setRetryLoopInterval(int keepalive)
{
	int proposed = keepalive / 10;

	if (proposed < 1)
		proposed = 1;
	else if (proposed > 5)
		proposed = 5;
	if (proposed < retryLoopInterval)
		retryLoopInterval = proposed;
}


static MQTTResponse MQTTClient_connectURI(MQTTClient handle, MQTTClient_connectOptions* options, const char* serverURI,
		MQTTProperties* connectProperties, MQTTProperties* willProperties)
{
	MQTTClients* m = handle;
	START_TIME_TYPE start;
	long millisecsTimeout = 30000L;
	MQTTResponse rc = {SOCKET_ERROR, NULL};
	int MQTTVersion = 0;

	FUNC_ENTRY;
	millisecsTimeout = options->connectTimeout * 1000;
	start = MQTTClient_start_clock();

	m->c->keepAliveInterval = options->keepAliveInterval;
	setRetryLoopInterval(options->keepAliveInterval);
	m->c->cleansession = options->cleansession;
	m->c->maxInflightMessages = (options->reliable) ? 1 : 10;
	m->c->MQTTVersion = options->MQTTVersion;

	if (m->c->will)
	{
		free(m->c->will->payload);
		free(m->c->will->topic);
		free(m->c->will);
		m->c->will = NULL;
	}

	if (options->will && (options->will->struct_version == 0 || options->will->struct_version == 1))
	{
		const void* source = NULL;

		m->c->will = malloc(sizeof(willMessages));
		if (options->will->message || (options->will->struct_version == 1 && options->will->payload.data))
		{
			if (options->will->struct_version == 1 && options->will->payload.data)
			{
				m->c->will->payloadlen = options->will->payload.len;
				source = options->will->payload.data;
			}
			else
			{
				m->c->will->payloadlen = strlen(options->will->message);
				source = (void*)options->will->message;
			}
			m->c->will->payload = malloc(m->c->will->payloadlen);
			memcpy(m->c->will->payload, source, m->c->will->payloadlen);
		}
		else
		{
			m->c->will->payload = NULL;
			m->c->will->payloadlen = 0;
		}
		m->c->will->qos = options->will->qos;
		m->c->will->retained = options->will->retained;
		m->c->will->topic = MQTTStrdup(options->will->topicName);
	}

#if defined(OPENSSL)
	if (m->c->sslopts)
	{
		if (m->c->sslopts->trustStore)
			free((void*)m->c->sslopts->trustStore);
		if (m->c->sslopts->keyStore)
			free((void*)m->c->sslopts->keyStore);
		if (m->c->sslopts->privateKey)
			free((void*)m->c->sslopts->privateKey);
		if (m->c->sslopts->privateKeyPassword)
			free((void*)m->c->sslopts->privateKeyPassword);
		if (m->c->sslopts->enabledCipherSuites)
			free((void*)m->c->sslopts->enabledCipherSuites);
		if (m->c->sslopts->struct_version >= 2)
		{
			if (m->c->sslopts->CApath)
				free((void*)m->c->sslopts->CApath);
		}
		free(m->c->sslopts);
		m->c->sslopts = NULL;
	}

	if (options->struct_version != 0 && options->ssl)
	{
		m->c->sslopts = malloc(sizeof(MQTTClient_SSLOptions));
		memset(m->c->sslopts, '\0', sizeof(MQTTClient_SSLOptions));
		m->c->sslopts->struct_version = options->ssl->struct_version;
		if (options->ssl->trustStore)
			m->c->sslopts->trustStore = MQTTStrdup(options->ssl->trustStore);
		if (options->ssl->keyStore)
			m->c->sslopts->keyStore = MQTTStrdup(options->ssl->keyStore);
		if (options->ssl->privateKey)
			m->c->sslopts->privateKey = MQTTStrdup(options->ssl->privateKey);
		if (options->ssl->privateKeyPassword)
			m->c->sslopts->privateKeyPassword = MQTTStrdup(options->ssl->privateKeyPassword);
		if (options->ssl->enabledCipherSuites)
			m->c->sslopts->enabledCipherSuites = MQTTStrdup(options->ssl->enabledCipherSuites);
		m->c->sslopts->enableServerCertAuth = options->ssl->enableServerCertAuth;
		if (m->c->sslopts->struct_version >= 1)
			m->c->sslopts->sslVersion = options->ssl->sslVersion;
		if (m->c->sslopts->struct_version >= 2)
		{
			m->c->sslopts->verify = options->ssl->verify;
			if (m->c->sslopts->CApath)
				m->c->sslopts->CApath = MQTTStrdup(options->ssl->CApath);
		}
	}
#endif

	if (m->c->username)
		free((void*)m->c->username);
	if (options->username)
		m->c->username = MQTTStrdup(options->username);
	if (m->c->password)
		free((void*)m->c->password);
	if (options->password)
	{
		m->c->password = MQTTStrdup(options->password);
		m->c->passwordlen = strlen(options->password);
	}
	else if (options->struct_version >= 5 && options->binarypwd.data)
	{
		m->c->passwordlen = options->binarypwd.len;
		m->c->password = malloc(m->c->passwordlen);
		memcpy((void*)m->c->password, options->binarypwd.data, m->c->passwordlen);
	}

	if (options->struct_version >= 3)
		MQTTVersion = options->MQTTVersion;
	else
		MQTTVersion = MQTTVERSION_DEFAULT;

	if (MQTTVersion == MQTTVERSION_DEFAULT)
	{
		rc = MQTTClient_connectURIVersion(handle, options, serverURI, 4, start, millisecsTimeout,
				connectProperties, willProperties);
		if (rc.reasonCode != MQTTCLIENT_SUCCESS)
		{
			rc = MQTTClient_connectURIVersion(handle, options, serverURI, 3, start, millisecsTimeout,
					connectProperties, willProperties);
		}
	}
	else
		rc = MQTTClient_connectURIVersion(handle, options, serverURI, MQTTVersion, start, millisecsTimeout,
				connectProperties, willProperties);

	FUNC_EXIT_RC(rc.reasonCode);
	return rc;
}


int MQTTClient_connect(MQTTClient handle, MQTTClient_connectOptions* options)
{
	MQTTResponse response = MQTTClient_connect5(handle, options, NULL, NULL);

	return response.reasonCode;
}


MQTTResponse MQTTClient_connect5(MQTTClient handle, MQTTClient_connectOptions* options,
		MQTTProperties* connectProperties, MQTTProperties* willProperties)
{
	MQTTClients* m = handle;
	MQTTResponse rc = {SOCKET_ERROR, NULL};

	FUNC_ENTRY;
	Thread_lock_mutex(connect_mutex);
	Thread_lock_mutex(mqttclient_mutex);

	if (options == NULL)
	{
		rc.reasonCode = MQTTCLIENT_NULL_PARAMETER;
		goto exit;
	}

	if (strncmp(options->struct_id, "MQTC", 4) != 0 || 	options->struct_version < 0 || options->struct_version > 5)
	{
		rc.reasonCode = MQTTCLIENT_BAD_STRUCTURE;
		goto exit;
	}

#if defined(OPENSSL)
	if (m->ssl && options->ssl == NULL)
	{
		rc.reasonCode = MQTTCLIENT_NULL_PARAMETER;
		goto exit;
	}
#endif

	if (options->will) /* check validity of will options structure */
	{
		if (strncmp(options->will->struct_id, "MQTW", 4) != 0 || (options->will->struct_version != 0 && options->will->struct_version != 1))
		{
			rc.reasonCode = MQTTCLIENT_BAD_STRUCTURE;
			goto exit;
		}
	}


#if defined(OPENSSL)
	if (options->struct_version != 0 && options->ssl) /* check validity of SSL options structure */
	{
		if (strncmp(options->ssl->struct_id, "MQTS", 4) != 0 || options->ssl->struct_version < 0 || options->ssl->struct_version > 2)
		{
			rc.reasonCode = MQTTCLIENT_BAD_STRUCTURE;
			goto exit;
		}
	}
#endif

	if ((options->username && !UTF8_validateString(options->username)) ||
		(options->password && !UTF8_validateString(options->password)))
	{
		rc.reasonCode = MQTTCLIENT_BAD_UTF8_STRING;
		goto exit;
	}

	if (options->MQTTVersion != MQTTVERSION_DEFAULT &&
			(options->MQTTVersion < MQTTVERSION_3_1 || options->MQTTVersion > MQTTVERSION_5))
	{
		rc.reasonCode = MQTTCLIENT_BAD_MQTT_VERSION;
		goto exit;
	}

	if (options->struct_version < 2 || options->serverURIcount == 0)
		rc = MQTTClient_connectURI(handle, options, m->serverURI, connectProperties, willProperties);
	else
	{
		int i;

		for (i = 0; i < options->serverURIcount; ++i)
		{
			char* serverURI = options->serverURIs[i];

			if (strncmp(URI_TCP, serverURI, strlen(URI_TCP)) == 0)
				serverURI += strlen(URI_TCP);
#if defined(OPENSSL)
			else if (strncmp(URI_SSL, serverURI, strlen(URI_SSL)) == 0)
			{
				serverURI += strlen(URI_SSL);
				m->ssl = 1;
			}
#endif
			rc = MQTTClient_connectURI(handle, options, serverURI, connectProperties, willProperties);
			if (rc.reasonCode == MQTTCLIENT_SUCCESS)
				break;
		}
	}

exit:
	if (m->c->will)
	{
		if (m->c->will->payload)
			free(m->c->will->payload);
		if (m->c->will->topic)
			free(m->c->will->topic);
		free(m->c->will);
		m->c->will = NULL;
	}
	Thread_unlock_mutex(mqttclient_mutex);
	Thread_unlock_mutex(connect_mutex);
	FUNC_EXIT_RC(rc.reasonCode);
	return rc;
}


/**
 * mqttclient_mutex must be locked when you call this function, if multi threaded
 */
static int MQTTClient_disconnect1(MQTTClient handle, int timeout, int call_connection_lost, int stop)
{
	MQTTClients* m = handle;
	START_TIME_TYPE start;
	int rc = MQTTCLIENT_SUCCESS;
	int was_connected = 0;

	FUNC_ENTRY;
	if (m == NULL || m->c == NULL)
	{
		rc = MQTTCLIENT_FAILURE;
		goto exit;
	}
	if (m->c->connected == 0 && m->c->connect_state == 0)
	{
		rc = MQTTCLIENT_DISCONNECTED;
		goto exit;
	}
	was_connected = m->c->connected; /* should be 1 */
	if (m->c->connected != 0)
	{
		start = MQTTClient_start_clock();
		m->c->connect_state = -2; /* indicate disconnecting */
		while (m->c->inboundMsgs->count > 0 || m->c->outboundMsgs->count > 0)
		{ /* wait for all inflight message flows to finish, up to timeout */
			if (MQTTClient_elapsed(start) >= timeout)
				break;
			Thread_unlock_mutex(mqttclient_mutex);
			MQTTClient_yield();
			Thread_lock_mutex(mqttclient_mutex);
		}
	}

	MQTTClient_closeSession(m->c);

	while (Thread_check_sem(m->connect_sem))
		Thread_wait_sem(m->connect_sem, 100);
	while (Thread_check_sem(m->connack_sem))
		Thread_wait_sem(m->connack_sem, 100);
	while (Thread_check_sem(m->suback_sem))
		Thread_wait_sem(m->suback_sem, 100);
	while (Thread_check_sem(m->unsuback_sem))
		Thread_wait_sem(m->unsuback_sem, 100);
exit:
	if (stop)
		MQTTClient_stop();
	if (call_connection_lost && m->cl && was_connected)
	{
		Log(TRACE_MIN, -1, "Calling connectionLost for client %s", m->c->clientID);
		Thread_start(connectionLost_call, m);
	}
	FUNC_EXIT_RC(rc);
	return rc;
}


/**
 * mqttclient_mutex must be locked when you call this function, if multi threaded
 */
static int MQTTClient_disconnect_internal(MQTTClient handle, int timeout)
{
	return MQTTClient_disconnect1(handle, timeout, 1, 1);
}


/**
 * mqttclient_mutex must be locked when you call this function, if multi threaded
 */
void MQTTProtocol_closeSession(Clients* c, int sendwill)
{
	MQTTClient_disconnect_internal((MQTTClient)c->context, 0);
}


int MQTTClient_disconnect(MQTTClient handle, int timeout)
{
	int rc = 0;

	Thread_lock_mutex(mqttclient_mutex);
	rc = MQTTClient_disconnect1(handle, timeout, 0, 1);
	Thread_unlock_mutex(mqttclient_mutex);
	return rc;
}


int MQTTClient_isConnected(MQTTClient handle)
{
	MQTTClients* m = handle;
	int rc = 0;

	FUNC_ENTRY;
	Thread_lock_mutex(mqttclient_mutex);
	if (m && m->c)
		rc = m->c->connected;
	Thread_unlock_mutex(mqttclient_mutex);
	FUNC_EXIT_RC(rc);
	return rc;
}


MQTTResponse MQTTClient_subscribeMany5(MQTTClient handle, int count, char* const* topic, int* qos,
		MQTTSubscribe_options* opts, MQTTProperties* props)
{
	MQTTClients* m = handle;
	List* topics = NULL;
	List* qoss = NULL;
	int i = 0;
	int rc = MQTTCLIENT_FAILURE;
	MQTTResponse resp = {MQTTCLIENT_FAILURE, NULL};
	int msgid = 0;

	FUNC_ENTRY;
	Thread_lock_mutex(subscribe_mutex);
	Thread_lock_mutex(mqttclient_mutex);

	if (m == NULL || m->c == NULL)
	{
		rc = MQTTCLIENT_FAILURE;
		goto exit;
	}
	if (m->c->connected == 0)
	{
		rc = MQTTCLIENT_DISCONNECTED;
		goto exit;
	}
	for (i = 0; i < count; i++)
	{
		if (!UTF8_validateString(topic[i]))
		{
			rc = MQTTCLIENT_BAD_UTF8_STRING;
			goto exit;
		}

		if(qos[i] < 0 || qos[i] > 2)
		{
			rc = MQTTCLIENT_BAD_QOS;
			goto exit;
		}
	}
	if ((msgid = MQTTProtocol_assignMsgId(m->c)) == 0)
	{
		rc = MQTTCLIENT_MAX_MESSAGES_INFLIGHT;
		goto exit;
	}

	topics = ListInitialize();
	qoss = ListInitialize();
	for (i = 0; i < count; i++)
	{
		ListAppend(topics, topic[i], strlen(topic[i]));
		ListAppend(qoss, &qos[i], sizeof(int));
	}

	rc = MQTTProtocol_subscribe(m->c, topics, qoss, msgid, opts, props);
	ListFreeNoContent(topics);
	ListFreeNoContent(qoss);

	if (rc == TCPSOCKET_COMPLETE)
	{
		MQTTPacket* pack = NULL;

		Thread_unlock_mutex(mqttclient_mutex);
		pack = MQTTClient_waitfor(handle, SUBACK, &rc, 10000L);
		Thread_lock_mutex(mqttclient_mutex);
		if (pack != NULL)
		{
			Suback* sub = (Suback*)pack;
			ListElement* current = NULL;
			i = 0;
			while (ListNextElement(sub->qoss, &current))
			{
				int* reqqos = (int*)(current->content);
				qos[i++] = *reqqos;
			}
			rc = MQTTProtocol_handleSubacks(pack, m->c->net.socket);
			m->pack = NULL;
		}
		else
			rc = SOCKET_ERROR;
	}

	if (rc == SOCKET_ERROR)
		MQTTClient_disconnect_internal(handle, 0);
	else if (rc == TCPSOCKET_COMPLETE)
		rc = MQTTCLIENT_SUCCESS;

exit:
	resp.reasonCode = rc;
	Thread_unlock_mutex(mqttclient_mutex);
	Thread_unlock_mutex(subscribe_mutex);
	FUNC_EXIT_RC(resp.reasonCode);
	return resp;
}



int MQTTClient_subscribeMany(MQTTClient handle, int count, char* const* topic, int* qos)
{
	MQTTResponse response = MQTTClient_subscribeMany5(handle, count, topic, qos, NULL, NULL);

	return response.reasonCode;
}



MQTTResponse MQTTClient_subscribe5(MQTTClient handle, const char* topic, int qos,
		MQTTSubscribe_options* opts, MQTTProperties* props)
{
	MQTTResponse rc;
	char *const topics[] = {(char*)topic};

	FUNC_ENTRY;
	rc = MQTTClient_subscribeMany5(handle, 1, topics, &qos, opts, props);
	if (qos == MQTT_BAD_SUBSCRIBE) /* addition for MQTT 3.1.1 - error code from subscribe */
		rc.reasonCode = MQTT_BAD_SUBSCRIBE;
	FUNC_EXIT_RC(rc.reasonCode);
	return rc;
}


int MQTTClient_subscribe(MQTTClient handle, const char* topic, int qos)
{
	MQTTResponse response = MQTTClient_subscribe5(handle, topic, qos, NULL, NULL);

	return response.reasonCode;
}


int MQTTClient_unsubscribeMany(MQTTClient handle, int count, char* const* topic)
{
	MQTTClients* m = handle;
	List* topics = NULL;
	int i = 0;
	int rc = SOCKET_ERROR;
	int msgid = 0;

	FUNC_ENTRY;
	Thread_lock_mutex(unsubscribe_mutex);
	Thread_lock_mutex(mqttclient_mutex);

	if (m == NULL || m->c == NULL)
	{
		rc = MQTTCLIENT_FAILURE;
		goto exit;
	}
	if (m->c->connected == 0)
	{
		rc = MQTTCLIENT_DISCONNECTED;
		goto exit;
	}
	for (i = 0; i < count; i++)
	{
		if (!UTF8_validateString(topic[i]))
		{
			rc = MQTTCLIENT_BAD_UTF8_STRING;
			goto exit;
		}
	}
	if ((msgid = MQTTProtocol_assignMsgId(m->c)) == 0)
	{
		rc = MQTTCLIENT_MAX_MESSAGES_INFLIGHT;
		goto exit;
	}

	topics = ListInitialize();
	for (i = 0; i < count; i++)
		ListAppend(topics, topic[i], strlen(topic[i]));
	rc = MQTTProtocol_unsubscribe(m->c, topics, msgid);
	ListFreeNoContent(topics);

	if (rc == TCPSOCKET_COMPLETE)
	{
		MQTTPacket* pack = NULL;

		Thread_unlock_mutex(mqttclient_mutex);
		pack = MQTTClient_waitfor(handle, UNSUBACK, &rc, 10000L);
		Thread_lock_mutex(mqttclient_mutex);
		if (pack != NULL)
		{
			rc = MQTTProtocol_handleUnsubacks(pack, m->c->net.socket);
			m->pack = NULL;
		}
		else
			rc = SOCKET_ERROR;
	}

	if (rc == SOCKET_ERROR)
		MQTTClient_disconnect_internal(handle, 0);

exit:
	Thread_unlock_mutex(mqttclient_mutex);
	Thread_unlock_mutex(unsubscribe_mutex);
	FUNC_EXIT_RC(rc);
	return rc;
}


int MQTTClient_unsubscribe(MQTTClient handle, const char* topic)
{
	int rc = 0;
	char *const topics[] = {(char*)topic};
	FUNC_ENTRY;
	rc = MQTTClient_unsubscribeMany(handle, 1, topics);
	FUNC_EXIT_RC(rc);
	return rc;
}


int MQTTClient_publish(MQTTClient handle, const char* topicName, int payloadlen, void* payload,
							 int qos, int retained, MQTTClient_deliveryToken* deliveryToken)
{
	int rc = MQTTCLIENT_SUCCESS;
	MQTTClients* m = handle;
	Messages* msg = NULL;
	Publish* p = NULL;
	int blocked = 0;
	int msgid = 0;

	FUNC_ENTRY;
	Thread_lock_mutex(mqttclient_mutex);

	if (m == NULL || m->c == NULL)
		rc = MQTTCLIENT_FAILURE;
	else if (m->c->connected == 0)
		rc = MQTTCLIENT_DISCONNECTED;
	else if (!UTF8_validateString(topicName))
		rc = MQTTCLIENT_BAD_UTF8_STRING;
	if (rc != MQTTCLIENT_SUCCESS)
		goto exit;

	/* If outbound queue is full, block until it is not */
	while (m->c->outboundMsgs->count >= m->c->maxInflightMessages ||
         Socket_noPendingWrites(m->c->net.socket) == 0) /* wait until the socket is free of large packets being written */
	{
		if (blocked == 0)
		{
			blocked = 1;
			Log(TRACE_MIN, -1, "Blocking publish on queue full for client %s", m->c->clientID);
		}
		Thread_unlock_mutex(mqttclient_mutex);
		MQTTClient_yield();
		Thread_lock_mutex(mqttclient_mutex);
		if (m->c->connected == 0)
		{
			rc = MQTTCLIENT_FAILURE;
			goto exit;
		}
	}
	if (blocked == 1)
		Log(TRACE_MIN, -1, "Resuming publish now queue not full for client %s", m->c->clientID);
	if (qos > 0 && (msgid = MQTTProtocol_assignMsgId(m->c)) == 0)
	{	/* this should never happen as we've waited for spaces in the queue */
		rc = MQTTCLIENT_MAX_MESSAGES_INFLIGHT;
		goto exit;
	}

	p = malloc(sizeof(Publish));

	p->payload = payload;
	p->payloadlen = payloadlen;
	p->topic = (char*)topicName;
	p->msgId = msgid;

	rc = MQTTProtocol_startPublish(m->c, p, qos, retained, &msg);

	/* If the packet was partially written to the socket, wait for it to complete.
	 * However, if the client is disconnected during this time and qos is not 0, still return success, as
	 * the packet has already been written to persistence and assigned a message id so will
	 * be sent when the client next connects.
	 */
	if (rc == TCPSOCKET_INTERRUPTED)
	{
		while (m->c->connected == 1 && SocketBuffer_getWrite(m->c->net.socket))
		{
			Thread_unlock_mutex(mqttclient_mutex);
			MQTTClient_yield();
			Thread_lock_mutex(mqttclient_mutex);
		}
		rc = (qos > 0 || m->c->connected == 1) ? MQTTCLIENT_SUCCESS : MQTTCLIENT_FAILURE;
	}

	if (deliveryToken && qos > 0)
		*deliveryToken = msg->msgid;

	free(p);

	if (rc == SOCKET_ERROR)
	{
		MQTTClient_disconnect_internal(handle, 0);
		/* Return success for qos > 0 as the send will be retried automatically */
		rc = (qos > 0) ? MQTTCLIENT_SUCCESS : MQTTCLIENT_FAILURE;
	}

exit:
	Thread_unlock_mutex(mqttclient_mutex);
	FUNC_EXIT_RC(rc);
	return rc;
}



int MQTTClient_publishMessage(MQTTClient handle, const char* topicName, MQTTClient_message* message,
															 MQTTClient_deliveryToken* deliveryToken)
{
	int rc = MQTTCLIENT_SUCCESS;

	FUNC_ENTRY;
	if (message == NULL)
	{
		rc = MQTTCLIENT_NULL_PARAMETER;
		goto exit;
	}

	if (strncmp(message->struct_id, "MQTM", 4) != 0 || message->struct_version != 0)
	{
		rc = MQTTCLIENT_BAD_STRUCTURE;
		goto exit;
	}

	rc = MQTTClient_publish(handle, topicName, message->payloadlen, message->payload,
								message->qos, message->retained, deliveryToken);
exit:
	FUNC_EXIT_RC(rc);
	return rc;
}


static void MQTTClient_retry(void)
{
	static time_t last = 0L;
	time_t now;

	FUNC_ENTRY;
	time(&(now));
	if (difftime(now, last) > retryLoopInterval)
	{
		time(&(last));
		MQTTProtocol_keepalive(now);
		MQTTProtocol_retry(now, 1, 0);
	}
	else
		MQTTProtocol_retry(now, 0, 0);
	FUNC_EXIT;
}


static MQTTPacket* MQTTClient_cycle(int* sock, unsigned long timeout, int* rc)
{
	struct timeval tp = {0L, 0L};
	static Ack ack;
	MQTTPacket* pack = NULL;

	FUNC_ENTRY;
	if (timeout > 0L)
	{
		tp.tv_sec = timeout / 1000;
		tp.tv_usec = (timeout % 1000) * 1000; /* this field is microseconds! */
	}

#if defined(OPENSSL)
	if ((*sock = SSLSocket_getPendingRead()) == -1)
	{
		/* 0 from getReadySocket indicates no work to do, -1 == error, but can happen normally */
#endif
		Thread_lock_mutex(socket_mutex);
		*sock = Socket_getReadySocket(0, &tp);
		Thread_unlock_mutex(socket_mutex);
#if defined(OPENSSL)
	}
#endif
	Thread_lock_mutex(mqttclient_mutex);
	if (*sock > 0)
	{
		MQTTClients* m = NULL;
		if (ListFindItem(handles, sock, clientSockCompare) != NULL)
			m = (MQTTClient)(handles->current->content);
		if (m != NULL)
		{
			if (m->c->connect_state == 1 || m->c->connect_state == 2)
				*rc = 0;  /* waiting for connect state to clear */
			else
			{
				pack = MQTTPacket_Factory(&m->c->net, rc);
				if (*rc == TCPSOCKET_INTERRUPTED)
					*rc = 0;
			}
		}
		if (pack)
		{
			int freed = 1;

			/* Note that these handle... functions free the packet structure that they are dealing with */
			if (pack->header.bits.type == PUBLISH)
				*rc = MQTTProtocol_handlePublishes(pack, *sock);
			else if (pack->header.bits.type == PUBACK || pack->header.bits.type == PUBCOMP)
			{
				int msgid;

				ack = (pack->header.bits.type == PUBCOMP) ? *(Pubcomp*)pack : *(Puback*)pack;
				msgid = ack.msgId;
				*rc = (pack->header.bits.type == PUBCOMP) ?
						MQTTProtocol_handlePubcomps(pack, *sock) : MQTTProtocol_handlePubacks(pack, *sock);
				if (m && m->dc)
				{
					Log(TRACE_MIN, -1, "Calling deliveryComplete for client %s, msgid %d", m->c->clientID, msgid);
					(*(m->dc))(m->context, msgid);
				}
			}
			else if (pack->header.bits.type == PUBREC)
				*rc = MQTTProtocol_handlePubrecs(pack, *sock);
			else if (pack->header.bits.type == PUBREL)
				*rc = MQTTProtocol_handlePubrels(pack, *sock);
			else if (pack->header.bits.type == PINGRESP)
				*rc = MQTTProtocol_handlePingresps(pack, *sock);
			else
				freed = 0;
			if (freed)
				pack = NULL;
		}
	}
	MQTTClient_retry();
	Thread_unlock_mutex(mqttclient_mutex);
	FUNC_EXIT_RC(*rc);
	return pack;
}


static MQTTPacket* MQTTClient_waitfor(MQTTClient handle, int packet_type, int* rc, long timeout)
{
	MQTTPacket* pack = NULL;
	MQTTClients* m = handle;
	START_TIME_TYPE start = MQTTClient_start_clock();

	FUNC_ENTRY;
	if (((MQTTClients*)handle) == NULL || timeout <= 0L)
	{
		*rc = MQTTCLIENT_FAILURE;
		goto exit;
	}

	if (running)
	{
		if (packet_type == CONNECT)
		{
			if ((*rc = Thread_wait_sem(m->connect_sem, timeout)) == 0)
				*rc = m->rc;
		}
		else if (packet_type == CONNACK)
			*rc = Thread_wait_sem(m->connack_sem, timeout);
		else if (packet_type == SUBACK)
			*rc = Thread_wait_sem(m->suback_sem, timeout);
		else if (packet_type == UNSUBACK)
			*rc = Thread_wait_sem(m->unsuback_sem, timeout);
		if (*rc == 0 && packet_type != CONNECT && m->pack == NULL)
			Log(LOG_ERROR, -1, "waitfor unexpectedly is NULL for client %s, packet_type %d, timeout %ld", m->c->clientID, packet_type, timeout);
		pack = m->pack;
	}
	else
	{
		*rc = TCPSOCKET_COMPLETE;
		while (1)
		{
			int sock = -1;
			pack = MQTTClient_cycle(&sock, 100L, rc);
			if (sock == m->c->net.socket)
			{
				if (*rc == SOCKET_ERROR)
					break;
				if (pack && (pack->header.bits.type == packet_type))
					break;
				if (m->c->connect_state == 1)
				{
					int error;
					socklen_t len = sizeof(error);

					if ((*rc = getsockopt(m->c->net.socket, SOL_SOCKET, SO_ERROR, (char*)&error, &len)) == 0)
						*rc = error;
					break;
				}
#if defined(OPENSSL)
				else if (m->c->connect_state == 2)
				{
					*rc = SSLSocket_connect(m->c->net.ssl, sock,
							m->serverURI, m->c->sslopts->verify);
					if (*rc == SSL_FATAL)
						break;
					else if (*rc == 1) /* rc == 1 means SSL connect has finished and succeeded */
					{
						if (!m->c->cleansession && m->c->session == NULL)
							m->c->session = SSL_get1_session(m->c->net.ssl);
						break;
					}
				}
#endif
				else if (m->c->connect_state == 3)
				{
					int error;
					socklen_t len = sizeof(error);

					if (getsockopt(m->c->net.socket, SOL_SOCKET, SO_ERROR, (char*)&error, &len) == 0)
					{
						if (error)
						{
							*rc = error;
							break;
						}
					}
				}
			}
			if (MQTTClient_elapsed(start) > timeout)
			{
				pack = NULL;
				break;
			}
		}
	}

exit:
	FUNC_EXIT_RC(*rc);
	return pack;
}


int MQTTClient_receive(MQTTClient handle, char** topicName, int* topicLen, MQTTClient_message** message,
											 unsigned long timeout)
{
	int rc = TCPSOCKET_COMPLETE;
	START_TIME_TYPE start = MQTTClient_start_clock();
	unsigned long elapsed = 0L;
	MQTTClients* m = handle;

	FUNC_ENTRY;
	if (m == NULL || m->c == NULL
			|| running) /* receive is not meant to be called in a multi-thread environment */
	{
		rc = MQTTCLIENT_FAILURE;
		goto exit;
	}
	if (m->c->connected == 0)
	{
		rc = MQTTCLIENT_DISCONNECTED;
		goto exit;
	}

	*topicName = NULL;
	*message = NULL;

	/* if there is already a message waiting, don't hang around but still do some packet handling */
	if (m->c->messageQueue->count > 0)
		timeout = 0L;

	elapsed = MQTTClient_elapsed(start);
	do
	{
		int sock = 0;
		MQTTClient_cycle(&sock, (timeout > elapsed) ? timeout - elapsed : 0L, &rc);

		if (rc == SOCKET_ERROR)
		{
			if (ListFindItem(handles, &sock, clientSockCompare) && 	/* find client corresponding to socket */
			  (MQTTClient)(handles->current->content) == handle)
				break; /* there was an error on the socket we are interested in */
		}
		elapsed = MQTTClient_elapsed(start);
	}
	while (elapsed < timeout && m->c->messageQueue->count == 0);

	if (m->c->messageQueue->count > 0)
		rc = MQTTClient_deliverMessage(rc, m, topicName, topicLen, message);

	if (rc == SOCKET_ERROR)
		MQTTClient_disconnect_internal(handle, 0);

exit:
	FUNC_EXIT_RC(rc);
	return rc;
}


void MQTTClient_yield(void)
{
	START_TIME_TYPE start = MQTTClient_start_clock();
	unsigned long elapsed = 0L;
	unsigned long timeout = 100L;
	int rc = 0;

	FUNC_ENTRY;
	if (running) /* yield is not meant to be called in a multi-thread environment */
	{
		MQTTClient_sleep(timeout);
		goto exit;
	}

	elapsed = MQTTClient_elapsed(start);
	do
	{
		int sock = -1;
		MQTTClient_cycle(&sock, (timeout > elapsed) ? timeout - elapsed : 0L, &rc);
		Thread_lock_mutex(mqttclient_mutex);
		if (rc == SOCKET_ERROR && ListFindItem(handles, &sock, clientSockCompare))
		{
			MQTTClients* m = (MQTTClient)(handles->current->content);
			if (m->c->connect_state != -2)
				MQTTClient_disconnect_internal(m, 0);
		}
		Thread_unlock_mutex(mqttclient_mutex);
		elapsed = MQTTClient_elapsed(start);
	}
	while (elapsed < timeout);
exit:
	FUNC_EXIT;
}

/*
static int pubCompare(void* a, void* b)
{
	Messages* msg = (Messages*)a;
	return msg->publish == (Publications*)b;
}*/


int MQTTClient_waitForCompletion(MQTTClient handle, MQTTClient_deliveryToken mdt, unsigned long timeout)
{
	int rc = MQTTCLIENT_FAILURE;
	START_TIME_TYPE start = MQTTClient_start_clock();
	unsigned long elapsed = 0L;
	MQTTClients* m = handle;

	FUNC_ENTRY;
	Thread_lock_mutex(mqttclient_mutex);

	if (m == NULL || m->c == NULL)
	{
		rc = MQTTCLIENT_FAILURE;
		goto exit;
	}

	elapsed = MQTTClient_elapsed(start);
	while (elapsed < timeout)
	{
		if (m->c->connected == 0)
		{
			rc = MQTTCLIENT_DISCONNECTED;
			goto exit;
		}
		if (ListFindItem(m->c->outboundMsgs, &mdt, messageIDCompare) == NULL)
		{
			rc = MQTTCLIENT_SUCCESS; /* well we couldn't find it */
			goto exit;
		}
		Thread_unlock_mutex(mqttclient_mutex);
		MQTTClient_yield();
		Thread_lock_mutex(mqttclient_mutex);
		elapsed = MQTTClient_elapsed(start);
	}

exit:
	Thread_unlock_mutex(mqttclient_mutex);
	FUNC_EXIT_RC(rc);
	return rc;
}


int MQTTClient_getPendingDeliveryTokens(MQTTClient handle, MQTTClient_deliveryToken **tokens)
{
	int rc = MQTTCLIENT_SUCCESS;
	MQTTClients* m = handle;
	*tokens = NULL;

	FUNC_ENTRY;
	Thread_lock_mutex(mqttclient_mutex);

	if (m == NULL)
	{
		rc = MQTTCLIENT_FAILURE;
		goto exit;
	}

	if (m->c && m->c->outboundMsgs->count > 0)
	{
		ListElement* current = NULL;
		int count = 0;

		*tokens = malloc(sizeof(MQTTClient_deliveryToken) * (m->c->outboundMsgs->count + 1));
		/*Heap_unlink(__FILE__, __LINE__, *tokens);*/
		while (ListNextElement(m->c->outboundMsgs, &current))
		{
			Messages* m = (Messages*)(current->content);
			(*tokens)[count++] = m->msgid;
		}
		(*tokens)[count] = -1;
	}

exit:
	Thread_unlock_mutex(mqttclient_mutex);
	FUNC_EXIT_RC(rc);
	return rc;
}

MQTTClient_nameValue* MQTTClient_getVersionInfo(void)
{
	#define MAX_INFO_STRINGS 8
	static MQTTClient_nameValue libinfo[MAX_INFO_STRINGS + 1];
	int i = 0;

	libinfo[i].name = "Product name";
	libinfo[i++].value = "Paho Synchronous MQTT C Client Library";

	libinfo[i].name = "Version";
	libinfo[i++].value = CLIENT_VERSION;

	libinfo[i].name = "Build level";
	libinfo[i++].value = BUILD_TIMESTAMP;
#if defined(OPENSSL)
	libinfo[i].name = "OpenSSL version";
	libinfo[i++].value = SSLeay_version(SSLEAY_VERSION);

	libinfo[i].name = "OpenSSL flags";
	libinfo[i++].value = SSLeay_version(SSLEAY_CFLAGS);

	libinfo[i].name = "OpenSSL build timestamp";
	libinfo[i++].value = SSLeay_version(SSLEAY_BUILT_ON);

	libinfo[i].name = "OpenSSL platform";
	libinfo[i++].value = SSLeay_version(SSLEAY_PLATFORM);

	libinfo[i].name = "OpenSSL directory";
	libinfo[i++].value = SSLeay_version(SSLEAY_DIR);
#endif
	libinfo[i].name = NULL;
	libinfo[i].value = NULL;
	return libinfo;
}


/**
 * See if any pending writes have been completed, and cleanup if so.
 * Cleaning up means removing any publication data that was stored because the write did
 * not originally complete.
 */
static void MQTTProtocol_checkPendingWrites(void)
{
	FUNC_ENTRY;
	if (state.pending_writes.count > 0)
	{
		ListElement* le = state.pending_writes.first;
		while (le)
		{
			if (Socket_noPendingWrites(((pending_write*)(le->content))->socket))
			{
				MQTTProtocol_removePublication(((pending_write*)(le->content))->p);
				state.pending_writes.current = le;
				ListRemove(&(state.pending_writes), le->content); /* does NextElement itself */
				le = state.pending_writes.current;
			}
			else
				ListNextElement(&(state.pending_writes), &le);
		}
	}
	FUNC_EXIT;
}


static void MQTTClient_writeComplete(int socket, int rc)
{
	ListElement* found = NULL;

	FUNC_ENTRY;
	/* a partial write is now complete for a socket - this will be on a publish*/

	MQTTProtocol_checkPendingWrites();

	/* find the client using this socket */
	if ((found = ListFindItem(handles, &socket, clientSockCompare)) != NULL)
	{
		MQTTClients* m = (MQTTClients*)(found->content);

		time(&(m->c->net.lastSent));
	}
	FUNC_EXIT;
}<|MERGE_RESOLUTION|>--- conflicted
+++ resolved
@@ -33,11 +33,8 @@
  *    Ian Craggs - binary will message support
  *    Ian Craggs - waitforCompletion fix #240
  *    Ian Craggs - check for NULL SSL options #334
-<<<<<<< HEAD
+ *    Ian Craggs - allocate username/password buffers #431
  *    Ian Craggs - MQTT 5.0 support
-=======
- *    Ian Craggs - allocate username/password buffers #431
->>>>>>> d27a7c58
  *******************************************************************************/
 
 /**
