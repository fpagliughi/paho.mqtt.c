/*******************************************************************************
 * Copyright (c) 2009, 2022 IBM Corp., Ian Craggs and others
 *
 * All rights reserved. This program and the accompanying materials
 * are made available under the terms of the Eclipse Public License v2.0
 * and Eclipse Distribution License v1.0 which accompany this distribution.
 *
 * The Eclipse Public License is available at
 *    https://www.eclipse.org/legal/epl-2.0/
 * and the Eclipse Distribution License is available at
 *   http://www.eclipse.org/org/documents/edl-v10.php.
 *
 * Contributors:
 *    Ian Craggs - initial API and implementation and/or initial documentation
 *    Ian Craggs - bug 384016 - segv setting will message
 *    Ian Craggs - bug 384053 - v1.0.0.7 - stop MQTTClient_receive on socket error
 *    Ian Craggs, Allan Stockdill-Mander - add ability to connect with SSL
 *    Ian Craggs - multiple server connection support
 *    Ian Craggs - fix for bug 413429 - connectionLost not called
 *    Ian Craggs - fix for bug 421103 - trying to write to same socket, in publish/retries
 *    Ian Craggs - fix for bug 419233 - mutexes not reporting errors
 *    Ian Craggs - fix for bug 420851
 *    Ian Craggs - fix for bug 432903 - queue persistence
 *    Ian Craggs - MQTT 3.1.1 support
 *    Ian Craggs - fix for bug 438176 - MQTT version selection
 *    Rong Xiang, Ian Craggs - C++ compatibility
 *    Ian Craggs - fix for bug 443724 - stack corruption
 *    Ian Craggs - fix for bug 447672 - simultaneous access to socket structure
 *    Ian Craggs - fix for bug 459791 - deadlock in WaitForCompletion for bad client
 *    Ian Craggs - fix for bug 474905 - insufficient synchronization for subscribe, unsubscribe, connect
 *    Ian Craggs - make it clear that yield and receive are not intended for multi-threaded mode (bug 474748)
 *    Ian Craggs - SNI support, message queue unpersist bug
 *    Ian Craggs - binary will message support
 *    Ian Craggs - waitforCompletion fix #240
 *    Ian Craggs - check for NULL SSL options #334
 *    Ian Craggs - allocate username/password buffers #431
 *    Ian Craggs - MQTT 5.0 support
 *    Sven Gambel - add generic proxy support
 *******************************************************************************/

/**
 * @file
 * \brief Synchronous API implementation
 *
 */

#include <stdlib.h>
#include <string.h>
#if !defined(_WIN32) && !defined(_WIN64)
	#include <sys/time.h>
#else
	#if defined(_MSC_VER) && _MSC_VER < 1900
		#define snprintf _snprintf
	#endif
#endif

#include "MQTTClient.h"
#if !defined(NO_PERSISTENCE)
#include "MQTTPersistence.h"
#endif

#include "utf-8.h"
#include "MQTTProtocol.h"
#include "MQTTProtocolOut.h"
#include "Thread.h"
#include "SocketBuffer.h"
#include "StackTrace.h"
#include "Heap.h"

#if defined(OPENSSL)
#include <openssl/ssl.h>
#else
#define URI_SSL   "ssl://"
#define URI_MQTTS "mqtts://"
#endif

#include "OsWrapper.h"

#define URI_TCP  "tcp://"
#define URI_MQTT "mqtt://"
#define URI_WS   "ws://"
#define URI_WSS  "wss://"

#include "VersionInfo.h"
#include "WebSocket.h"
#include "Proxy.h"

const char *client_timestamp_eye = "MQTTClientV3_Timestamp " BUILD_TIMESTAMP;
const char *client_version_eye = "MQTTClientV3_Version " CLIENT_VERSION;

struct conlost_sync_data {
	sem_type sem;
	void *m;
};

int MQTTClient_init(void);

void MQTTClient_global_init(MQTTClient_init_options* inits)
{
	MQTTClient_init();
#if defined(OPENSSL)
	SSLSocket_handleOpensslInit(inits->do_openssl_init);
#endif
}

static ClientStates ClientState =
{
	CLIENT_VERSION, /* version */
	NULL /* client list */
};

ClientStates* bstate = &ClientState;

MQTTProtocol state;

#if defined(_WIN32) || defined(_WIN64)
static mutex_type mqttclient_mutex = NULL;
mutex_type socket_mutex = NULL;
static mutex_type subscribe_mutex = NULL;
static mutex_type unsubscribe_mutex = NULL;
static mutex_type connect_mutex = NULL;
#if !defined(NO_HEAP_TRACKING)
extern mutex_type stack_mutex;
extern mutex_type heap_mutex;
#endif
extern mutex_type log_mutex;

int MQTTClient_init(void)
{
	DWORD rc = 0;

	if (mqttclient_mutex == NULL)
	{
		if ((mqttclient_mutex = CreateMutex(NULL, 0, NULL)) == NULL)
		{
			rc = GetLastError();
			printf("mqttclient_mutex error %d\n", rc);
			goto exit;
		}
		if ((subscribe_mutex = CreateMutex(NULL, 0, NULL)) == NULL)
		{
			rc = GetLastError();
			printf("subscribe_mutex error %d\n", rc);
			goto exit;
		}
		if ((unsubscribe_mutex = CreateMutex(NULL, 0, NULL)) == NULL)
		{
			rc = GetLastError();
			printf("unsubscribe_mutex error %d\n", rc);
			goto exit;
		}
		if ((connect_mutex = CreateMutex(NULL, 0, NULL)) == NULL)
		{
			rc = GetLastError();
			printf("connect_mutex error %d\n", rc);
			goto exit;
		}
#if !defined(NO_HEAP_TRACKING)
		if ((stack_mutex = CreateMutex(NULL, 0, NULL)) == NULL)
		{
			rc = GetLastError();
			printf("stack_mutex error %d\n", rc);
			goto exit;
		}
		if ((heap_mutex = CreateMutex(NULL, 0, NULL)) == NULL)
		{
			rc = GetLastError();
			printf("heap_mutex error %d\n", rc);
			goto exit;
		}
#endif
		if ((log_mutex = CreateMutex(NULL, 0, NULL)) == NULL)
		{
			rc = GetLastError();
			printf("log_mutex error %d\n", rc);
			goto exit;
		}
		if ((socket_mutex = CreateMutex(NULL, 0, NULL)) == NULL)
		{
			rc = GetLastError();
			printf("socket_mutex error %d\n", rc);
			goto exit;
		}
	}
exit:
	return rc;
}

void MQTTClient_cleanup(void)
{
	if (connect_mutex)
		CloseHandle(connect_mutex);
	if (subscribe_mutex)
		CloseHandle(subscribe_mutex);
	if (unsubscribe_mutex)
		CloseHandle(unsubscribe_mutex);
#if !defined(NO_HEAP_TRACKING)
	if (stack_mutex)
		CloseHandle(stack_mutex);
	if (heap_mutex)
		CloseHandle(heap_mutex);
#endif
	if (log_mutex)
		CloseHandle(log_mutex);
	if (socket_mutex)
		CloseHandle(socket_mutex);
	if (mqttclient_mutex)
		CloseHandle(mqttclient_mutex);
}

#if defined(PAHO_MQTT_STATIC)
/* Global variable for one-time initialization structure */
static INIT_ONCE g_InitOnce = INIT_ONCE_STATIC_INIT; /* Static initialization */

/* One time initialization function */
BOOL CALLBACK InitOnceFunction (
    PINIT_ONCE InitOnce,        /* Pointer to one-time initialization structure */
    PVOID Parameter,            /* Optional parameter passed by InitOnceExecuteOnce */
    PVOID *lpContext)           /* Receives pointer to event object */
{
	int rc = MQTTClient_init();
    return rc == 0;
}

#else
BOOL APIENTRY DllMain(HANDLE hModule,
					  DWORD  ul_reason_for_call,
					  LPVOID lpReserved)
{
	switch (ul_reason_for_call)
	{
		case DLL_PROCESS_ATTACH:
			MQTTClient_init();
			break;
		case DLL_THREAD_ATTACH:
			break;
		case DLL_THREAD_DETACH:
			break;
		case DLL_PROCESS_DETACH:
			if (lpReserved)
				MQTTClient_cleanup();
			break;
	}
	return TRUE;
}
#endif

#else
static pthread_mutex_t mqttclient_mutex_store = PTHREAD_MUTEX_INITIALIZER;
static mutex_type mqttclient_mutex = &mqttclient_mutex_store;

static pthread_mutex_t socket_mutex_store = PTHREAD_MUTEX_INITIALIZER;
mutex_type socket_mutex = &socket_mutex_store;

static pthread_mutex_t subscribe_mutex_store = PTHREAD_MUTEX_INITIALIZER;
static mutex_type subscribe_mutex = &subscribe_mutex_store;

static pthread_mutex_t unsubscribe_mutex_store = PTHREAD_MUTEX_INITIALIZER;
static mutex_type unsubscribe_mutex = &unsubscribe_mutex_store;

static pthread_mutex_t connect_mutex_store = PTHREAD_MUTEX_INITIALIZER;
static mutex_type connect_mutex = &connect_mutex_store;

int MQTTClient_init(void)
{
	pthread_mutexattr_t attr;
	int rc;

	pthread_mutexattr_init(&attr);
#if !defined(_WRS_KERNEL)
	pthread_mutexattr_settype(&attr, PTHREAD_MUTEX_ERRORCHECK);
#else
	/* #warning "no pthread_mutexattr_settype" */
#endif /* !defined(_WRS_KERNEL) */
	if ((rc = pthread_mutex_init(mqttclient_mutex, &attr)) != 0)
		printf("MQTTClient: error %d initializing client_mutex\n", rc);
	else if ((rc = pthread_mutex_init(socket_mutex, &attr)) != 0)
		printf("MQTTClient: error %d initializing socket_mutex\n", rc);
	else if ((rc = pthread_mutex_init(subscribe_mutex, &attr)) != 0)
		printf("MQTTClient: error %d initializing subscribe_mutex\n", rc);
	else if ((rc = pthread_mutex_init(unsubscribe_mutex, &attr)) != 0)
		printf("MQTTClient: error %d initializing unsubscribe_mutex\n", rc);
	else if ((rc = pthread_mutex_init(connect_mutex, &attr)) != 0)
		printf("MQTTClient: error %d initializing connect_mutex\n", rc);

	return rc;
}

#define WINAPI
#endif

static volatile int library_initialized = 0;
static List* handles = NULL;
static int running = 0;
static int tostop = 0;
static thread_id_type run_id = 0;

typedef struct
{
	MQTTClient_message* msg;
	char* topicName;
	int topicLen;
	unsigned int seqno; /* only used on restore */
} qEntry;


typedef struct
{
	char* serverURI;
	const char* currentServerURI; /* when using HA options, set the currently used serverURI */
#if defined(OPENSSL)
	int ssl;
#endif
	int websocket;
	Clients* c;
	MQTTClient_connectionLost* cl;
	MQTTClient_messageArrived* ma;
	MQTTClient_deliveryComplete* dc;
	void* context;

	MQTTClient_disconnected* disconnected;
	void* disconnected_context; /* the context to be associated with the disconnected callback*/

	MQTTClient_published* published;
	void* published_context; /* the context to be associated with the disconnected callback*/

	MQTTClient_selectInterface* selectInterface;
	void* selectInterface_context;

#if 0
	MQTTClient_authHandle* auth_handle;
	void* auth_handle_context; /* the context to be associated with the authHandle callback*/
#endif

	sem_type connect_sem;
	int rc; /* getsockopt return code in connect */
	sem_type connack_sem;
	sem_type suback_sem;
	sem_type unsuback_sem;
	MQTTPacket* pack;

	unsigned long commandTimeout;
} MQTTClients;

struct props_rc_parms
{
	MQTTClients* m;
	MQTTProperties* properties;
	enum MQTTReasonCodes reasonCode;
};

static void MQTTClient_terminate(void);
static void MQTTClient_emptyMessageQueue(Clients* client);
static int MQTTClient_deliverMessage(
		int rc, MQTTClients* m,
		char** topicName, int* topicLen,
		MQTTClient_message** message);
static int clientSockCompare(void* a, void* b);
static thread_return_type WINAPI connectionLost_call(void* context);
static thread_return_type WINAPI MQTTClient_run(void* n);
static int MQTTClient_stop(void);
static void MQTTClient_closeSession(Clients* client, enum MQTTReasonCodes reason, MQTTProperties* props);
static int MQTTClient_cleanSession(Clients* client);
static MQTTResponse MQTTClient_connectURIVersion(
	MQTTClient handle, MQTTClient_connectOptions* options,
	const char* serverURI, int MQTTVersion,
	START_TIME_TYPE start, ELAPSED_TIME_TYPE millisecsTimeout,
	MQTTProperties* connectProperties, MQTTProperties* willProperties);
static MQTTResponse MQTTClient_connectURI(MQTTClient handle, MQTTClient_connectOptions* options, const char* serverURI,
	MQTTProperties* connectProperties, MQTTProperties* willProperties);
static int MQTTClient_disconnect1(MQTTClient handle, int timeout, int internal, int stop, enum MQTTReasonCodes, MQTTProperties*);
static int MQTTClient_disconnect_internal(MQTTClient handle, int timeout);
static void MQTTClient_retry(void);
static MQTTPacket* MQTTClient_cycle(SOCKET* sock, ELAPSED_TIME_TYPE timeout, int* rc);
static MQTTPacket* MQTTClient_waitfor(MQTTClient handle, int packet_type, int* rc, int64_t timeout);
/*static int pubCompare(void* a, void* b); */
static void MQTTProtocol_checkPendingWrites(void);
static void MQTTClient_writeComplete(SOCKET socket, int rc);
static void MQTTClient_writeContinue(SOCKET socket);


int MQTTClient_createWithOptions(MQTTClient* handle, const char* serverURI, const char* clientId,
		int persistence_type, void* persistence_context, MQTTClient_createOptions* options)
{
	int rc = 0;
	MQTTClients *m = NULL;

#if (defined(_WIN32) || defined(_WIN64)) && defined(PAHO_MQTT_STATIC)
	/* intializes mutexes once.  Must come before FUNC_ENTRY */
	BOOL bStatus = InitOnceExecuteOnce(&g_InitOnce, InitOnceFunction, NULL, NULL);
#endif
	FUNC_ENTRY;
	if ((rc = Thread_lock_mutex(mqttclient_mutex)) != 0)
		goto nounlock_exit;

	if (serverURI == NULL || clientId == NULL)
	{
		rc = MQTTCLIENT_NULL_PARAMETER;
		goto exit;
	}

	if (!UTF8_validateString(clientId))
	{
		rc = MQTTCLIENT_BAD_UTF8_STRING;
		goto exit;
	}

	if (strlen(clientId) == 0 && persistence_type == MQTTCLIENT_PERSISTENCE_DEFAULT)
	{
		rc = MQTTCLIENT_PERSISTENCE_ERROR;
		goto exit;
	}

	if (strstr(serverURI, "://") != NULL)
	{
		if (strncmp(URI_TCP, serverURI, strlen(URI_TCP)) != 0
		 && strncmp(URI_MQTT, serverURI, strlen(URI_MQTT)) != 0
		 && strncmp(URI_WS, serverURI, strlen(URI_WS)) != 0
#if defined(OPENSSL)
         && strncmp(URI_SSL, serverURI, strlen(URI_SSL)) != 0
         && strncmp(URI_MQTTS, serverURI, strlen(URI_MQTTS)) != 0
		 && strncmp(URI_WSS, serverURI, strlen(URI_WSS)) != 0
#endif
			)
		{
			rc = MQTTCLIENT_BAD_PROTOCOL;
			goto exit;
		}
	}

	if (options && (strncmp(options->struct_id, "MQCO", 4) != 0 || options->struct_version != 0))
	{
		rc = MQTTCLIENT_BAD_STRUCTURE;
		goto exit;
	}

	if (!library_initialized)
	{
		#if !defined(NO_HEAP_TRACKING)
			Heap_initialize();
		#endif
		Log_initialize((Log_nameValue*)MQTTClient_getVersionInfo());
		bstate->clients = ListInitialize();
		Socket_outInitialize();
		Socket_setWriteCompleteCallback(MQTTClient_writeComplete);
		Socket_setWriteContinueCallback(MQTTClient_writeContinue);
		Socket_setWriteAvailableCallback(MQTTProtocol_writeAvailable);
		handles = ListInitialize();
#if defined(OPENSSL)
		SSLSocket_initialize();
#endif
		library_initialized = 1;
	}

	if ((m = malloc(sizeof(MQTTClients))) == NULL)
	{
		rc = PAHO_MEMORY_ERROR;
		goto exit;
	}
	*handle = m;
	memset(m, '\0', sizeof(MQTTClients));
	m->commandTimeout = 10000L;
	if (strncmp(URI_TCP, serverURI, strlen(URI_TCP)) == 0)
		serverURI += strlen(URI_TCP);
	else if (strncmp(URI_MQTT, serverURI, strlen(URI_MQTT)) == 0)
		serverURI += strlen(URI_MQTT);
	else if (strncmp(URI_WS, serverURI, strlen(URI_WS)) == 0)
	{
		serverURI += strlen(URI_WS);
		m->websocket = 1;
	}
	else if (strncmp(URI_SSL, serverURI, strlen(URI_SSL)) == 0)
	{
#if defined(OPENSSL)
		serverURI += strlen(URI_SSL);
		m->ssl = 1;
#else
		rc = MQTTCLIENT_SSL_NOT_SUPPORTED;
		goto exit;
#endif
	}
	else if (strncmp(URI_MQTTS, serverURI, strlen(URI_MQTTS)) == 0)
	{
#if defined(OPENSSL)
		serverURI += strlen(URI_MQTTS);
		m->ssl = 1;
#else
		rc = MQTTCLIENT_SSL_NOT_SUPPORTED;
		goto exit;
#endif
	}
	else if (strncmp(URI_WSS, serverURI, strlen(URI_WSS)) == 0)
	{
#if defined(OPENSSL)
		serverURI += strlen(URI_WSS);
		m->ssl = 1;
		m->websocket = 1;
#else
		rc = MQTTCLIENT_SSL_NOT_SUPPORTED;
		goto exit;
#endif
	}
	m->serverURI = MQTTStrdup(serverURI);
	ListAppend(handles, m, sizeof(MQTTClients));

	if ((m->c = malloc(sizeof(Clients))) == NULL)
	{
		ListRemove(handles, m);
		rc = PAHO_MEMORY_ERROR;
		goto exit;
	}
	memset(m->c, '\0', sizeof(Clients));
	m->c->context = m;
	m->c->MQTTVersion = (options) ? options->MQTTVersion : MQTTVERSION_DEFAULT;
	m->c->outboundMsgs = ListInitialize();
	m->c->inboundMsgs = ListInitialize();
	m->c->messageQueue = ListInitialize();
	m->c->outboundQueue = ListInitialize();
	m->c->clientID = MQTTStrdup(clientId);
	m->connect_sem = Thread_create_sem(&rc);
	m->connack_sem = Thread_create_sem(&rc);
	m->suback_sem = Thread_create_sem(&rc);
	m->unsuback_sem = Thread_create_sem(&rc);

#if !defined(NO_PERSISTENCE)
	rc = MQTTPersistence_create(&(m->c->persistence), persistence_type, persistence_context);
	if (rc == 0)
	{
		rc = MQTTPersistence_initialize(m->c, m->serverURI);
		if (rc == 0)
			MQTTPersistence_restoreMessageQueue(m->c);
	}
#endif
	ListAppend(bstate->clients, m->c, sizeof(Clients) + 3*sizeof(List));

exit:
	Thread_unlock_mutex(mqttclient_mutex);
nounlock_exit:
	FUNC_EXIT_RC(rc);
	return rc;
}


int MQTTClient_create(MQTTClient* handle, const char* serverURI, const char* clientId,
		int persistence_type, void* persistence_context)
{
	return MQTTClient_createWithOptions(handle, serverURI, clientId, persistence_type,
		persistence_context, NULL);
}


static void MQTTClient_terminate(void)
{
	FUNC_ENTRY;
	MQTTClient_stop();
	if (library_initialized)
	{
		ListFree(bstate->clients);
		ListFree(handles);
		handles = NULL;
		WebSocket_terminate();
		#if !defined(NO_HEAP_TRACKING)
			Heap_terminate();
		#endif
		Log_terminate();
		library_initialized = 0;
	}
	FUNC_EXIT;
}


static void MQTTClient_emptyMessageQueue(Clients* client)
{
	FUNC_ENTRY;
	/* empty message queue */
	if (client->messageQueue->count > 0)
	{
		ListElement* current = NULL;
		while (ListNextElement(client->messageQueue, &current))
		{
			qEntry* qe = (qEntry*)(current->content);
			free(qe->topicName);
			MQTTProperties_free(&qe->msg->properties);
			free(qe->msg->payload);
			free(qe->msg);
		}
		ListEmpty(client->messageQueue);
	}
	FUNC_EXIT;
}


void MQTTClient_destroy(MQTTClient* handle)
{
	MQTTClients* m = *handle;

	FUNC_ENTRY;
	Thread_lock_mutex(connect_mutex);
	Thread_lock_mutex(mqttclient_mutex);

	if (m == NULL)
		goto exit;

	if (m->c)
	{
		SOCKET saved_socket = m->c->net.socket;
		char* saved_clientid = MQTTStrdup(m->c->clientID);
#if !defined(NO_PERSISTENCE)
		MQTTPersistence_close(m->c);
#endif
		MQTTClient_emptyMessageQueue(m->c);
		MQTTProtocol_freeClient(m->c);
		if (!ListRemove(bstate->clients, m->c))
			Log(LOG_ERROR, 0, NULL);
		else
			Log(TRACE_MIN, 1, NULL, saved_clientid, saved_socket);
		free(saved_clientid);
	}
	if (m->serverURI)
		free(m->serverURI);
	Thread_destroy_sem(m->connect_sem);
	Thread_destroy_sem(m->connack_sem);
	Thread_destroy_sem(m->suback_sem);
	Thread_destroy_sem(m->unsuback_sem);
	if (!ListRemove(handles, m))
		Log(LOG_ERROR, -1, "free error");
	*handle = NULL;
	if (bstate->clients->count == 0)
		MQTTClient_terminate();

exit:
	Thread_unlock_mutex(mqttclient_mutex);
	Thread_unlock_mutex(connect_mutex);
	FUNC_EXIT;
}


void MQTTClient_freeMessage(MQTTClient_message** message)
{
	FUNC_ENTRY;
	MQTTProperties_free(&(*message)->properties);
	free((*message)->payload);
	free(*message);
	*message = NULL;
	FUNC_EXIT;
}


void MQTTClient_free(void* memory)
{
	FUNC_ENTRY;
	free(memory);
	FUNC_EXIT;
}


void* MQTTClient_malloc(size_t size)
{
	void* val;
	int rc = 0;

	FUNC_ENTRY;
	val = malloc(size);
	rc = (val != NULL);
	FUNC_EXIT_RC(rc);
	return val;
}


void MQTTResponse_free(MQTTResponse response)
{
	FUNC_ENTRY;
	if (response.reasonCodeCount > 0 && response.reasonCodes)
		free(response.reasonCodes);
	if (response.properties)
	{
		MQTTProperties_free(response.properties);
		free(response.properties);
	}
	FUNC_EXIT;
}


static int MQTTClient_deliverMessage(int rc, MQTTClients* m, char** topicName, int* topicLen, MQTTClient_message** message)
{
	qEntry* qe = (qEntry*)(m->c->messageQueue->first->content);

	FUNC_ENTRY;
	*message = qe->msg;
	*topicName = qe->topicName;
	*topicLen = qe->topicLen;
	if (strlen(*topicName) != *topicLen)
		rc = MQTTCLIENT_TOPICNAME_TRUNCATED;
#if !defined(NO_PERSISTENCE)
	if (m->c->persistence)
		MQTTPersistence_unpersistQueueEntry(m->c, (MQTTPersistence_qEntry*)qe);
#endif
	ListRemove(m->c->messageQueue, m->c->messageQueue->first->content);
	FUNC_EXIT_RC(rc);
	return rc;
}


/**
 * List callback function for comparing clients by socket
 * @param a first integer value
 * @param b second integer value
 * @return boolean indicating whether a and b are equal
 */
static int clientSockCompare(void* a, void* b)
{
	MQTTClients* m = (MQTTClients*)a;
	return m->c->net.socket == *(int*)b;
}


/**
 * Wrapper function to call connection lost on a separate thread.  A separate thread is needed to allow the
 * connectionLost function to make API calls (e.g. connect)
 * @param context a pointer to the relevant client
 * @return thread_return_type standard thread return value - not used here
 */
static thread_return_type WINAPI connectionLost_call(void* context)
{
	struct conlost_sync_data *data = (struct conlost_sync_data *)context;
	MQTTClients* m = (MQTTClients *)data->m;

	(*(m->cl))(m->context, NULL);

	Thread_post_sem(data->sem);
	return 0;
}


int MQTTClient_setDisconnected(MQTTClient handle, void* context, MQTTClient_disconnected* disconnected)
{
	int rc = MQTTCLIENT_SUCCESS;
	MQTTClients* m = handle;

	FUNC_ENTRY;
	Thread_lock_mutex(mqttclient_mutex);

	if (m == NULL || m->c->connect_state != NOT_IN_PROGRESS)
		rc = MQTTCLIENT_FAILURE;
	else
	{
		m->disconnected_context = context;
		m->disconnected = disconnected;
	}

	Thread_unlock_mutex(mqttclient_mutex);
	FUNC_EXIT_RC(rc);
	return rc;
}



/**
 * Wrapper function to call disconnected on a separate thread.  A separate thread is needed to allow the
 * disconnected function to make API calls (e.g. connect)
 * @param context a pointer to the relevant client
 * @return thread_return_type standard thread return value - not used here
 */
static thread_return_type WINAPI call_disconnected(void* context)
{
	struct props_rc_parms* pr = (struct props_rc_parms*)context;

	(*(pr->m->disconnected))(pr->m->disconnected_context, pr->properties, pr->reasonCode);
	MQTTProperties_free(pr->properties);
	free(pr->properties);
	free(pr);
	return 0;
}


int MQTTClient_setPublished(MQTTClient handle, void* context, MQTTClient_published* published)
{
	int rc = MQTTCLIENT_SUCCESS;
	MQTTClients* m = handle;

	FUNC_ENTRY;
	Thread_lock_mutex(mqttclient_mutex);

	if (m == NULL || m->c->connect_state != NOT_IN_PROGRESS)
		rc = MQTTCLIENT_FAILURE;
	else
	{
		m->published_context = context;
		m->published = published;
	}

	Thread_unlock_mutex(mqttclient_mutex);
	FUNC_EXIT_RC(rc);
	return rc;
}


#if 0
int MQTTClient_setHandleAuth(MQTTClient handle, void* context, MQTTClient_handleAuth* auth_handle)
{
	int rc = MQTTCLIENT_SUCCESS;
	MQTTClients* m = handle;

	FUNC_ENTRY;
	Thread_lock_mutex(mqttclient_mutex);

	if (m == NULL || m->c->connect_state != NOT_IN_PROGRESS)
		rc = MQTTCLIENT_FAILURE;
	else
	{
		m->auth_handle_context = context;
		m->auth_handle = auth_handle;
	}

	Thread_unlock_mutex(mqttclient_mutex);
	FUNC_EXIT_RC(rc);
	return rc;
}


/**
 * Wrapper function to call authHandle on a separate thread.  A separate thread is needed to allow the
 * disconnected function to make API calls (e.g. MQTTClient_auth)
 * @param context a pointer to the relevant client
 * @return thread_return_type standard thread return value - not used here
 */
static thread_return_type WINAPI call_auth_handle(void* context)
{
	struct props_rc_parms* pr = (struct props_rc_parms*)context;

	(*(pr->m->auth_handle))(pr->m->auth_handle_context, pr->properties, pr->reasonCode);
	MQTTProperties_free(pr->properties);
	free(pr->properties);
	free(pr);
	return 0;
}
#endif


/* This is the thread function that handles the calling of callback functions if set */
static thread_return_type WINAPI MQTTClient_run(void* n)
{
	long timeout = 10L; /* first time in we have a small timeout.  Gets things started more quickly */

	FUNC_ENTRY;
	Thread_set_name("MQTTClient_run");
	Thread_lock_mutex(mqttclient_mutex);

	run_id = Thread_getid();
	running = 1;
	while (!tostop)
	{
		int rc = SOCKET_ERROR;
		SOCKET sock = -1;
		MQTTClients* m = NULL;
		MQTTPacket* pack = NULL;

		Thread_unlock_mutex(mqttclient_mutex);
		pack = MQTTClient_cycle(&sock, timeout, &rc);
		Thread_lock_mutex(mqttclient_mutex);
		if (tostop)
			break;
		timeout = 100L;

		/* find client corresponding to socket */
		if (ListFindItem(handles, &sock, clientSockCompare) == NULL)
		{
			/* assert: should not happen */
			continue;
		}
		m = (MQTTClient)(handles->current->content);
		if (m == NULL)
		{
			/* assert: should not happen */
			continue;
		}
		if (rc == SOCKET_ERROR)
		{
			if (m->c->connected)
				MQTTClient_disconnect_internal(m, 0);
			else
			{
				if (m->c->connect_state == SSL_IN_PROGRESS)
				{
					Log(TRACE_MIN, -1, "Posting connect semaphore for client %s", m->c->clientID);
					m->c->connect_state = NOT_IN_PROGRESS;
					Thread_post_sem(m->connect_sem);
				}
				if (m->c->connect_state == WAIT_FOR_CONNACK)
				{
					Log(TRACE_MIN, -1, "Posting connack semaphore for client %s", m->c->clientID);
					m->c->connect_state = NOT_IN_PROGRESS;
					Thread_post_sem(m->connack_sem);
				}
			}
		}
		else
		{
			if (m->c->messageQueue->count > 0 && m->ma)
			{
				qEntry* qe = (qEntry*)(m->c->messageQueue->first->content);
				int topicLen = qe->topicLen;

				if (strlen(qe->topicName) == topicLen)
					topicLen = 0;

				Log(TRACE_MIN, -1, "Calling messageArrived for client %s, queue depth %d",
					m->c->clientID, m->c->messageQueue->count);
				Thread_unlock_mutex(mqttclient_mutex);
				rc = (*(m->ma))(m->context, qe->topicName, topicLen, qe->msg);
				Thread_lock_mutex(mqttclient_mutex);
				/* if 0 (false) is returned by the callback then it failed, so we don't remove the message from
				 * the queue, and it will be retried later.  If 1 is returned then the message data may have been freed,
				 * so we must be careful how we use it.
				 */
				if (rc)
				{
					#if !defined(NO_PERSISTENCE)
					if (m->c->persistence)
						MQTTPersistence_unpersistQueueEntry(m->c, (MQTTPersistence_qEntry*)qe);
					#endif
					ListRemove(m->c->messageQueue, qe);
				}
				else
					Log(TRACE_MIN, -1, "False returned from messageArrived for client %s, message remains on queue",
						m->c->clientID);
			}
			if (pack)
			{
				if (pack->header.bits.type == CONNACK)
				{
					Log(TRACE_MIN, -1, "Posting connack semaphore for client %s", m->c->clientID);
					m->pack = pack;
					Thread_post_sem(m->connack_sem);
				}
				else if (pack->header.bits.type == SUBACK)
				{
					Log(TRACE_MIN, -1, "Posting suback semaphore for client %s", m->c->clientID);
					m->pack = pack;
					Thread_post_sem(m->suback_sem);
				}
				else if (pack->header.bits.type == UNSUBACK)
				{
					Log(TRACE_MIN, -1, "Posting unsuback semaphore for client %s", m->c->clientID);
					m->pack = pack;
					Thread_post_sem(m->unsuback_sem);
				}
				else if (m->c->MQTTVersion >= MQTTVERSION_5)
				{
					if (pack->header.bits.type == DISCONNECT && m->disconnected)
					{
						struct props_rc_parms* dp;
						Ack* disc = (Ack*)pack;

						dp = malloc(sizeof(struct props_rc_parms));
						if (dp)
						{
							dp->m = m;
							dp->reasonCode = disc->rc;
							dp->properties = malloc(sizeof(MQTTProperties));
							if (dp->properties)
							{
								*(dp->properties) = disc->properties;
								MQTTClient_disconnect1(m, 10, 0, 1, MQTTREASONCODE_SUCCESS, NULL);
								Log(TRACE_MIN, -1, "Calling disconnected for client %s", m->c->clientID);
								Thread_start(call_disconnected, dp);
							}
							else
								free(dp);
						}
						free(disc);
					}
#if 0
					if (pack->header.bits.type == AUTH && m->auth_handle)
					{
						struct props_rc_parms dp;
						Ack* disc = (Ack*)pack;

						dp.m = m;
						dp.properties = &disc->properties;
						dp.reasonCode = disc->rc;
						free(pack);
						Log(TRACE_MIN, -1, "Calling auth_handle for client %s", m->c->clientID);
						Thread_start(call_auth_handle, &dp);
					}
#endif
				}
			}
			else if (m->c->connect_state == TCP_IN_PROGRESS)
			{
				int error;
				socklen_t len = sizeof(error);

				if ((m->rc = getsockopt(m->c->net.socket, SOL_SOCKET, SO_ERROR, (char*)&error, &len)) == 0)
					m->rc = error;
				Log(TRACE_MIN, -1, "Posting connect semaphore for client %s rc %d", m->c->clientID, m->rc);
				m->c->connect_state = NOT_IN_PROGRESS;
				Thread_post_sem(m->connect_sem);
			}
#if defined(OPENSSL)
			else if (m->c->connect_state == SSL_IN_PROGRESS)
			{
				rc = m->c->sslopts->struct_version >= 3 ?
					SSLSocket_connect(m->c->net.ssl, m->c->net.socket, m->serverURI,
						m->c->sslopts->verify, m->c->sslopts->ssl_error_cb, m->c->sslopts->ssl_error_context) :
					SSLSocket_connect(m->c->net.ssl, m->c->net.socket, m->serverURI,
						m->c->sslopts->verify, NULL, NULL);
				if (rc == 1 || rc == SSL_FATAL)
				{
					if (rc == 1 && (m->c->cleansession == 0 && m->c->cleanstart == 0) && m->c->session == NULL)
						m->c->session = SSL_get1_session(m->c->net.ssl);
					m->rc = rc;
					Log(TRACE_MIN, -1, "Posting connect semaphore for SSL client %s rc %d", m->c->clientID, m->rc);
					m->c->connect_state = NOT_IN_PROGRESS;
					Thread_post_sem(m->connect_sem);
				}
			}
#endif
			else if (m->c->connect_state == WEBSOCKET_IN_PROGRESS)
			{
				if (rc != TCPSOCKET_INTERRUPTED)
				{
					Log(TRACE_MIN, -1, "Posting websocket handshake for client %s rc %d", m->c->clientID, m->rc);
					m->c->connect_state = WAIT_FOR_CONNACK;
					Thread_post_sem(m->connect_sem);
				}
			}
		}
	}
	run_id = 0;
	running = tostop = 0;
	Thread_unlock_mutex(mqttclient_mutex);
	FUNC_EXIT;
#if defined(_WIN32) || defined(_WIN64)
	ExitThread(0);
#endif
	return 0;
}


static int MQTTClient_stop(void)
{
	int rc = 0;

	FUNC_ENTRY;
	if (running == 1 && tostop == 0)
	{
		int conn_count = 0;
		ListElement* current = NULL;

		if (handles != NULL)
		{
			/* find out how many handles are still connected */
			while (ListNextElement(handles, &current))
			{
				if (((MQTTClients*)(current->content))->c->connect_state > NOT_IN_PROGRESS ||
						((MQTTClients*)(current->content))->c->connected)
					++conn_count;
			}
		}
		Log(TRACE_MIN, -1, "Conn_count is %d", conn_count);
		/* stop the background thread, if we are the last one to be using it */
		if (conn_count == 0)
		{
			int count = 0;
			tostop = 1;
			if (Thread_getid() != run_id)
			{
				while (running && ++count < 100)
				{
					Thread_unlock_mutex(mqttclient_mutex);
					Log(TRACE_MIN, -1, "sleeping");
					MQTTTime_sleep(100L);
					Thread_lock_mutex(mqttclient_mutex);
				}
			}
			rc = 1;
		}
	}
	FUNC_EXIT_RC(rc);
	return rc;
}


int MQTTClient_setCallbacks(MQTTClient handle, void* context, MQTTClient_connectionLost* cl,
														MQTTClient_messageArrived* ma, MQTTClient_deliveryComplete* dc)
{
	int rc = MQTTCLIENT_SUCCESS;
	MQTTClients* m = handle;

	FUNC_ENTRY;
	Thread_lock_mutex(mqttclient_mutex);

	if (m == NULL || ma == NULL || m->c->connect_state != NOT_IN_PROGRESS)
		rc = MQTTCLIENT_FAILURE;
	else
	{
		m->context = context;
		m->cl = cl;
		m->ma = ma;
		m->dc = dc;
	}

	Thread_unlock_mutex(mqttclient_mutex);
	FUNC_EXIT_RC(rc);
	return rc;
}


static void MQTTClient_closeSession(Clients* client, enum MQTTReasonCodes reason, MQTTProperties* props)
{
	FUNC_ENTRY;
	client->good = 0;
	client->ping_outstanding = 0;
	client->ping_due = 0;
	if (client->net.socket > 0)
	{
		if (client->connected)
			MQTTPacket_send_disconnect(client, reason, props);
		Thread_lock_mutex(socket_mutex);
		WebSocket_close(&client->net, WebSocket_CLOSE_NORMAL, NULL);

#if defined(OPENSSL)
		SSL_SESSION_free(client->session); /* is a no-op if session is NULL */
		client->session = NULL; /* show the session has been freed */
		SSLSocket_close(&client->net);
#endif
		Socket_close(client->net.socket);
		Thread_unlock_mutex(socket_mutex);
		client->net.socket = 0;
#if defined(OPENSSL)
		client->net.ssl = NULL;
#endif
	}
	client->connected = 0;
	client->connect_state = NOT_IN_PROGRESS;

	if (client->MQTTVersion < MQTTVERSION_5 && client->cleansession)
		MQTTClient_cleanSession(client);
	FUNC_EXIT;
}


static int MQTTClient_cleanSession(Clients* client)
{
	int rc = 0;

	FUNC_ENTRY;
#if !defined(NO_PERSISTENCE)
	rc = MQTTPersistence_clear(client);
#endif
	MQTTProtocol_emptyMessageList(client->inboundMsgs);
	MQTTProtocol_emptyMessageList(client->outboundMsgs);
	MQTTClient_emptyMessageQueue(client);
	client->msgID = 0;
	FUNC_EXIT_RC(rc);
	return rc;
}


void Protocol_processPublication(Publish* publish, Clients* client, int allocatePayload)
{
	qEntry* qe = NULL;
	MQTTClient_message* mm = NULL;
	MQTTClient_message initialized = MQTTClient_message_initializer;

	FUNC_ENTRY;
	qe = malloc(sizeof(qEntry));
	if (!qe)
		goto exit;
	mm = malloc(sizeof(MQTTClient_message));
	if (!mm)
	{
		free(qe);
		goto exit;
	}
	memcpy(mm, &initialized, sizeof(MQTTClient_message));

	qe->msg = mm;
	qe->topicName = publish->topic;
	qe->topicLen = publish->topiclen;
	publish->topic = NULL;
	if (allocatePayload)
	{
		mm->payload = malloc(publish->payloadlen);
		if (mm->payload == NULL)
		{
			free(mm);
			free(qe);
			goto exit;
		}
		memcpy(mm->payload, publish->payload, publish->payloadlen);
	}
	else
		mm->payload = publish->payload;
	mm->payloadlen = publish->payloadlen;
	mm->qos = publish->header.bits.qos;
	mm->retained = publish->header.bits.retain;
	if (publish->header.bits.qos == 2)
		mm->dup = 0;  /* ensure that a QoS2 message is not passed to the application with dup = 1 */
	else
		mm->dup = publish->header.bits.dup;
	mm->msgid = publish->msgId;

	if (publish->MQTTVersion >= 5)
		mm->properties = MQTTProperties_copy(&publish->properties);

	ListAppend(client->messageQueue, qe, sizeof(qe) + sizeof(mm) + mm->payloadlen + strlen(qe->topicName)+1);
#if !defined(NO_PERSISTENCE)
	if (client->persistence)
		MQTTPersistence_persistQueueEntry(client, (MQTTPersistence_qEntry*)qe);
#endif
exit:
	FUNC_EXIT;
}


static MQTTResponse MQTTClient_connectURIVersion(MQTTClient handle, MQTTClient_connectOptions* options, const char* serverURI, int MQTTVersion,
	START_TIME_TYPE start, ELAPSED_TIME_TYPE millisecsTimeout, MQTTProperties* connectProperties, MQTTProperties* willProperties)
{
	MQTTClients* m = handle;
	int rc = SOCKET_ERROR;
	int sessionPresent = 0;
	MQTTResponse resp = MQTTResponse_initializer;

	FUNC_ENTRY;
	resp.reasonCode = SOCKET_ERROR;
	if (m->ma && !running)
	{
		int count = 0;

		Thread_start(MQTTClient_run, handle);
		if (MQTTTime_elapsed(start) >= millisecsTimeout)
		{
			rc = SOCKET_ERROR;
			goto exit;
		}

		while (!running && ++count < 5)
		{
			Thread_unlock_mutex(mqttclient_mutex);
			MQTTTime_sleep(100L);
			Thread_lock_mutex(mqttclient_mutex);
		}
		if (!running)
		{
			rc = SOCKET_ERROR;
			goto exit;
		}
	}

	Log(TRACE_MIN, -1, "Connecting to serverURI %s with MQTT version %d", serverURI, MQTTVersion);
#if defined(OPENSSL)
#if defined(__GNUC__) && defined(__linux__)
	rc = MQTTProtocol_connect(serverURI, m->c, m->ssl, m->websocket, MQTTVersion, connectProperties, willProperties,
			millisecsTimeout - MQTTTime_elapsed(start));
#else
	rc = MQTTProtocol_connect(serverURI, m->c, m->ssl, m->websocket, MQTTVersion, connectProperties, willProperties);
#endif
#else
#if defined(__GNUC__) && defined(__linux__)
	rc = MQTTProtocol_connect(serverURI, m->c, m->websocket, MQTTVersion, connectProperties, willProperties,
			millisecsTimeout - MQTTTime_elapsed(start));
#else
	rc = MQTTProtocol_connect(serverURI, m->c, m->websocket, MQTTVersion, connectProperties, willProperties);
#endif
#endif
	if (rc == SOCKET_ERROR)
		goto exit;

	if (m->c->connect_state == NOT_IN_PROGRESS)
	{
		rc = SOCKET_ERROR;
		goto exit;
	}

	if (m->c->connect_state == TCP_IN_PROGRESS) /* TCP connect started - wait for completion */
	{
		Thread_unlock_mutex(mqttclient_mutex);
		MQTTClient_waitfor(handle, CONNECT, &rc, millisecsTimeout - MQTTTime_elapsed(start));
		Thread_lock_mutex(mqttclient_mutex);
		if (rc != 0)
		{
			rc = SOCKET_ERROR;
			goto exit;
		}
#if defined(OPENSSL)
		if (m->ssl)
		{
			int port1;
			size_t hostname_len;
			const char *topic;
			int setSocketForSSLrc = 0;

			if (m->c->net.https_proxy) {
				m->c->connect_state = PROXY_CONNECT_IN_PROGRESS;
				if ((rc = Proxy_connect( &m->c->net, 1, serverURI)) == SOCKET_ERROR )
					goto exit;
			}

			hostname_len = MQTTProtocol_addressPort(serverURI, &port1, &topic, MQTT_DEFAULT_PORT);
			setSocketForSSLrc = SSLSocket_setSocketForSSL(&m->c->net, m->c->sslopts,
				serverURI, hostname_len);

			if (setSocketForSSLrc != MQTTCLIENT_SUCCESS)
			{
				if (m->c->session != NULL)
					if ((rc = SSL_set_session(m->c->net.ssl, m->c->session)) != 1)
						Log(TRACE_MIN, -1, "Failed to set SSL session with stored data, non critical");
				rc = m->c->sslopts->struct_version >= 3 ?
					SSLSocket_connect(m->c->net.ssl, m->c->net.socket, serverURI,
						m->c->sslopts->verify, m->c->sslopts->ssl_error_cb, m->c->sslopts->ssl_error_context) :
					SSLSocket_connect(m->c->net.ssl, m->c->net.socket, serverURI,
						m->c->sslopts->verify, NULL, NULL);
				if (rc == TCPSOCKET_INTERRUPTED)
					m->c->connect_state = SSL_IN_PROGRESS;  /* the connect is still in progress */
				else if (rc == SSL_FATAL)
				{
					rc = SOCKET_ERROR;
					goto exit;
				}
				else if (rc == 1)
				{
					if (m->websocket)
					{
						m->c->connect_state = WEBSOCKET_IN_PROGRESS;
						rc = WebSocket_connect(&m->c->net, 1, serverURI);
						if ( rc == SOCKET_ERROR )
							goto exit;
					}
					else
					{
						rc = MQTTCLIENT_SUCCESS;
						m->c->connect_state = WAIT_FOR_CONNACK;
						if (MQTTPacket_send_connect(m->c, MQTTVersion, connectProperties, willProperties) == SOCKET_ERROR)
						{
							rc = SOCKET_ERROR;
							goto exit;
						}
						if ((m->c->cleansession == 0 && m->c->cleanstart == 0) && m->c->session == NULL)
							m->c->session = SSL_get1_session(m->c->net.ssl);
					}
				}
			}
			else
			{
				rc = SOCKET_ERROR;
				goto exit;
			}
		}
#endif
		else
		{
			if (m->c->net.http_proxy) {
				m->c->connect_state = PROXY_CONNECT_IN_PROGRESS;
				if ((rc = Proxy_connect( &m->c->net, 0, serverURI)) == SOCKET_ERROR )
					goto exit;
			}

			if (m->websocket)
			{
				m->c->connect_state = WEBSOCKET_IN_PROGRESS;
				if ( WebSocket_connect(&m->c->net, 0, serverURI) == SOCKET_ERROR )
				{
					rc = SOCKET_ERROR;
					goto exit;
				}
			}
			else
			{
				m->c->connect_state = WAIT_FOR_CONNACK; /* TCP connect completed, in which case send the MQTT connect packet */
				if (MQTTPacket_send_connect(m->c, MQTTVersion, connectProperties, willProperties) == SOCKET_ERROR)
				{
					rc = SOCKET_ERROR;
					goto exit;
				}
			}
		}
	}

#if defined(OPENSSL)
	if (m->c->connect_state == SSL_IN_PROGRESS) /* SSL connect sent - wait for completion */
	{
		Thread_unlock_mutex(mqttclient_mutex);
		MQTTClient_waitfor(handle, CONNECT, &rc, millisecsTimeout - MQTTTime_elapsed(start));
		Thread_lock_mutex(mqttclient_mutex);
		if (rc != 1)
		{
			rc = SOCKET_ERROR;
			goto exit;
		}
		if((m->c->cleansession == 0 && m->c->cleanstart == 0) && m->c->session == NULL)
			m->c->session = SSL_get1_session(m->c->net.ssl);

		if ( m->websocket )
		{
			/* wait for websocket connect */
			m->c->connect_state = WEBSOCKET_IN_PROGRESS;
			rc = WebSocket_connect( &m->c->net, 1, serverURI);
			if ( rc != 1 )
			{
				rc = SOCKET_ERROR;
				goto exit;
			}
		}
		else
		{
			m->c->connect_state = WAIT_FOR_CONNACK; /* TCP connect completed, in which case send the MQTT connect packet */
			if (MQTTPacket_send_connect(m->c, MQTTVersion, connectProperties, willProperties) == SOCKET_ERROR)
			{
				rc = SOCKET_ERROR;
				goto exit;
			}
		}
	}
#endif

	if (m->c->connect_state == WEBSOCKET_IN_PROGRESS) /* websocket request sent - wait for upgrade */
	{
		Thread_unlock_mutex(mqttclient_mutex);
		MQTTClient_waitfor(handle, CONNECT, &rc, millisecsTimeout - MQTTTime_elapsed(start));
		Thread_lock_mutex(mqttclient_mutex);
		m->c->connect_state = WAIT_FOR_CONNACK; /* websocket upgrade complete */
		if (MQTTPacket_send_connect(m->c, MQTTVersion, connectProperties, willProperties) == SOCKET_ERROR)
		{
			rc = SOCKET_ERROR;
			goto exit;
		}
	}

	if (m->c->connect_state == WAIT_FOR_CONNACK) /* MQTT connect sent - wait for CONNACK */
	{
		MQTTPacket* pack = NULL;
		Thread_unlock_mutex(mqttclient_mutex);
		pack = MQTTClient_waitfor(handle, CONNACK, &rc, millisecsTimeout - MQTTTime_elapsed(start));
		Thread_lock_mutex(mqttclient_mutex);
		if (pack == NULL)
			rc = SOCKET_ERROR;
		else
		{
			Connack* connack = (Connack*)pack;
			Log(TRACE_PROTOCOL, 1, NULL, m->c->net.socket, m->c->clientID, connack->rc);
			if ((rc = connack->rc) == MQTTCLIENT_SUCCESS)
			{
				m->c->connected = 1;
				m->c->good = 1;
				m->c->connect_state = NOT_IN_PROGRESS;
				if (MQTTVersion == 4)
					sessionPresent = connack->flags.bits.sessionPresent;
				if (m->c->cleansession || m->c->cleanstart)
					rc = MQTTClient_cleanSession(m->c);
				if (m->c->outboundMsgs->count > 0)
				{
					ListElement* outcurrent = NULL;
					START_TIME_TYPE zero = START_TIME_ZERO;

					while (ListNextElement(m->c->outboundMsgs, &outcurrent))
					{
						Messages* m = (Messages*)(outcurrent->content);
						memset(&m->lastTouch, '\0', sizeof(m->lastTouch));
					}
					MQTTProtocol_retry(zero, 1, 1);
					if (m->c->connected != 1)
						rc = MQTTCLIENT_DISCONNECTED;
				}
				if (m->c->MQTTVersion == MQTTVERSION_5)
				{
					if ((resp.properties = malloc(sizeof(MQTTProperties))) == NULL)
					{
						rc = PAHO_MEMORY_ERROR;
						goto exit;
					}
					*resp.properties = MQTTProperties_copy(&connack->properties);
				}
			}
			MQTTPacket_freeConnack(connack);
			m->pack = NULL;
		}
	}
exit:
	if (rc == MQTTCLIENT_SUCCESS)
	{
		if (options->struct_version >= 4) /* means we have to fill out return values */
		{
			options->returned.serverURI = serverURI;
			options->returned.MQTTVersion = MQTTVersion;
			options->returned.sessionPresent = sessionPresent;
		}
	}
	else
		MQTTClient_disconnect1(handle, 0, 0, (MQTTVersion == 3), MQTTREASONCODE_SUCCESS, NULL); /* don't want to call connection lost */

	resp.reasonCode = rc;
	FUNC_EXIT_RC(resp.reasonCode);
	return resp;
}


static int retryLoopIntervalms = 5000;

void setRetryLoopInterval(int keepalive)
{
	retryLoopIntervalms = (keepalive*1000) / 10;

	if (retryLoopIntervalms < 100)
		retryLoopIntervalms = 100;
	else if (retryLoopIntervalms  > 5000)
		retryLoopIntervalms = 5000;
}


static MQTTResponse MQTTClient_connectURI(MQTTClient handle, MQTTClient_connectOptions* options, const char* serverURI,
		MQTTProperties* connectProperties, MQTTProperties* willProperties)
{
	MQTTClients* m = handle;
	START_TIME_TYPE start;
	ELAPSED_TIME_TYPE millisecsTimeout = 30000L;
	MQTTResponse rc = MQTTResponse_initializer;
	int MQTTVersion = 0;

	FUNC_ENTRY;
	rc.reasonCode = SOCKET_ERROR;
	millisecsTimeout = options->connectTimeout * 1000;
	start = MQTTTime_start_clock();

	m->currentServerURI = serverURI;
	m->c->keepAliveInterval = options->keepAliveInterval;
	m->c->retryInterval = options->retryInterval;
	setRetryLoopInterval(options->keepAliveInterval);
	m->c->MQTTVersion = options->MQTTVersion;
	m->c->cleanstart = m->c->cleansession = 0;
	if (m->c->MQTTVersion >= MQTTVERSION_5)
		m->c->cleanstart = options->cleanstart;
	else
		m->c->cleansession = options->cleansession;
	m->c->maxInflightMessages = (options->reliable) ? 1 : 10;
	if (options->struct_version >= 6)
	{
		if (options->maxInflightMessages > 0)
			m->c->maxInflightMessages = options->maxInflightMessages;
	}

	if (options->struct_version >= 7)
	{
		m->c->net.httpHeaders = options->httpHeaders;
	}
	if (options->struct_version >= 8)
	{
		if (options->httpProxy)
			m->c->httpProxy = MQTTStrdup(options->httpProxy);
		if (options->httpsProxy)
			m->c->httpsProxy = MQTTStrdup(options->httpsProxy);
	}

	if (m->c->will)
	{
		free(m->c->will->payload);
		free(m->c->will->topic);
		free(m->c->will);
		m->c->will = NULL;
	}

	if (options->will && (options->will->struct_version == 0 || options->will->struct_version == 1))
	{
		const void* source = NULL;

		if ((m->c->will = malloc(sizeof(willMessages))) == NULL)
		{
			rc.reasonCode = PAHO_MEMORY_ERROR;
			goto exit;
		}
		if (options->will->message || (options->will->struct_version == 1 && options->will->payload.data))
		{
			if (options->will->struct_version == 1 && options->will->payload.data)
			{
				m->c->will->payloadlen = options->will->payload.len;
				source = options->will->payload.data;
			}
			else
			{
				m->c->will->payloadlen = (int)strlen(options->will->message);
				source = (void*)options->will->message;
			}
			if ((m->c->will->payload = malloc(m->c->will->payloadlen)) == NULL)
			{
				free(m->c->will);
				rc.reasonCode = PAHO_MEMORY_ERROR;
				goto exit;
			}
			memcpy(m->c->will->payload, source, m->c->will->payloadlen);
		}
		else
		{
			m->c->will->payload = NULL;
			m->c->will->payloadlen = 0;
		}
		m->c->will->qos = options->will->qos;
		m->c->will->retained = options->will->retained;
		m->c->will->topic = MQTTStrdup(options->will->topicName);
	}

#if defined(OPENSSL)
	if (m->c->sslopts)
	{
		if (m->c->sslopts->trustStore)
			free((void*)m->c->sslopts->trustStore);
		if (m->c->sslopts->keyStore)
			free((void*)m->c->sslopts->keyStore);
		if (m->c->sslopts->privateKey)
			free((void*)m->c->sslopts->privateKey);
		if (m->c->sslopts->privateKeyPassword)
			free((void*)m->c->sslopts->privateKeyPassword);
		if (m->c->sslopts->enabledCipherSuites)
			free((void*)m->c->sslopts->enabledCipherSuites);
		if (m->c->sslopts->struct_version >= 2)
		{
			if (m->c->sslopts->CApath)
				free((void*)m->c->sslopts->CApath);
		}
		free(m->c->sslopts);
		m->c->sslopts = NULL;
	}

	if (options->struct_version != 0 && options->ssl)
	{
		if ((m->c->sslopts = malloc(sizeof(MQTTClient_SSLOptions))) == NULL)
		{
			rc.reasonCode = PAHO_MEMORY_ERROR;
			goto exit;
		}
		memset(m->c->sslopts, '\0', sizeof(MQTTClient_SSLOptions));
		m->c->sslopts->struct_version = options->ssl->struct_version;
		if (options->ssl->trustStore)
			m->c->sslopts->trustStore = MQTTStrdup(options->ssl->trustStore);
		if (options->ssl->keyStore)
			m->c->sslopts->keyStore = MQTTStrdup(options->ssl->keyStore);
		if (options->ssl->privateKey)
			m->c->sslopts->privateKey = MQTTStrdup(options->ssl->privateKey);
		if (options->ssl->privateKeyPassword)
			m->c->sslopts->privateKeyPassword = MQTTStrdup(options->ssl->privateKeyPassword);
		if (options->ssl->enabledCipherSuites)
			m->c->sslopts->enabledCipherSuites = MQTTStrdup(options->ssl->enabledCipherSuites);
		m->c->sslopts->enableServerCertAuth = options->ssl->enableServerCertAuth;
		if (m->c->sslopts->struct_version >= 1)
			m->c->sslopts->sslVersion = options->ssl->sslVersion;
		if (m->c->sslopts->struct_version >= 2)
		{
			m->c->sslopts->verify = options->ssl->verify;
			if (options->ssl->CApath)
				m->c->sslopts->CApath = MQTTStrdup(options->ssl->CApath);
		}
		if (m->c->sslopts->struct_version >= 3)
		{
			m->c->sslopts->ssl_error_cb = options->ssl->ssl_error_cb;
			m->c->sslopts->ssl_error_context = options->ssl->ssl_error_context;
		}
		if (m->c->sslopts->struct_version >= 4)
		{
			m->c->sslopts->ssl_psk_cb = options->ssl->ssl_psk_cb;
			m->c->sslopts->ssl_psk_context = options->ssl->ssl_psk_context;
			m->c->sslopts->disableDefaultTrustStore = options->ssl->disableDefaultTrustStore;
		}
		if (m->c->sslopts->struct_version >= 5)
		{
		    m->c->sslopts->protos = options->ssl->protos;
		    m->c->sslopts->protos_len = options->ssl->protos_len;
		}
	}
#endif

	if (m->c->username)
	{
		free((void*)m->c->username);
		m->c->username = NULL;
	}
	if (options->username)
		m->c->username = MQTTStrdup(options->username);
	if (m->c->password)
	{
		free((void*)m->c->password);
		m->c->password = NULL;
	}
	if (options->password)
	{
		m->c->password = MQTTStrdup(options->password);
		m->c->passwordlen = (int)strlen(options->password);
	}
	else if (options->struct_version >= 5 && options->binarypwd.data)
	{
		m->c->passwordlen = options->binarypwd.len;
		if ((m->c->password = malloc(m->c->passwordlen)) == NULL)
		{
			rc.reasonCode = PAHO_MEMORY_ERROR;
			goto exit;
		}
		memcpy((void*)m->c->password, options->binarypwd.data, m->c->passwordlen);
	}

	if (options->struct_version >= 3)
		MQTTVersion = options->MQTTVersion;
	else
		MQTTVersion = MQTTVERSION_DEFAULT;

	if (MQTTVersion == MQTTVERSION_DEFAULT)
	{
		rc = MQTTClient_connectURIVersion(handle, options, serverURI, 4, start, millisecsTimeout,
				connectProperties, willProperties);
		if (rc.reasonCode != MQTTCLIENT_SUCCESS)
		{
			rc = MQTTClient_connectURIVersion(handle, options, serverURI, 3, start, millisecsTimeout,
					connectProperties, willProperties);
		}
	}
	else
		rc = MQTTClient_connectURIVersion(handle, options, serverURI, MQTTVersion, start, millisecsTimeout,
				connectProperties, willProperties);

exit:
	FUNC_EXIT_RC(rc.reasonCode);
	return rc;
}

MQTTResponse MQTTClient_connectAll(MQTTClient handle, MQTTClient_connectOptions* options,
		MQTTProperties* connectProperties, MQTTProperties* willProperties);

int MQTTClient_connect(MQTTClient handle, MQTTClient_connectOptions* options)
{
	MQTTClients* m = handle;
	MQTTResponse response;

	if (m != NULL && m->c != NULL && m->c->MQTTVersion >= MQTTVERSION_5)
		return MQTTCLIENT_WRONG_MQTT_VERSION;

	response = MQTTClient_connectAll(handle, options, NULL, NULL);

	return response.reasonCode;
}


MQTTResponse MQTTClient_connect5(MQTTClient handle, MQTTClient_connectOptions* options,
		MQTTProperties* connectProperties, MQTTProperties* willProperties)
{
	MQTTClients* m = handle;
	MQTTResponse response = MQTTResponse_initializer;

	if (m != NULL && m->c != NULL && m->c->MQTTVersion < MQTTVERSION_5)
	{
		response.reasonCode = MQTTCLIENT_WRONG_MQTT_VERSION;
		return response;
	}

	return MQTTClient_connectAll(handle, options, connectProperties, willProperties);
}


MQTTResponse MQTTClient_connectAll(MQTTClient handle, MQTTClient_connectOptions* options,
		MQTTProperties* connectProperties, MQTTProperties* willProperties)
{
	MQTTClients* m = handle;
	MQTTResponse rc = MQTTResponse_initializer;

	FUNC_ENTRY;
	Thread_lock_mutex(connect_mutex);
	Thread_lock_mutex(mqttclient_mutex);

	rc.reasonCode = SOCKET_ERROR;
	if (!library_initialized)
	{
		rc.reasonCode = MQTTCLIENT_FAILURE;
		goto exit;
	}

	if (options == NULL || m == NULL || m->c == NULL)
	{
		rc.reasonCode = MQTTCLIENT_NULL_PARAMETER;
		goto exit;
	}

	if (strncmp(options->struct_id, "MQTC", 4) != 0 || options->struct_version < 0 || options->struct_version > 8)
	{
		rc.reasonCode = MQTTCLIENT_BAD_STRUCTURE;
		goto exit;
	}

#if defined(OPENSSL)
	if (m->ssl && options->ssl == NULL)
	{
		rc.reasonCode = MQTTCLIENT_NULL_PARAMETER;
		goto exit;
	}
#endif

	if (options->will) /* check validity of will options structure */
	{
		if (strncmp(options->will->struct_id, "MQTW", 4) != 0 || (options->will->struct_version != 0 && options->will->struct_version != 1))
		{
			rc.reasonCode = MQTTCLIENT_BAD_STRUCTURE;
			goto exit;
		}
		if (options->will->qos < 0 || options->will->qos > 2)
		{
			rc.reasonCode = MQTTCLIENT_BAD_QOS;
			goto exit;
		}
		if (options->will->topicName == NULL)
		{
			rc.reasonCode = MQTTCLIENT_NULL_PARAMETER;
			goto exit;
		} else if (strlen(options->will->topicName) == 0)
		{
			rc.reasonCode = MQTTCLIENT_0_LEN_WILL_TOPIC;
			goto exit;
		}
	}


#if defined(OPENSSL)
	if (options->struct_version != 0 && options->ssl) /* check validity of SSL options structure */
	{
		if (strncmp(options->ssl->struct_id, "MQTS", 4) != 0 || options->ssl->struct_version < 0 || options->ssl->struct_version > 5)
		{
			rc.reasonCode = MQTTCLIENT_BAD_STRUCTURE;
			goto exit;
		}
	}
#endif

	if ((options->username && !UTF8_validateString(options->username)) ||
		(options->password && !UTF8_validateString(options->password)))
	{
		rc.reasonCode = MQTTCLIENT_BAD_UTF8_STRING;
		goto exit;
	}

	if (options->MQTTVersion != MQTTVERSION_DEFAULT &&
			(options->MQTTVersion < MQTTVERSION_3_1 || options->MQTTVersion > MQTTVERSION_5))
	{
		rc.reasonCode = MQTTCLIENT_BAD_MQTT_VERSION;
		goto exit;
	}

	if (options->MQTTVersion >= MQTTVERSION_5)
	{
		if (options->cleansession != 0)
		{
			rc.reasonCode = MQTTCLIENT_BAD_MQTT_OPTION;
			goto exit;
		}
	}
	else if (options->cleanstart != 0)
	{
		rc.reasonCode = MQTTCLIENT_BAD_MQTT_OPTION;
		goto exit;
	}

	if (options->struct_version < 2 || options->serverURIcount == 0)
	{
		if ( !m )
		{
			rc.reasonCode = MQTTCLIENT_NULL_PARAMETER;
			goto exit;
		}
		rc = MQTTClient_connectURI(handle, options, m->serverURI, connectProperties, willProperties);
	}
	else
	{
		int i;

		for (i = 0; i < options->serverURIcount; ++i)
		{
			char* serverURI = options->serverURIs[i];

			if (strncmp(URI_TCP, serverURI, strlen(URI_TCP)) == 0)
				serverURI += strlen(URI_TCP);
			else if (strncmp(URI_MQTT, serverURI, strlen(URI_MQTT)) == 0)
				serverURI += strlen(URI_TCP);
			else if (strncmp(URI_WS, serverURI, strlen(URI_WS)) == 0)
			{
				serverURI += strlen(URI_WS);
				m->websocket = 1;
			}
#if defined(OPENSSL)
			else if (strncmp(URI_SSL, serverURI, strlen(URI_SSL)) == 0)
			{
				serverURI += strlen(URI_SSL);
				m->ssl = 1;
			}
			else if (strncmp(URI_MQTTS, serverURI, strlen(URI_MQTTS)) == 0)
			{
				serverURI += strlen(URI_MQTTS);
				m->ssl = 1;
			}
			else if (strncmp(URI_WSS, serverURI, strlen(URI_WSS)) == 0)
			{
				serverURI += strlen(URI_WSS);
				m->ssl = 1;
				m->websocket = 1;
			}
#endif
			rc = MQTTClient_connectURI(handle, options, serverURI, connectProperties, willProperties);
			if (rc.reasonCode == MQTTREASONCODE_SUCCESS)
				break;
		}
	}
	if (rc.reasonCode == MQTTREASONCODE_SUCCESS)
	{
		if (rc.properties && MQTTProperties_hasProperty(rc.properties, MQTTPROPERTY_CODE_RECEIVE_MAXIMUM))
		{
			int recv_max = MQTTProperties_getNumericValue(rc.properties, MQTTPROPERTY_CODE_RECEIVE_MAXIMUM);
			if (m->c->maxInflightMessages > recv_max)
				m->c->maxInflightMessages = recv_max;
		}
	}

exit:
	if (m && m->c && m->c->will)
	{
		if (m->c->will->payload)
			free(m->c->will->payload);
		if (m->c->will->topic)
			free(m->c->will->topic);
		free(m->c->will);
		m->c->will = NULL;
	}
	Thread_unlock_mutex(mqttclient_mutex);
	Thread_unlock_mutex(connect_mutex);
	FUNC_EXIT_RC(rc.reasonCode);
	return rc;
}


/**
 * mqttclient_mutex must be locked when you call this function, if multi threaded
 */
static int MQTTClient_disconnect1(MQTTClient handle, int timeout, int call_connection_lost, int stop,
		enum MQTTReasonCodes reason, MQTTProperties* props)
{
	MQTTClients* m = handle;
	START_TIME_TYPE start;
	int rc = MQTTCLIENT_SUCCESS;
	int was_connected = 0;
	struct conlost_sync_data sync = {
		NULL, m
	};

	FUNC_ENTRY;
	if (m == NULL || m->c == NULL)
	{
		rc = MQTTCLIENT_FAILURE;
		goto exit;
	}
	was_connected = m->c->connected; /* should be 1 */
	if (m->c->connected != 0)
	{
		start = MQTTTime_start_clock();
		m->c->connect_state = DISCONNECTING; /* indicate disconnecting */
		while (m->c->inboundMsgs->count > 0 || m->c->outboundMsgs->count > 0)
		{ /* wait for all inflight message flows to finish, up to timeout */
			if (MQTTTime_elapsed(start) >= (ELAPSED_TIME_TYPE)timeout)
				break;
			Thread_unlock_mutex(mqttclient_mutex);
			MQTTClient_yield();
			Thread_lock_mutex(mqttclient_mutex);
		}
	}

	MQTTClient_closeSession(m->c, reason, props);

exit:
	if (stop)
		MQTTClient_stop();
	if (call_connection_lost && m->cl && was_connected)
	{
		sync.sem = Thread_create_sem(&rc);
		Log(TRACE_MIN, -1, "Calling connectionLost for client %s", m->c->clientID);
		Thread_start(connectionLost_call, &sync);
		Thread_wait_sem(sync.sem, 5000);
		Thread_destroy_sem(sync.sem);
	}
	FUNC_EXIT_RC(rc);
	return rc;
}


/**
 * mqttclient_mutex must be locked when you call this function, if multi threaded
 */
static int MQTTClient_disconnect_internal(MQTTClient handle, int timeout)
{
	return MQTTClient_disconnect1(handle, timeout, 1, 1, MQTTREASONCODE_SUCCESS, NULL);
}


/**
 * mqttclient_mutex must be locked when you call this function, if multi threaded
 */
void MQTTProtocol_closeSession(Clients* c, int sendwill)
{
	MQTTClient_disconnect_internal((MQTTClient)c->context, 0);
}


int MQTTClient_disconnect(MQTTClient handle, int timeout)
{
	int rc = 0;

	Thread_lock_mutex(mqttclient_mutex);
	rc = MQTTClient_disconnect1(handle, timeout, 0, 1, MQTTREASONCODE_SUCCESS, NULL);
	Thread_unlock_mutex(mqttclient_mutex);
	return rc;
}


int MQTTClient_disconnect5(MQTTClient handle, int timeout, enum MQTTReasonCodes reason, MQTTProperties* props)
{
	int rc = 0;

	Thread_lock_mutex(mqttclient_mutex);
	rc = MQTTClient_disconnect1(handle, timeout, 0, 1, reason, props);
	Thread_unlock_mutex(mqttclient_mutex);
	return rc;
}


int MQTTClient_isConnected(MQTTClient handle)
{
	MQTTClients* m = handle;
	int rc = 0;

	FUNC_ENTRY;
	Thread_lock_mutex(mqttclient_mutex);
	if (m && m->c)
		rc = m->c->connected;
	Thread_unlock_mutex(mqttclient_mutex);
	FUNC_EXIT_RC(rc);
	return rc;
}


MQTTResponse MQTTClient_subscribeMany5(MQTTClient handle, int count, char* const* topic,
		int* qos, MQTTSubscribe_options* opts, MQTTProperties* props)
{
	MQTTClients* m = handle;
	List* topics = NULL;
	List* qoss = NULL;
	int i = 0;
	int rc = MQTTCLIENT_FAILURE;
	MQTTResponse resp = MQTTResponse_initializer;
	int msgid = 0;

	FUNC_ENTRY;
	Thread_lock_mutex(subscribe_mutex);
	Thread_lock_mutex(mqttclient_mutex);

	resp.reasonCode = MQTTCLIENT_FAILURE;
	if (m == NULL || m->c == NULL)
	{
		rc = MQTTCLIENT_FAILURE;
		goto exit;
	}
	if (m->c->connected == 0)
	{
		rc = MQTTCLIENT_DISCONNECTED;
		goto exit;
	}
	for (i = 0; i < count; i++)
	{
		if (!UTF8_validateString(topic[i]))
		{
			rc = MQTTCLIENT_BAD_UTF8_STRING;
			goto exit;
		}

		if (qos[i] < 0 || qos[i] > 2)
		{
			rc = MQTTCLIENT_BAD_QOS;
			goto exit;
		}
	}
	if ((msgid = MQTTProtocol_assignMsgId(m->c)) == 0)
	{
		rc = MQTTCLIENT_MAX_MESSAGES_INFLIGHT;
		goto exit;
	}

	topics = ListInitialize();
	qoss = ListInitialize();
	for (i = 0; i < count; i++)
	{
		ListAppend(topics, topic[i], strlen(topic[i]));
		ListAppend(qoss, &qos[i], sizeof(int));
	}

	rc = MQTTProtocol_subscribe(m->c, topics, qoss, msgid, opts, props);
	ListFreeNoContent(topics);
	ListFreeNoContent(qoss);

	if (rc == TCPSOCKET_COMPLETE)
	{
		MQTTPacket* pack = NULL;

		Thread_unlock_mutex(mqttclient_mutex);
		pack = MQTTClient_waitfor(handle, SUBACK, &rc, m->commandTimeout);
		Thread_lock_mutex(mqttclient_mutex);
		if (pack != NULL)
		{
			Suback* sub = (Suback*)pack;

			if (m->c->MQTTVersion == MQTTVERSION_5)
			{
				if (sub->properties.count > 0)
				{
					if ((resp.properties = malloc(sizeof(MQTTProperties))) == NULL)
					{
						rc = PAHO_MEMORY_ERROR;
						goto exit;
					}
					*resp.properties = MQTTProperties_copy(&sub->properties);
				}
				resp.reasonCodeCount = sub->qoss->count;
				resp.reasonCode = *(int*)sub->qoss->first->content;
				if (sub->qoss->count > 1)
				{
					ListElement* current = NULL;
					int rc_count = 0;

					if ((resp.reasonCodes = malloc(sizeof(enum MQTTReasonCodes) * (sub->qoss->count))) == NULL)
					{
						rc = PAHO_MEMORY_ERROR;
						goto exit;
					}
					while (ListNextElement(sub->qoss, &current))
						(resp.reasonCodes)[rc_count++] = *(enum MQTTReasonCodes*)(current->content);
				}
			}
			else
			{
				ListElement *current = NULL;

				/* if the returned count is greater than requested, it's an error*/
				if (sub->qoss->count > count)
					rc = MQTTCLIENT_FAILURE;
				else
				{
					i = 0;
					while (ListNextElement(sub->qoss, &current))
					{
						int *reqqos = (int*) (current->content);
						qos[i++] = *reqqos;
					}
				}
				resp.reasonCode = rc;
			}
			rc = MQTTProtocol_handleSubacks(pack, m->c->net.socket);
			m->pack = NULL;
		}
		else
			rc = SOCKET_ERROR;
	}

	if (rc == SOCKET_ERROR)
		MQTTClient_disconnect_internal(handle, 0);
	else if (rc == TCPSOCKET_COMPLETE)
		rc = MQTTCLIENT_SUCCESS;

exit:
	if (rc < 0)
		resp.reasonCode = rc;
	Thread_unlock_mutex(mqttclient_mutex);
	Thread_unlock_mutex(subscribe_mutex);
	FUNC_EXIT_RC(resp.reasonCode);
	return resp;
}



int MQTTClient_subscribeMany(MQTTClient handle, int count, char* const* topic, int* qos)
{
	MQTTClients* m = handle;
	MQTTResponse response = MQTTResponse_initializer;

	if (m != NULL && m->c != NULL && m->c->MQTTVersion >= MQTTVERSION_5)
		response.reasonCode = MQTTCLIENT_WRONG_MQTT_VERSION;
	else
		response = MQTTClient_subscribeMany5(handle, count, topic, qos, NULL, NULL);

	return response.reasonCode;
}



MQTTResponse MQTTClient_subscribe5(MQTTClient handle, const char* topic, int qos,
		MQTTSubscribe_options* opts, MQTTProperties* props)
{
	MQTTResponse rc;

	FUNC_ENTRY;
	rc = MQTTClient_subscribeMany5(handle, 1, (char * const *)(&topic), &qos, opts, props);
	if (qos == MQTT_BAD_SUBSCRIBE) /* addition for MQTT 3.1.1 - error code from subscribe */
		rc.reasonCode = MQTT_BAD_SUBSCRIBE;
	FUNC_EXIT_RC(rc.reasonCode);
	return rc;
}


int MQTTClient_subscribe(MQTTClient handle, const char* topic, int qos)
{
	MQTTClients* m = handle;
	MQTTResponse response = MQTTResponse_initializer;

	if (m->c->MQTTVersion >= MQTTVERSION_5)
		response.reasonCode = MQTTCLIENT_WRONG_MQTT_VERSION;
	else
		response = MQTTClient_subscribe5(handle, topic, qos, NULL, NULL);

	return response.reasonCode;
}


MQTTResponse MQTTClient_unsubscribeMany5(MQTTClient handle, int count, char* const* topic, MQTTProperties* props)
{
	MQTTClients* m = handle;
	List* topics = NULL;
	int i = 0;
	int rc = SOCKET_ERROR;
	MQTTResponse resp = MQTTResponse_initializer;
	int msgid = 0;

	FUNC_ENTRY;
	Thread_lock_mutex(unsubscribe_mutex);
	Thread_lock_mutex(mqttclient_mutex);

	resp.reasonCode = MQTTCLIENT_FAILURE;
	if (m == NULL || m->c == NULL)
	{
		rc = MQTTCLIENT_FAILURE;
		goto exit;
	}
	if (m->c->connected == 0)
	{
		rc = MQTTCLIENT_DISCONNECTED;
		goto exit;
	}
	for (i = 0; i < count; i++)
	{
		if (!UTF8_validateString(topic[i]))
		{
			rc = MQTTCLIENT_BAD_UTF8_STRING;
			goto exit;
		}
	}
	if ((msgid = MQTTProtocol_assignMsgId(m->c)) == 0)
	{
		rc = MQTTCLIENT_MAX_MESSAGES_INFLIGHT;
		goto exit;
	}

	topics = ListInitialize();
	for (i = 0; i < count; i++)
		ListAppend(topics, topic[i], strlen(topic[i]));
	rc = MQTTProtocol_unsubscribe(m->c, topics, msgid, props);
	ListFreeNoContent(topics);

	if (rc == TCPSOCKET_COMPLETE)
	{
		MQTTPacket* pack = NULL;

		Thread_unlock_mutex(mqttclient_mutex);
		pack = MQTTClient_waitfor(handle, UNSUBACK, &rc, m->commandTimeout);
		Thread_lock_mutex(mqttclient_mutex);
		if (pack != NULL)
		{
			Unsuback* unsub = (Unsuback*)pack;

			if (m->c->MQTTVersion == MQTTVERSION_5)
			{
				if (unsub->properties.count > 0)
				{
					if ((resp.properties = malloc(sizeof(MQTTProperties))) == NULL)
					{
						rc = PAHO_MEMORY_ERROR;
						goto exit;
					}
					*resp.properties = MQTTProperties_copy(&unsub->properties);
				}
				resp.reasonCodeCount = unsub->reasonCodes->count;
				resp.reasonCode = *(int*)unsub->reasonCodes->first->content;
				if (unsub->reasonCodes->count > 1)
				{
					ListElement* current = NULL;
					int rc_count = 0;

					if ((resp.reasonCodes = malloc(sizeof(enum MQTTReasonCodes) * (unsub->reasonCodes->count))) == NULL)
					{
						rc = PAHO_MEMORY_ERROR;
						goto exit;
					}
					while (ListNextElement(unsub->reasonCodes, &current))
						(resp.reasonCodes)[rc_count++] = *(enum MQTTReasonCodes*)(current->content);
				}
			}
			else
				resp.reasonCode = rc;
			rc = MQTTProtocol_handleUnsubacks(pack, m->c->net.socket);
			m->pack = NULL;
		}
		else
			rc = SOCKET_ERROR;
	}

	if (rc == SOCKET_ERROR)
		MQTTClient_disconnect_internal(handle, 0);

exit:
	if (rc < 0)
		resp.reasonCode = rc;
	Thread_unlock_mutex(mqttclient_mutex);
	Thread_unlock_mutex(unsubscribe_mutex);
	FUNC_EXIT_RC(resp.reasonCode);
	return resp;
}


int MQTTClient_unsubscribeMany(MQTTClient handle, int count, char* const* topic)
{
	MQTTClients* m = handle;
	MQTTResponse response = MQTTResponse_initializer;

	if (m != NULL && m->c != NULL && m->c->MQTTVersion >= MQTTVERSION_5)
		response.reasonCode = MQTTCLIENT_WRONG_MQTT_VERSION;
	else
		response = MQTTClient_unsubscribeMany5(handle, count, topic, NULL);

	return response.reasonCode;
}


MQTTResponse MQTTClient_unsubscribe5(MQTTClient handle, const char* topic, MQTTProperties* props)
{
	MQTTResponse rc;

	rc = MQTTClient_unsubscribeMany5(handle, 1, (char * const *)(&topic), props);
	return rc;
}


int MQTTClient_unsubscribe(MQTTClient handle, const char* topic)
{
	MQTTResponse response = MQTTClient_unsubscribe5(handle, topic, NULL);

	return response.reasonCode;
}


MQTTResponse MQTTClient_publish5(MQTTClient handle, const char* topicName, int payloadlen, const void* payload,
		int qos, int retained, MQTTProperties* properties, MQTTClient_deliveryToken* deliveryToken)
{
	int rc = MQTTCLIENT_SUCCESS;
	MQTTClients* m = handle;
	Messages* msg = NULL;
	Publish* p = NULL;
	int blocked = 0;
	int msgid = 0;
	MQTTResponse resp = MQTTResponse_initializer;

	FUNC_ENTRY;
	Thread_lock_mutex(mqttclient_mutex);

	if (m == NULL || m->c == NULL)
		rc = MQTTCLIENT_FAILURE;
	else if (m->c->connected == 0)
		rc = MQTTCLIENT_DISCONNECTED;
	else if (!UTF8_validateString(topicName))
		rc = MQTTCLIENT_BAD_UTF8_STRING;

	if (rc != MQTTCLIENT_SUCCESS)
		goto exit;

	/* If outbound queue is full, block until it is not */
	while (m->c->outboundMsgs->count >= m->c->maxInflightMessages ||
         Socket_noPendingWrites(m->c->net.socket) == 0) /* wait until the socket is free of large packets being written */
	{
		if (blocked == 0)
		{
			blocked = 1;
			Log(TRACE_MIN, -1, "Blocking publish on queue full for client %s", m->c->clientID);
		}
		Thread_unlock_mutex(mqttclient_mutex);
		MQTTClient_yield();
		Thread_lock_mutex(mqttclient_mutex);
		if (m->c->connected == 0)
		{
			rc = MQTTCLIENT_FAILURE;
			goto exit;
		}
	}
	if (blocked == 1)
		Log(TRACE_MIN, -1, "Resuming publish now queue not full for client %s", m->c->clientID);
	if (qos > 0 && (msgid = MQTTProtocol_assignMsgId(m->c)) == 0)
	{	/* this should never happen as we've waited for spaces in the queue */
		rc = MQTTCLIENT_MAX_MESSAGES_INFLIGHT;
		goto exit;
	}

	if ((p = malloc(sizeof(Publish))) == NULL)
	{
		rc = PAHO_MEMORY_ERROR;
		goto exit_and_free;
	}
	memset(p->mask, '\0', sizeof(p->mask));
	p->payload = NULL;
	p->payloadlen = payloadlen;
	if (payloadlen > 0)
	{
		if ((p->payload = malloc(payloadlen)) == NULL)
		{
			rc = PAHO_MEMORY_ERROR;
			goto exit_and_free;
		}
		memcpy(p->payload, payload, payloadlen);
	}
	if ((p->topic = MQTTStrdup(topicName)) == NULL)
	{
		rc = PAHO_MEMORY_ERROR;
		goto exit_and_free;
	}
	p->msgId = msgid;
	p->MQTTVersion = m->c->MQTTVersion;
	if (m->c->MQTTVersion >= MQTTVERSION_5)
	{
		if (properties)
			p->properties = *properties;
		else
		{
			MQTTProperties props = MQTTProperties_initializer;
			p->properties = props;
		}
	}

	rc = MQTTProtocol_startPublish(m->c, p, qos, retained, &msg);

	/* If the packet was partially written to the socket, wait for it to complete.
	 * However, if the client is disconnected during this time and qos is not 0, still return success, as
	 * the packet has already been written to persistence and assigned a message id so will
	 * be sent when the client next connects.
	 */
	if (rc == TCPSOCKET_INTERRUPTED)
	{
		while (m->c->connected == 1)
		{
			pending_writes* writing = NULL;

			Thread_lock_mutex(socket_mutex);
			writing = SocketBuffer_getWrite(m->c->net.socket);
			Thread_unlock_mutex(socket_mutex);

			if (writing == NULL)
				break;

			Thread_unlock_mutex(mqttclient_mutex);
			MQTTClient_yield();
			Thread_lock_mutex(mqttclient_mutex);
		}
		rc = (qos > 0 || m->c->connected == 1) ? MQTTCLIENT_SUCCESS : MQTTCLIENT_FAILURE;
	}

	if (deliveryToken && qos > 0)
		*deliveryToken = msg->msgid;

exit_and_free:
	if (p)
	{
		if (p->topic)
			free(p->topic);
		if (p->payload)
			free(p->payload);
		free(p);
	}

	if (rc == SOCKET_ERROR)
	{
		MQTTClient_disconnect_internal(handle, 0);
		/* Return success for qos > 0 as the send will be retried automatically */
		rc = (qos > 0) ? MQTTCLIENT_SUCCESS : MQTTCLIENT_FAILURE;
	}

exit:
	Thread_unlock_mutex(mqttclient_mutex);
	resp.reasonCode = rc;
	FUNC_EXIT_RC(resp.reasonCode);
	return resp;
}


int MQTTClient_publish(MQTTClient handle, const char* topicName, int payloadlen, const void* payload,
							 int qos, int retained, MQTTClient_deliveryToken* deliveryToken)
{
	MQTTClients* m = handle;
	MQTTResponse rc = MQTTResponse_initializer;

	if (m->c->MQTTVersion >= MQTTVERSION_5)
		rc.reasonCode = MQTTCLIENT_WRONG_MQTT_VERSION;
	else
		rc = MQTTClient_publish5(handle, topicName, payloadlen, payload, qos, retained, NULL, deliveryToken);
	return rc.reasonCode;
}


MQTTResponse MQTTClient_publishMessage5(MQTTClient handle, const char* topicName, MQTTClient_message* message,
								MQTTClient_deliveryToken* deliveryToken)
{
	MQTTResponse rc = MQTTResponse_initializer;
	MQTTProperties* props = NULL;

	FUNC_ENTRY;
	if (message == NULL)
	{
		rc.reasonCode = MQTTCLIENT_NULL_PARAMETER;
		goto exit;
	}

	if (strncmp(message->struct_id, "MQTM", 4) != 0 ||
			(message->struct_version != 0 && message->struct_version != 1))
	{
		rc.reasonCode = MQTTCLIENT_BAD_STRUCTURE;
		goto exit;
	}

	if (message->struct_version >= 1)
		props = &message->properties;

	rc = MQTTClient_publish5(handle, topicName, message->payloadlen, message->payload,
								message->qos, message->retained, props, deliveryToken);
exit:
	FUNC_EXIT_RC(rc.reasonCode);
	return rc;
}


int MQTTClient_publishMessage(MQTTClient handle, const char* topicName, MQTTClient_message* message,
															 MQTTClient_deliveryToken* deliveryToken)
{
	MQTTClients* m = handle;
	MQTTResponse rc = MQTTResponse_initializer;

	if (strncmp(message->struct_id, "MQTM", 4) != 0 ||
			(message->struct_version != 0 && message->struct_version != 1))
		rc.reasonCode = MQTTCLIENT_BAD_STRUCTURE;
	else if (m != NULL && m->c != NULL && m->c->MQTTVersion >= MQTTVERSION_5)
		rc.reasonCode = MQTTCLIENT_WRONG_MQTT_VERSION;
	else
		rc = MQTTClient_publishMessage5(handle, topicName, message, deliveryToken);
	return rc.reasonCode;
}


static void MQTTClient_retry(void)
{
	static START_TIME_TYPE last = START_TIME_ZERO;
	START_TIME_TYPE now;

	FUNC_ENTRY;
	now = MQTTTime_now();
	if (MQTTTime_difftime(now, last) >= (DIFF_TIME_TYPE)(retryLoopIntervalms))
	{
		last = MQTTTime_now();
		MQTTProtocol_keepalive(now);
		MQTTProtocol_retry(now, 1, 0);
	}
	else
		MQTTProtocol_retry(now, 0, 0);
	FUNC_EXIT;
}


static MQTTPacket* MQTTClient_cycle(SOCKET* sock, ELAPSED_TIME_TYPE timeout, int* rc)
{
	static Ack ack;
	MQTTPacket* pack = NULL;
	int rc1 = 0;
	START_TIME_TYPE start;

	FUNC_ENTRY;
#if defined(OPENSSL)
	if ((*sock = SSLSocket_getPendingRead()) == -1)
	{
		/* 0 from getReadySocket indicates no work to do, rc -1 == error */
#endif
		start = MQTTTime_start_clock();
		*sock = Socket_getReadySocket(0, (int)timeout, socket_mutex, rc);
		*rc = rc1;
		if (*sock == 0 && timeout >= 100L && MQTTTime_elapsed(start) < (int64_t)10)
			MQTTTime_sleep(100L);
#if defined(OPENSSL)
	}
#endif
	Thread_lock_mutex(mqttclient_mutex);
	if (*sock > 0 && rc1 == 0)
	{
		MQTTClients* m = NULL;
		if (ListFindItem(handles, sock, clientSockCompare) != NULL)
			m = (MQTTClient)(handles->current->content);
		if (m != NULL)
		{
			if (m->c->connect_state == TCP_IN_PROGRESS || m->c->connect_state == SSL_IN_PROGRESS)
				*rc = 0;  /* waiting for connect state to clear */
			else if (m->c->connect_state == WEBSOCKET_IN_PROGRESS)
				*rc = WebSocket_upgrade(&m->c->net);
			else
			{
				pack = MQTTPacket_Factory(m->c->MQTTVersion, &m->c->net, rc);
				if (*rc == TCPSOCKET_INTERRUPTED)
					*rc = 0;
			}
		}

		if (pack)
		{
			int freed = 1;

			/* Note that these handle... functions free the packet structure that they are dealing with */
			if (pack->header.bits.type == PUBLISH)
				*rc = MQTTProtocol_handlePublishes(pack, *sock);
			else if (pack->header.bits.type == PUBACK || pack->header.bits.type == PUBCOMP)
			{
				int msgid;

				ack = (pack->header.bits.type == PUBCOMP) ? *(Pubcomp*)pack : *(Puback*)pack;
				msgid = ack.msgId;
				if (m && m->c->MQTTVersion >= MQTTVERSION_5 && m->published)
				{
					Log(TRACE_MIN, -1, "Calling published for client %s, msgid %d", m->c->clientID, msgid);
					(*(m->published))(m->published_context, msgid, pack->header.bits.type, &ack.properties, ack.rc);
				}
				*rc = (pack->header.bits.type == PUBCOMP) ?
					MQTTProtocol_handlePubcomps(pack, *sock, NULL) : MQTTProtocol_handlePubacks(pack, *sock, NULL);
				if (m && m->dc)
				{
					Log(TRACE_MIN, -1, "Calling deliveryComplete for client %s, msgid %d", m->c->clientID, msgid);
					(*(m->dc))(m->context, msgid);
				}
			}
			else if (pack->header.bits.type == PUBREC)
			{
				Pubrec* pubrec = (Pubrec*)pack;

				if (m && m->c->MQTTVersion >= MQTTVERSION_5 && m->published && pubrec->rc >= MQTTREASONCODE_UNSPECIFIED_ERROR)
				{
					Log(TRACE_MIN, -1, "Calling published for client %s, msgid %d", m->c->clientID, ack.msgId);
					(*(m->published))(m->published_context, pubrec->msgId, pack->header.bits.type,
							&pubrec->properties, pubrec->rc);
				}
				*rc = MQTTProtocol_handlePubrecs(pack, *sock, NULL);
			}
			else if (pack->header.bits.type == PUBREL)
				*rc = MQTTProtocol_handlePubrels(pack, *sock);
			else if (pack->header.bits.type == PINGRESP)
				*rc = MQTTProtocol_handlePingresps(pack, *sock);
			else
				freed = 0;
			if (freed)
				pack = NULL;
		}
	}
	MQTTClient_retry();
	Thread_unlock_mutex(mqttclient_mutex);
	FUNC_EXIT_RC(*rc);
	return pack;
}


static MQTTPacket* MQTTClient_waitfor(MQTTClient handle, int packet_type, int* rc, int64_t timeout)
{
	MQTTPacket* pack = NULL;
	MQTTClients* m = handle;
	START_TIME_TYPE start = MQTTTime_start_clock();
	int is_running = 0; /* local copy of running */

	FUNC_ENTRY;
	if (((MQTTClients*)handle) == NULL || timeout <= 0L)
	{
		*rc = MQTTCLIENT_FAILURE;
		goto exit;
	}

	Thread_lock_mutex(mqttclient_mutex);
	is_running = running;
	Thread_unlock_mutex(mqttclient_mutex);

	if (is_running)
	{
		if (packet_type == CONNECT)
		{
			if ((*rc = Thread_wait_sem(m->connect_sem, (int)timeout)) == 0)
				*rc = m->rc;
		}
		else if (packet_type == CONNACK)
			*rc = Thread_wait_sem(m->connack_sem, (int)timeout);
		else if (packet_type == SUBACK)
			*rc = Thread_wait_sem(m->suback_sem, (int)timeout);
		else if (packet_type == UNSUBACK)
			*rc = Thread_wait_sem(m->unsuback_sem, (int)timeout);
		if (*rc == 0 && packet_type != CONNECT && m->pack == NULL)
			Log(LOG_ERROR, -1, "waitfor unexpectedly is NULL for client %s, packet_type %d, timeout %ld", m->c->clientID, packet_type, timeout);
		pack = m->pack;
	}
	else
	{
		*rc = TCPSOCKET_COMPLETE;
		while (1)
		{
			SOCKET sock = -1;
			pack = MQTTClient_cycle(&sock, 100L, rc);
			if (sock == m->c->net.socket)
			{
				if (*rc == SOCKET_ERROR)
					break;
				if (pack && (pack->header.bits.type == packet_type))
					break;
				if (m->c->connect_state == TCP_IN_PROGRESS)
				{
					int error;
					socklen_t len = sizeof(error);

					if ((*rc = getsockopt(m->c->net.socket, SOL_SOCKET, SO_ERROR, (char*)&error, &len)) == 0)
						*rc = error;
					break;
				}
#if defined(OPENSSL)
				else if (m->c->connect_state == SSL_IN_PROGRESS)
				{

					*rc = m->c->sslopts->struct_version >= 3 ?
						SSLSocket_connect(m->c->net.ssl, sock, m->currentServerURI,
							m->c->sslopts->verify, m->c->sslopts->ssl_error_cb, m->c->sslopts->ssl_error_context) :
						SSLSocket_connect(m->c->net.ssl, sock, m->currentServerURI,
							m->c->sslopts->verify, NULL, NULL);
					if (*rc == SSL_FATAL)
						break;
					else if (*rc == 1) /* rc == 1 means SSL connect has finished and succeeded */
					{
						if ((m->c->cleansession == 0 && m->c->cleanstart == 0) && m->c->session == NULL)
							m->c->session = SSL_get1_session(m->c->net.ssl);
						break;
					}
				}
#endif
				else if (m->c->connect_state == WEBSOCKET_IN_PROGRESS && *rc != TCPSOCKET_INTERRUPTED)
				{
					*rc = 1;
					break;
				}
				else if (m->c->connect_state == PROXY_CONNECT_IN_PROGRESS )
				{
					*rc = 1;
					break;
				}
				else if (m->c->connect_state == WAIT_FOR_CONNACK)
				{
					int error;
					socklen_t len = sizeof(error);
					if (getsockopt(m->c->net.socket, SOL_SOCKET, SO_ERROR, (char*)&error, &len) == 0)
					{
						if (error)
						{
							*rc = error;
							break;
						}
					}
				}
			}
			if (MQTTTime_elapsed(start) > (uint64_t)timeout)
			{
				pack = NULL;
				break;
			}
		}
	}

exit:
	FUNC_EXIT_RC(*rc);
	return pack;
}


int MQTTClient_receive(MQTTClient handle, char** topicName, int* topicLen, MQTTClient_message** message,
											 unsigned long timeout)
{
	int rc = TCPSOCKET_COMPLETE;
	START_TIME_TYPE start = MQTTTime_start_clock();
	ELAPSED_TIME_TYPE elapsed = 0L;
	MQTTClients* m = handle;

	FUNC_ENTRY;
	if (m == NULL || m->c == NULL
			|| running) /* receive is not meant to be called in a multi-thread environment */
	{
		rc = MQTTCLIENT_FAILURE;
		goto exit;
	}
	if (m->c->connected == 0)
	{
		rc = MQTTCLIENT_DISCONNECTED;
		goto exit;
	}

	*topicName = NULL;
	*message = NULL;

	/* if there is already a message waiting, don't hang around but still do some packet handling */
	if (m->c->messageQueue->count > 0)
		timeout = 0L;

	elapsed = MQTTTime_elapsed(start);
	do
	{
		SOCKET sock = 0;
		MQTTClient_cycle(&sock, (timeout > elapsed) ? timeout - elapsed : 0L, &rc);

		if (rc == SOCKET_ERROR)
		{
			if (ListFindItem(handles, &sock, clientSockCompare) && 	/* find client corresponding to socket */
			  (MQTTClient)(handles->current->content) == handle)
				break; /* there was an error on the socket we are interested in */
		}
		elapsed = MQTTTime_elapsed(start);
	}
	while (elapsed < timeout && m->c->messageQueue->count == 0);

	if (m->c->messageQueue->count > 0)
		rc = MQTTClient_deliverMessage(rc, m, topicName, topicLen, message);

	if (rc == SOCKET_ERROR)
		MQTTClient_disconnect_internal(handle, 0);

exit:
	FUNC_EXIT_RC(rc);
	return rc;
}


void MQTTClient_yield(void)
{
	START_TIME_TYPE start = MQTTTime_start_clock();
	ELAPSED_TIME_TYPE elapsed = 0L;
	ELAPSED_TIME_TYPE timeout = 100L;
	int rc = 0;

	FUNC_ENTRY;
	if (running) /* yield is not meant to be called in a multi-thread environment */
	{
		MQTTTime_sleep(timeout);
		goto exit;
	}

	elapsed = MQTTTime_elapsed(start);
	do
	{
		SOCKET sock = -1;
		MQTTClient_cycle(&sock, (timeout > elapsed) ? timeout - elapsed : 0L, &rc);
		Thread_lock_mutex(mqttclient_mutex);
		if (rc == SOCKET_ERROR && ListFindItem(handles, &sock, clientSockCompare))
		{
			MQTTClients* m = (MQTTClient)(handles->current->content);
			if (m->c->connect_state != DISCONNECTING)
				MQTTClient_disconnect_internal(m, 0);
		}
		Thread_unlock_mutex(mqttclient_mutex);
		elapsed = MQTTTime_elapsed(start);
	}
	while (elapsed < timeout);
exit:
	FUNC_EXIT;
}

/*
static int pubCompare(void* a, void* b)
{
	Messages* msg = (Messages*)a;
	return msg->publish == (Publications*)b;
}*/


int MQTTClient_waitForCompletion(MQTTClient handle, MQTTClient_deliveryToken mdt, unsigned long timeout)
{
	int rc = MQTTCLIENT_FAILURE;
	START_TIME_TYPE start = MQTTTime_start_clock();
	ELAPSED_TIME_TYPE elapsed = 0L;
	MQTTClients* m = handle;

	FUNC_ENTRY;
	Thread_lock_mutex(mqttclient_mutex);

	if (m == NULL || m->c == NULL)
	{
		rc = MQTTCLIENT_FAILURE;
		goto exit;
	}

	elapsed = MQTTTime_elapsed(start);
	while (elapsed < timeout)
	{
		if (m->c->connected == 0)
		{
			rc = MQTTCLIENT_DISCONNECTED;
			goto exit;
		}
		if (ListFindItem(m->c->outboundMsgs, &mdt, messageIDCompare) == NULL)
		{
			rc = MQTTCLIENT_SUCCESS; /* well we couldn't find it */
			goto exit;
		}
		Thread_unlock_mutex(mqttclient_mutex);
		MQTTClient_yield();
		Thread_lock_mutex(mqttclient_mutex);
		elapsed = MQTTTime_elapsed(start);
	}

exit:
	Thread_unlock_mutex(mqttclient_mutex);
	FUNC_EXIT_RC(rc);
	return rc;
}


int MQTTClient_getPendingDeliveryTokens(MQTTClient handle, MQTTClient_deliveryToken **tokens)
{
	int rc = MQTTCLIENT_SUCCESS;
	MQTTClients* m = handle;
	*tokens = NULL;

	FUNC_ENTRY;
	Thread_lock_mutex(mqttclient_mutex);

	if (m == NULL)
	{
		rc = MQTTCLIENT_FAILURE;
		goto exit;
	}

	if (m->c && m->c->outboundMsgs->count > 0)
	{
		ListElement* current = NULL;
		int count = 0;

		*tokens = malloc(sizeof(MQTTClient_deliveryToken) * (m->c->outboundMsgs->count + 1));
		if (!*tokens)
		{
			rc = PAHO_MEMORY_ERROR;
			goto exit;
		}
		while (ListNextElement(m->c->outboundMsgs, &current))
		{
			Messages* m = (Messages*)(current->content);
			(*tokens)[count++] = m->msgid;
		}
		(*tokens)[count] = -1;
	}

exit:
	Thread_unlock_mutex(mqttclient_mutex);
	FUNC_EXIT_RC(rc);
	return rc;
}


void MQTTClient_setTraceLevel(enum MQTTCLIENT_TRACE_LEVELS level)
{
	Log_setTraceLevel((enum LOG_LEVELS)level);
}


void MQTTClient_setTraceCallback(MQTTClient_traceCallback* callback)
{
	Log_setTraceCallback((Log_traceCallback*)callback);
}


int MQTTClient_setCommandTimeout(MQTTClient handle, unsigned long milliSeconds)
{
	int rc = MQTTCLIENT_SUCCESS;
	MQTTClients* m = handle;

	FUNC_ENTRY;
	if (milliSeconds < 5000L)
		rc = MQTTCLIENT_FAILURE;
	else
		m->commandTimeout = milliSeconds;
	FUNC_EXIT_RC(rc);
	return rc;
}


MQTTClient_nameValue* MQTTClient_getVersionInfo(void)
{
	#define MAX_INFO_STRINGS 8
	static MQTTClient_nameValue libinfo[MAX_INFO_STRINGS + 1];
	int i = 0;

	libinfo[i].name = "Product name";
	libinfo[i++].value = "Eclipse Paho Synchronous MQTT C Client Library";

	libinfo[i].name = "Version";
	libinfo[i++].value = CLIENT_VERSION;

	libinfo[i].name = "Build level";
	libinfo[i++].value = BUILD_TIMESTAMP;
#if defined(OPENSSL)
	libinfo[i].name = "OpenSSL version";
	libinfo[i++].value = SSLeay_version(SSLEAY_VERSION);

	libinfo[i].name = "OpenSSL flags";
	libinfo[i++].value = SSLeay_version(SSLEAY_CFLAGS);

	libinfo[i].name = "OpenSSL build timestamp";
	libinfo[i++].value = SSLeay_version(SSLEAY_BUILT_ON);

	libinfo[i].name = "OpenSSL platform";
	libinfo[i++].value = SSLeay_version(SSLEAY_PLATFORM);

	libinfo[i].name = "OpenSSL directory";
	libinfo[i++].value = SSLeay_version(SSLEAY_DIR);
#endif
	libinfo[i].name = NULL;
	libinfo[i].value = NULL;
	return libinfo;
}


const char* MQTTClient_strerror(int code)
{
  static char buf[30];
  int chars = 0;

  switch (code) {
    case MQTTCLIENT_SUCCESS:
      return "Success";
    case MQTTCLIENT_FAILURE:
      return "Failure";
    case MQTTCLIENT_DISCONNECTED:
      return "Disconnected";
    case MQTTCLIENT_MAX_MESSAGES_INFLIGHT:
      return "Maximum in-flight messages amount reached";
    case MQTTCLIENT_BAD_UTF8_STRING:
      return "Invalid UTF8 string";
    case MQTTCLIENT_NULL_PARAMETER:
      return "Invalid (NULL) parameter";
    case MQTTCLIENT_TOPICNAME_TRUNCATED:
      return "Topic containing NULL characters has been truncated";
    case MQTTCLIENT_BAD_STRUCTURE:
      return "Bad structure";
    case MQTTCLIENT_BAD_QOS:
      return "Invalid QoS value";
    case MQTTCLIENT_SSL_NOT_SUPPORTED:
      return "SSL is not supported";
    case MQTTCLIENT_BAD_MQTT_VERSION:
      return "Unrecognized MQTT version";
    case MQTTCLIENT_BAD_PROTOCOL:
      return "Invalid protocol scheme";
    case MQTTCLIENT_BAD_MQTT_OPTION:
      return "Options for wrong MQTT version";
    case MQTTCLIENT_WRONG_MQTT_VERSION:
      return "Client created for another version of MQTT";
    case MQTTCLIENT_0_LEN_WILL_TOPIC:
      return "Zero length will topic on connect";
  }

  chars = snprintf(buf, sizeof(buf), "Unknown error code %d", code);
  if (chars >= sizeof(buf))
  {
	buf[sizeof(buf)-1] = '\0';
	Log(LOG_ERROR, 0, "Error writing %d chars with snprintf", chars);
  }
  return buf;
}


/**
 * See if any pending writes have been completed, and cleanup if so.
 * Cleaning up means removing any publication data that was stored because the write did
 * not originally complete.
 */
static void MQTTProtocol_checkPendingWrites(void)
{
	FUNC_ENTRY;
	if (state.pending_writes.count > 0)
	{
		ListElement* le = state.pending_writes.first;
		while (le)
		{
			if (Socket_noPendingWrites(((pending_write*)(le->content))->socket))
			{
				MQTTProtocol_removePublication(((pending_write*)(le->content))->p);
				state.pending_writes.current = le;
				ListRemove(&(state.pending_writes), le->content); /* does NextElement itself */
				le = state.pending_writes.current;
			}
			else
				ListNextElement(&(state.pending_writes), &le);
		}
	}
	FUNC_EXIT;
}


static void MQTTClient_writeComplete(SOCKET socket, int rc)
{
	ListElement* found = NULL;

	FUNC_ENTRY;
	/* a partial write is now complete for a socket - this will be on a publish*/

	MQTTProtocol_checkPendingWrites();

	/* find the client using this socket */
	if ((found = ListFindItem(handles, &socket, clientSockCompare)) != NULL)
	{
		MQTTClients* m = (MQTTClients*)(found->content);

		m->c->net.lastSent = MQTTTime_now();
	}
	FUNC_EXIT;
}


<<<<<<< HEAD
struct Socket_interface MQTTClient_selectSocketInterface(SOCKET socket, int count, struct Socket_interface* interfaces)
{
	ListElement* found = NULL;
	struct Socket_interface choice = {NULL, AF_INET};

	FUNC_ENTRY;
=======
static void MQTTClient_writeContinue(SOCKET socket)
{
	ListElement* found = NULL;

>>>>>>> 000175a6
	if ((found = ListFindItem(handles, &socket, clientSockCompare)) != NULL)
	{
		MQTTClients* m = (MQTTClients*)(found->content);

<<<<<<< HEAD
		if (m->selectInterface)
		{
			struct MQTTClient_interface mqttclient_choice = (*m->selectInterface)(m->selectInterface_context,
				count, (struct MQTTClient_interface*)interfaces);
			choice.name = mqttclient_choice.name;
			choice.family = mqttclient_choice.family;
		}
	}
	FUNC_EXIT;
	return choice;
}


int MQTTClient_setSelectInterface(MQTTClient handle, void* context, MQTTClient_selectInterface* callback)
{
	int rc = MQTTCLIENT_SUCCESS;
	MQTTClients* m = handle;

	FUNC_ENTRY;
	Thread_lock_mutex(mqttclient_mutex);

	if (m == NULL || m->c->connect_state != 0)
		rc = MQTTCLIENT_FAILURE;
	else
	{
		m->selectInterface_context = context;
		m->selectInterface = callback;
	}

	Socket_setSelectInterfaceCallback(MQTTClient_selectSocketInterface);

	Thread_unlock_mutex(mqttclient_mutex);
	FUNC_EXIT_RC(rc);
	return rc;
}


=======
		m->c->net.lastSent = MQTTTime_now();
	}
}
>>>>>>> 000175a6
<|MERGE_RESOLUTION|>--- conflicted
+++ resolved
@@ -3123,24 +3123,29 @@
 }
 
 
-<<<<<<< HEAD
+static void MQTTClient_writeContinue(SOCKET socket)
+{
+	ListElement* found = NULL;
+
+	if ((found = ListFindItem(handles, &socket, clientSockCompare)) != NULL)
+	{
+		MQTTClients* m = (MQTTClients*)(found->content);
+
+		m->c->net.lastSent = MQTTTime_now();
+	}
+}
+
+
 struct Socket_interface MQTTClient_selectSocketInterface(SOCKET socket, int count, struct Socket_interface* interfaces)
 {
 	ListElement* found = NULL;
 	struct Socket_interface choice = {NULL, AF_INET};
 
 	FUNC_ENTRY;
-=======
-static void MQTTClient_writeContinue(SOCKET socket)
-{
-	ListElement* found = NULL;
-
->>>>>>> 000175a6
 	if ((found = ListFindItem(handles, &socket, clientSockCompare)) != NULL)
 	{
 		MQTTClients* m = (MQTTClients*)(found->content);
 
-<<<<<<< HEAD
 		if (m->selectInterface)
 		{
 			struct MQTTClient_interface mqttclient_choice = (*m->selectInterface)(m->selectInterface_context,
@@ -3178,8 +3183,4 @@
 }
 
 
-=======
-		m->c->net.lastSent = MQTTTime_now();
-	}
-}
->>>>>>> 000175a6
+
