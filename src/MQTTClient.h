--- conflicted
+++ resolved
@@ -175,17 +175,14 @@
  * Return code: Attempting SSL connection using non-SSL version of library
  */
 #define MQTTCLIENT_SSL_NOT_SUPPORTED -10
-<<<<<<< HEAD
  /**
   * Return code: unrecognized MQTT version
   */
  #define MQTTCLIENT_BAD_MQTT_VERSION -11
-=======
 /**
  * Return code: protocol prefix in serverURI should be tcp:// or ssl://
  */
 #define MQTTCLIENT_BAD_PROTOCOL -14
->>>>>>> 8276dcd2
 
 /**
  * Default MQTT version to connect with.  Use 3.1.1 then fall back to 3.1
