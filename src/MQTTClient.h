--- conflicted
+++ resolved
@@ -1,5 +1,5 @@
 /*******************************************************************************
- * Copyright (c) 2009, 2018 IBM Corp.
+ * Copyright (c) 2009, 2019 IBM Corp.
  *
  * All rights reserved. This program and the accompanying materials
  * are made available under the terms of the Eclipse Public License v1.0
@@ -458,7 +458,7 @@
  * @return ::MQTTCLIENT_SUCCESS if the callbacks were correctly set,
  * ::MQTTCLIENT_FAILURE if an error occurred.
  */
-DLLExport int MQTTClient_setDisconnected(MQTTClient handle, void* context, MQTTClient_disconnected* co);
+LIBMQTT_API int MQTTClient_setDisconnected(MQTTClient handle, void* context, MQTTClient_disconnected* co);
 
 /**
  * This is a callback function, the MQTT V5 version of MQTTClient_deliveryComplete().
@@ -486,7 +486,7 @@
 typedef void MQTTClient_published(void* context, int dt, int packet_type, MQTTProperties* properties,
 		enum MQTTReasonCodes reasonCode);
 
-DLLExport int MQTTClient_setPublished(MQTTClient handle, void* context, MQTTClient_published* co);
+LIBMQTT_API int MQTTClient_setPublished(MQTTClient handle, void* context, MQTTClient_published* co);
 
 /**
  * This function creates an MQTT client ready for connection to the
@@ -593,7 +593,7 @@
  * @return ::MQTTCLIENT_SUCCESS if the client is successfully created, otherwise
  * an error code is returned.
  */
-DLLExport int MQTTClient_createWithOptions(MQTTClient* handle, const char* serverURI, const char* clientId,
+LIBMQTT_API int MQTTClient_createWithOptions(MQTTClient* handle, const char* serverURI, const char* clientId,
 		int persistence_type, void* persistence_context, MQTTClient_createOptions* options);
 
 /**
@@ -765,7 +765,7 @@
   * no trace information will be returned.
   * @return an array of strings describing the library.  The last entry is a NULL pointer.
   */
-DLLExport MQTTClient_nameValue* MQTTClient_getVersionInfo(void);
+LIBMQTT_API MQTTClient_nameValue* MQTTClient_getVersionInfo(void);
 
 /**
  * MQTTClient_connectOptions defines several settings that control the way the
@@ -928,16 +928,7 @@
 
 #define MQTTClient_connectOptions_initializer { {'M', 'Q', 'T', 'C'}, 7, 60, 1, 1, NULL, NULL, NULL, 30, 0, NULL, 0, NULL, MQTTVERSION_DEFAULT, {NULL, 0, 0}, {0, NULL}, NULL, -1, 0}
 
-<<<<<<< HEAD
 #define MQTTClient_connectOptions_initializer5 { {'M', 'Q', 'T', 'C'}, 7, 60, 0, 1, NULL, NULL, NULL, 30, 0, NULL, 0, NULL, MQTTVERSION_5, {NULL, 0, 0}, {0, NULL}, NULL, -1, 1}
-=======
-/**
-  * This function returns version information about the library.
-  * no trace information will be returned.
-  * @return an array of strings describing the library.  The last entry is a NULL pointer.
-  */
-LIBMQTT_API MQTTClient_nameValue* MQTTClient_getVersionInfo(void);
->>>>>>> 706db7c8
 
 /**
   * This function attempts to connect a previously-created client (see
@@ -973,9 +964,9 @@
 
 #define MQTTResponse_initializer {1, MQTTREASONCODE_SUCCESS, 0, NULL, NULL}
 
-DLLExport void MQTTResponse_free(MQTTResponse response);
-
-DLLExport MQTTResponse MQTTClient_connect5(MQTTClient handle, MQTTClient_connectOptions* options,
+LIBMQTT_API void MQTTResponse_free(MQTTResponse response);
+
+LIBMQTT_API MQTTResponse MQTTClient_connect5(MQTTClient handle, MQTTClient_connectOptions* options,
 		MQTTProperties* connectProperties, MQTTProperties* willProperties);
 
 /**
@@ -998,7 +989,7 @@
   */
 LIBMQTT_API int MQTTClient_disconnect(MQTTClient handle, int timeout);
 
-DLLExport int MQTTClient_disconnect5(MQTTClient handle, int timeout, enum MQTTReasonCodes reason, MQTTProperties* props);
+LIBMQTT_API int MQTTClient_disconnect5(MQTTClient handle, int timeout, enum MQTTReasonCodes reason, MQTTProperties* props);
 
 /**
   * This function allows the client application to test whether or not a
@@ -1029,7 +1020,7 @@
 LIBMQTT_API int MQTTClient_subscribe(MQTTClient handle, const char* topic, int qos);
 
 
-DLLExport MQTTResponse MQTTClient_subscribe5(MQTTClient handle, const char* topic, int qos,
+LIBMQTT_API MQTTResponse MQTTClient_subscribe5(MQTTClient handle, const char* topic, int qos,
 		MQTTSubscribe_options* opts, MQTTProperties* props);
 
 /**
@@ -1050,7 +1041,7 @@
   */
 LIBMQTT_API int MQTTClient_subscribeMany(MQTTClient handle, int count, char* const* topic, int* qos);
 
-DLLExport MQTTResponse MQTTClient_subscribeMany5(MQTTClient handle, int count, char* const* topic,
+LIBMQTT_API MQTTResponse MQTTClient_subscribeMany5(MQTTClient handle, int count, char* const* topic,
 		int* qos, MQTTSubscribe_options* opts, MQTTProperties* props);
 
 /**
@@ -1066,7 +1057,7 @@
   */
 LIBMQTT_API int MQTTClient_unsubscribe(MQTTClient handle, const char* topic);
 
-DLLExport MQTTResponse MQTTClient_unsubscribe5(MQTTClient handle, const char* topic, MQTTProperties* props);
+LIBMQTT_API MQTTResponse MQTTClient_unsubscribe5(MQTTClient handle, const char* topic, MQTTProperties* props);
 
 /**
   * This function attempts to remove existing subscriptions to a list of topics
@@ -1081,7 +1072,7 @@
   */
 LIBMQTT_API int MQTTClient_unsubscribeMany(MQTTClient handle, int count, char* const* topic);
 
-DLLExport MQTTResponse MQTTClient_unsubscribeMany5(MQTTClient handle, int count, char* const* topic, MQTTProperties* props);
+LIBMQTT_API MQTTResponse MQTTClient_unsubscribeMany5(MQTTClient handle, int count, char* const* topic, MQTTProperties* props);
 
 /**
   * This function attempts to publish a message to a given topic (see also
@@ -1104,14 +1095,10 @@
   * @return ::MQTTCLIENT_SUCCESS if the message is accepted for publication.
   * An error code is returned if there was a problem accepting the message.
   */
-<<<<<<< HEAD
-DLLExport int MQTTClient_publish(MQTTClient handle, const char* topicName, int payloadlen, const void* payload, int qos, int retained,
-=======
-LIBMQTT_API int MQTTClient_publish(MQTTClient handle, const char* topicName, int payloadlen, void* payload, int qos, int retained,
->>>>>>> 706db7c8
-																 MQTTClient_deliveryToken* dt);
-
-DLLExport MQTTResponse MQTTClient_publish5(MQTTClient handle, const char* topicName, int payloadlen, const void* payload,
+LIBMQTT_API int MQTTClient_publish(MQTTClient handle, const char* topicName, int payloadlen, const void* payload, int qos, int retained,
+		MQTTClient_deliveryToken* dt);
+
+LIBMQTT_API MQTTResponse MQTTClient_publish5(MQTTClient handle, const char* topicName, int payloadlen, const void* payload,
 		int qos, int retained, MQTTProperties* properties, MQTTClient_deliveryToken* dt);
 /**
   * This function attempts to publish a message to a given topic (see also
@@ -1135,7 +1122,7 @@
 LIBMQTT_API int MQTTClient_publishMessage(MQTTClient handle, const char* topicName, MQTTClient_message* msg, MQTTClient_deliveryToken* dt);
 
 
-DLLExport MQTTResponse MQTTClient_publishMessage5(MQTTClient handle, const char* topicName, MQTTClient_message* msg,
+LIBMQTT_API MQTTResponse MQTTClient_publishMessage5(MQTTClient handle, const char* topicName, MQTTClient_message* msg,
 		MQTTClient_deliveryToken* dt);
 
 /**
@@ -1267,7 +1254,7 @@
   * returned in the trace callback.
   * @param level the trace level required
   */
-DLLExport void MQTTClient_setTraceLevel(enum MQTTCLIENT_TRACE_LEVELS level);
+LIBMQTT_API void MQTTClient_setTraceLevel(enum MQTTCLIENT_TRACE_LEVELS level);
 
 
 /**
@@ -1286,14 +1273,14 @@
   * MQTTASYNC_TRACE_MINIMUM.
   * @param callback a pointer to the function which will handle the trace information
   */
-DLLExport void MQTTClient_setTraceCallback(MQTTClient_traceCallback* callback);
+LIBMQTT_API void MQTTClient_setTraceCallback(MQTTClient_traceCallback* callback);
 
 /**
  * Returns a pointer to the string representation of the error or NULL.
  *
  * Do not free after use. Returns NULL if the error code is unknown.
  */
-DLLExport const char* MQTTClient_strerror(int code);
+LIBMQTT_API const char* MQTTClient_strerror(int code);
 
 #ifdef __cplusplus
      }
