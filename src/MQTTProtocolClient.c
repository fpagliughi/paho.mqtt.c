--- conflicted
+++ resolved
@@ -338,19 +338,14 @@
 
 	if (publish->header.bits.qos == 1)
 	{
-<<<<<<< HEAD
+		/* if we get a socket error from sending the puback, should we ignore the publication? */
+		Protocol_processPublication(publish, client, 1);
+  
 		if (socketHasPendingWrites)
 			rc = MQTTProtocol_queueAck(client, PUBACK, publish->msgId);
 		else
 		/* send puback before processing the publications because a lot of return publications could fill up the socket buffer */
 			rc = MQTTPacket_send_puback(publish->MQTTVersion, publish->msgId, &client->net, client->clientID);
-
-		/* if we get a socket error from sending the puback, should we ignore the publication? */
-		Protocol_processPublication(publish, client, 1);
-=======
-	  Protocol_processPublication(publish, client, 1);
-	  rc = MQTTPacket_send_puback(publish->MQTTVersion, publish->msgId, &client->net, client->clientID);
->>>>>>> a72ea3ae
 	}
 	else if (publish->header.bits.qos == 2)
 	{
@@ -386,15 +381,12 @@
 			already_received = 1;
 		} else
 			ListAppend(client->inboundMsgs, m, sizeof(Messages) + len);
-<<<<<<< HEAD
 
 		if (socketHasPendingWrites)
 			rc = MQTTProtocol_queueAck(client, PUBREC, publish->msgId);
 		else
 			rc = MQTTPacket_send_pubrec(publish->MQTTVersion, publish->msgId, &client->net, client->clientID);
 
-=======
->>>>>>> a72ea3ae
 		if (m->MQTTVersion >= MQTTVERSION_5 && already_received == 0)
 		{
 			Publish publish1;
@@ -587,14 +579,13 @@
 			Publish publish;
 
 			memset(&publish, '\0', sizeof(publish));
-<<<<<<< HEAD
+
 			/* send pubcomp before processing the publications because a lot of return publications could fill up the socket buffer */
 			if (!Socket_noPendingWrites(sock))
 				rc = MQTTProtocol_queueAck(client, PUBCOMP, pubrel->msgId);
 			else
 				rc = MQTTPacket_send_pubcomp(pubrel->MQTTVersion, pubrel->msgId, &client->net, client->clientID);
-=======
->>>>>>> a72ea3ae
+
 			publish.header.bits.qos = m->qos;
 			publish.header.bits.retain = m->retain;
 			publish.msgId = m->msgid;
