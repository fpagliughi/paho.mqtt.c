--- conflicted
+++ resolved
@@ -129,19 +129,6 @@
 	FUNC_ENTRY;
 	aClient->good = 1;
 
-<<<<<<< HEAD
-	addr_len = MQTTProtocol_addressPort(ip_address, &port, NULL);
-
-#if defined(__GNUC__) && defined(__linux__)
-	if (timeout < 0)
-		rc = -1;
-	else
-		rc = Socket_new(ip_address, addr_len, port, &(aClient->net.socket), timeout);
-#else
-	rc = Socket_new(ip_address, addr_len, port, &(aClient->net.socket));
-#endif
-
-=======
 	aClient->net.http_proxy = NULL;
 	aClient->net.http_proxy_auth = NULL;
 	if ((p0 = getenv("http_proxy"))) {
@@ -195,19 +182,39 @@
 	if (websocket && aClient->net.http_proxy) {
 #endif
 		addr_len = MQTTProtocol_addressPort(aClient->net.http_proxy, &port, NULL);
+#if defined(__GNUC__) && defined(__linux__)
+		if (timeout < 0)
+			rc = -1;
+		else
+			rc = Socket_new(aClient->net.http_proxy, addr_len, port, &(aClient->net.socket), timeout);
+#else
 		rc = Socket_new(aClient->net.http_proxy, addr_len, port, &(aClient->net.socket));
+#endif
 	}
 #if defined(OPENSSL)
 	else if (ssl && websocket && aClient->net.https_proxy) {
 		addr_len = MQTTProtocol_addressPort(aClient->net.https_proxy, &port, NULL);
-		rc = Socket_new(aClient->net.https_proxy, addr_len, port, &(aClient->net.socket));
+#if defined(__GNUC__) && defined(__linux__)
+		if (timeout < 0)
+			rc = -1;
+		else
+			rc = Socket_new(aClient->net.http_proxy, addr_len, port, &(aClient->net.socket), timeout);
+#else
+		rc = Socket_new(aClient->net.http_proxy, addr_len, port, &(aClient->net.socket));
+#endif
 	}
 #endif
 	else {
 		addr_len = MQTTProtocol_addressPort(ip_address, &port, NULL);
-		rc = Socket_new(ip_address, addr_len, port, &(aClient->net.socket));
-	}
->>>>>>> da2cab63
+#if defined(__GNUC__) && defined(__linux__)
+		if (timeout < 0)
+			rc = -1;
+		else
+			rc = Socket_new(ip_address, addr_len, port, &(aClient->net.socket), timeout);
+#else
+		rc = Socket_new(ip_address, port, &(aClient->net.socket));
+#endif
+	}
 	if (rc == EINPROGRESS || rc == EWOULDBLOCK)
 		aClient->connect_state = TCP_IN_PROGRESS; /* TCP connect called - wait for connect completion */
 	else if (rc == 0)
