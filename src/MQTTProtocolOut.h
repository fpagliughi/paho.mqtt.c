/*******************************************************************************
 * Copyright (c) 2009, 2018 IBM Corp.
 *
 * All rights reserved. This program and the accompanying materials
 * are made available under the terms of the Eclipse Public License v1.0
 * and Eclipse Distribution License v1.0 which accompany this distribution. 
 *
 * The Eclipse Public License is available at 
 *    http://www.eclipse.org/legal/epl-v10.html
 * and the Eclipse Distribution License is available at 
 *   http://www.eclipse.org/org/documents/edl-v10.php.
 *
 * Contributors:
 *    Ian Craggs - initial API and implementation and/or initial documentation
 *    Ian Craggs, Allan Stockdill-Mander - SSL updates
 *    Ian Craggs - MQTT 3.1.1 support
 *    Ian Craggs - SNI support
 *    Ian Craggs - MQTT 5.0 support
 *******************************************************************************/

#if !defined(MQTTPROTOCOLOUT_H)
#define MQTTPROTOCOLOUT_H

#include "LinkedList.h"
#include "MQTTPacket.h"
#include "Clients.h"
#include "Log.h"
#include "Messages.h"
#include "MQTTProtocol.h"
#include "MQTTProtocolClient.h"

#define DEFAULT_PORT 1883

size_t MQTTProtocol_addressPort(const char* uri, int* port, const char **topic);
void MQTTProtocol_reconnect(const char* ip_address, Clients* client);
#if defined(OPENSSL)
<<<<<<< HEAD
int MQTTProtocol_connect(const char* ip_address, Clients* acClients, int ssl, int websocket, int MQTTVersion,
		MQTTProperties* connectProperties, MQTTProperties* willProperties);
#else
int MQTTProtocol_connect(const char* ip_address, Clients* acClients, int websocket, int MQTTVersion,
		MQTTProperties* connectProperties, MQTTProperties* willProperties);
=======
#if defined(__GNUC__) && defined(__linux__)
int MQTTProtocol_connect(const char* ip_address, Clients* aClients, int ssl, int MQTTVersion, long timeout);
#else
int MQTTProtocol_connect(const char* ip_address, Clients* aClients, int ssl, int MQTTVersion);
#endif
#else
#if defined(__GNUC__) && defined(__linux__)
int MQTTProtocol_connect(const char* ip_address, Clients* aClients, int MQTTVersion, long timeout);
#else
int MQTTProtocol_connect(const char* ip_address, Clients* aClients, int MQTTVersion);
#endif
>>>>>>> b7262751
#endif
int MQTTProtocol_handlePingresps(void* pack, int sock);
int MQTTProtocol_subscribe(Clients* client, List* topics, List* qoss, int msgID,
		MQTTSubscribe_options* opts, MQTTProperties* props);
int MQTTProtocol_handleSubacks(void* pack, int sock);
int MQTTProtocol_unsubscribe(Clients* client, List* topics, int msgID, MQTTProperties* props);
int MQTTProtocol_handleUnsubacks(void* pack, int sock);

#endif<|MERGE_RESOLUTION|>--- conflicted
+++ resolved
@@ -1,5 +1,5 @@
 /*******************************************************************************
- * Copyright (c) 2009, 2018 IBM Corp.
+ * Copyright (c) 2009, 2019 IBM Corp.
  *
  * All rights reserved. This program and the accompanying materials
  * are made available under the terms of the Eclipse Public License v1.0
@@ -34,25 +34,21 @@
 size_t MQTTProtocol_addressPort(const char* uri, int* port, const char **topic);
 void MQTTProtocol_reconnect(const char* ip_address, Clients* client);
 #if defined(OPENSSL)
-<<<<<<< HEAD
+#if defined(__GNUC__) && defined(__linux__)
+int MQTTProtocol_connect(const char* ip_address, Clients* acClients, int ssl, int websocket, int MQTTVersion,
+		MQTTProperties* connectProperties, MQTTProperties* willProperties, long timeout);
+#else
 int MQTTProtocol_connect(const char* ip_address, Clients* acClients, int ssl, int websocket, int MQTTVersion,
 		MQTTProperties* connectProperties, MQTTProperties* willProperties);
+#endif
+#else
+#if defined(__GNUC__) && defined(__linux__)
+int MQTTProtocol_connect(const char* ip_address, Clients* acClients, int websocket, int MQTTVersion,
+		MQTTProperties* connectProperties, MQTTProperties* willProperties, long timeout);
 #else
 int MQTTProtocol_connect(const char* ip_address, Clients* acClients, int websocket, int MQTTVersion,
 		MQTTProperties* connectProperties, MQTTProperties* willProperties);
-=======
-#if defined(__GNUC__) && defined(__linux__)
-int MQTTProtocol_connect(const char* ip_address, Clients* aClients, int ssl, int MQTTVersion, long timeout);
-#else
-int MQTTProtocol_connect(const char* ip_address, Clients* aClients, int ssl, int MQTTVersion);
 #endif
-#else
-#if defined(__GNUC__) && defined(__linux__)
-int MQTTProtocol_connect(const char* ip_address, Clients* aClients, int MQTTVersion, long timeout);
-#else
-int MQTTProtocol_connect(const char* ip_address, Clients* aClients, int MQTTVersion);
-#endif
->>>>>>> b7262751
 #endif
 int MQTTProtocol_handlePingresps(void* pack, int sock);
 int MQTTProtocol_subscribe(Clients* client, List* topics, List* qoss, int msgID,
