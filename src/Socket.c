--- conflicted
+++ resolved
@@ -14,11 +14,8 @@
  *    Ian Craggs - initial implementation and documentation
  *    Ian Craggs - async client updates
  *    Ian Craggs - fix for bug 484496
-<<<<<<< HEAD
  *    Juergen Kosel, Ian Craggs - fix for issue #135
-=======
  *    Ian Craggs - issue #217
->>>>>>> 5f3edcbc
  *******************************************************************************/
 
 /**
