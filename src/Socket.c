--- conflicted
+++ resolved
@@ -649,15 +649,11 @@
  *  @param timeout the timeout in milliseconds
  *  @return completion code
  */
-<<<<<<< HEAD
+#if defined(__GNUC__) && defined(__linux__)
+int Socket_new(const char* addr, size_t addr_len, int port, int* sock, long timeout)
+#else
 int Socket_new(const char* addr, size_t addr_len, int port, int* sock)
-=======
-#if defined(__GNUC__) && defined(__linux__)
-int Socket_new(char* addr, int port, int* sock, long timeout)
-#else
-int Socket_new(char* addr, int port, int* sock)
-#endif
->>>>>>> b7262751
+#endif
 {
 	int type = SOCK_STREAM;
 	char *addr_mem;
@@ -688,11 +684,9 @@
 	memcpy( addr_mem, addr, addr_len );
 	addr_mem[addr_len] = '\0';
 
-<<<<<<< HEAD
-	if ((rc = getaddrinfo(addr_mem, NULL, &hints, &result)) == 0)
-=======
-#if defined(__GNUC__) && defined(__linux__)
-	struct gaicb ar = {addr, NULL, &hints, NULL};
+//#if defined(__GNUC__) && defined(__linux__)
+#if 0
+	struct gaicb ar = {addr_mem, NULL, &hints, NULL};
 	struct gaicb *reqs[] = {&ar};
 
 	unsigned long int seconds = timeout / 1000L;
@@ -709,11 +703,10 @@
 		result = ar.ar_result;
 	}
 #else
-	rc = getaddrinfo(addr, NULL, &hints, &result);
+	rc = getaddrinfo(addr_mem, NULL, &hints, &result);
 #endif
 
 	if (rc == 0)
->>>>>>> b7262751
 	{
 		struct addrinfo* res = result;
 
