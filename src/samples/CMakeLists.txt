#*******************************************************************************
#  Copyright (c) 2015, 2016 logi.cals GmbH
#
#  All rights reserved. This program and the accompanying materials
#  are made available under the terms of the Eclipse Public License v1.0
#  and Eclipse Distribution License v1.0 which accompany this distribution.
#
#  The Eclipse Public License is available at
#     http://www.eclipse.org/legal/epl-v10.html
#  and the Eclipse Distribution License is available at
#    http://www.eclipse.org/org/documents/edl-v10.php.
#
#  Contributors:
#     Rainer Poisel - initial version
#     Ian Craggs - update sample names
#*******************************************************************************/

# Note: on OS X you should install XCode and the associated command-line tools

## compilation/linkage settings
INCLUDE_DIRECTORIES(
    .
    ${CMAKE_SOURCE_DIR}/src
    ${CMAKE_BINARY_DIR}
    )

# sample files c
ADD_EXECUTABLE(paho_c_pub paho_c_pub.c)
ADD_EXECUTABLE(paho_c_sub paho_c_sub.c)
ADD_EXECUTABLE(paho_cs_pub paho_cs_pub.c)
ADD_EXECUTABLE(paho_cs_sub paho_cs_sub.c)

TARGET_LINK_LIBRARIES(paho_c_pub paho-mqtt3a)
TARGET_LINK_LIBRARIES(paho_c_sub paho-mqtt3a)
TARGET_LINK_LIBRARIES(paho_cs_pub paho-mqtt3c)
TARGET_LINK_LIBRARIES(paho_cs_sub paho-mqtt3c)

ADD_EXECUTABLE(MQTTAsync_subscribe MQTTAsync_subscribe.c)
ADD_EXECUTABLE(MQTTAsync_publish MQTTAsync_publish.c)
ADD_EXECUTABLE(MQTTClient_subscribe MQTTClient_subscribe.c)
ADD_EXECUTABLE(MQTTClient_publish MQTTClient_publish.c)
ADD_EXECUTABLE(MQTTClient_publish_async MQTTClient_publish_async.c)

TARGET_LINK_LIBRARIES(MQTTAsync_subscribe paho-mqtt3a)
TARGET_LINK_LIBRARIES(MQTTAsync_publish paho-mqtt3a)
TARGET_LINK_LIBRARIES(MQTTClient_subscribe paho-mqtt3c)
TARGET_LINK_LIBRARIES(MQTTClient_publish paho-mqtt3c)
TARGET_LINK_LIBRARIES(MQTTClient_publish_async paho-mqtt3c)

INSTALL(TARGETS paho_c_sub
                paho_c_pub
                paho_cs_sub
                paho_cs_pub
                MQTTAsync_subscribe
                MQTTAsync_publish
                MQTTClient_subscribe
                MQTTClient_publish
                MQTTClient_publish_async
<<<<<<< HEAD
    RUNTIME DESTINATION bin)
=======
    RUNTIME DESTINATION bin
    LIBRARY DESTINATION ${PAHO_LIBRARY_DIR_NAME})
>>>>>>> de85312f
<|MERGE_RESOLUTION|>--- conflicted
+++ resolved
@@ -1,5 +1,5 @@
 #*******************************************************************************
-#  Copyright (c) 2015, 2016 logi.cals GmbH
+#  Copyright (c) 2015, 2017 logi.cals GmbH and others
 #
 #  All rights reserved. This program and the accompanying materials
 #  are made available under the terms of the Eclipse Public License v1.0
@@ -56,9 +56,6 @@
                 MQTTClient_subscribe
                 MQTTClient_publish
                 MQTTClient_publish_async
-<<<<<<< HEAD
-    RUNTIME DESTINATION bin)
-=======
+
     RUNTIME DESTINATION bin
-    LIBRARY DESTINATION ${PAHO_LIBRARY_DIR_NAME})
->>>>>>> de85312f
+    LIBRARY DESTINATION ${PAHO_LIBRARY_DIR_NAME})