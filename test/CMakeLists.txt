project(mqtt-tests C)

set(MQTT_TEST_BROKER "tcp://localhost:1883" CACHE STRING "Hostname of a test MQTT broker to use")
set(MQTT_WS_TEST_BROKER "ws://localhost:1883" CACHE STRING "WebSocket connection to a test MQTT broker")
set(MQTT_TEST_PROXY "tcp://localhost:1884" CACHE STRING "Hostname of the test proxy to use")
set(MQTT_WS_TEST_PROXY "tcp://localhost:1884" CACHE STRING "WebSocket connection of a test proxy to use")
set(MQTT_SSL_HOSTNAME "localhost" CACHE STRING "Hostname of a test SSL MQTT broker to use")

set(CERTDIR ${CMAKE_SOURCE_DIR}/test/ssl)

if(WIN32)
	set(LIBS_SYSTEM ws2_32)
elseif(UNIX)
	if(CMAKE_SYSTEM_NAME MATCHES "Linux")
		set(LIBS_SYSTEM c dl pthread)
	elseif (CMAKE_SYSTEM_NAME MATCHES "FreeBSD")
		set(LIBS_SYSTEM compat pthread)
	else()
		set(LIBS_SYSTEM c pthread)
	endif()
endif()

add_executable(
	thread
	thread.c ../src/Thread.c
)

set_target_properties(
  thread PROPERTIES
  COMPILE_DEFINITIONS "NOSTACKTRACE;NOLOG_MESSAGES" 
)

target_link_libraries(
	thread 
	${LIBS_SYSTEM}
)

if(PAHO_BUILD_STATIC)
	add_executable(test1-static test1.c)
	target_link_libraries(test1-static paho-mqtt3c-static)
	
	add_test(
		NAME test1-1-single-thread-client-static
		COMMAND "test1-static" "--test_no" "1" "--connection" ${MQTT_TEST_BROKER}
	)
	
	add_test(
		NAME test1-2-multithread-callbacks-static
		COMMAND "test1-static" "--test_no" "2" "--connection" ${MQTT_TEST_BROKER}
	)
	
	add_test(
		NAME test1-3-connack-return-codes-static
		COMMAND "test1-static" "--test_no" "3" "--connection" ${MQTT_TEST_BROKER}
	)
	
	add_test(
		NAME test1-4-client-persistence-static
		COMMAND "test1-static" "--test_no" "4" "--connection" ${MQTT_TEST_BROKER}
	)
	
	add_test(
		NAME test1-5-disconnect-with-quiesce-static
		COMMAND "test1-static" "--test_no" "5" "--connection" ${MQTT_TEST_BROKER}
	)
	
	add_test(
		NAME test1-6-connlost-will-message-static
		COMMAND "test1-static" "--test_no" "6" "--connection" ${MQTT_TEST_BROKER} "--proxy_connection" ${MQTT_TEST_PROXY}
	)
	
	add_test(
		NAME test1-7-connlost-binary-will-message-static
		COMMAND "test1-static" "--test_no" "7" "--connection" ${MQTT_TEST_BROKER} "--proxy_connection" ${MQTT_TEST_PROXY}
	)
	
	set_tests_properties(
		test1-1-single-thread-client-static
		test1-2-multithread-callbacks-static
		test1-3-connack-return-codes-static
		test1-4-client-persistence-static
		test1-5-disconnect-with-quiesce-static
		test1-6-connlost-will-message-static
		test1-7-connlost-binary-will-message-static
		PROPERTIES TIMEOUT 540
	)
endif()

if(PAHO_BUILD_SHARED)
	add_executable(test1 test1.c)
	target_link_libraries(test1 paho-mqtt3c)
	
	if(WIN32)
    add_custom_command(
      TARGET test1 PRE_BUILD
      COMMAND ${CMAKE_COMMAND} -P ${CMAKE_CURRENT_SOURCE_DIR}/dll-copy.cmake
      COMMENT "Copying DLLs to test directory"
    )
	endif()
	
	add_test(
		NAME test1-1-single-thread-client
		COMMAND "test1" "--test_no" "1" "--connection" ${MQTT_TEST_BROKER}
	)
 
	add_test(
		NAME test1-2-multithread-callbacks
		COMMAND "test1" "--test_no" "2" "--connection" ${MQTT_TEST_BROKER}
	)
 
	add_test(
		NAME test1-3-connack-return-codes
		COMMAND "test1" "--test_no" "3" "--connection" ${MQTT_TEST_BROKER}
	)
	
	add_test(
		NAME test1-4-client-persistence
		COMMAND "test1" "--test_no" "4" "--connection" ${MQTT_TEST_BROKER}
	)
	
	add_test(
		NAME test1-5-disconnect-with-quiesce
		COMMAND "test1" "--test_no" "5" "--connection" ${MQTT_TEST_BROKER}
	)
	
	add_test(
		NAME test1-6-connlost-will-message
		COMMAND "test1" "--test_no" "6" "--connection" ${MQTT_TEST_BROKER} "--proxy_connection" ${MQTT_TEST_PROXY}
	)
	
	add_test(
		NAME test1-7-connlost-binary-will-message
		COMMAND "test1" "--test_no" "7" "--connection" ${MQTT_TEST_BROKER} "--proxy_connection" ${MQTT_TEST_PROXY}
	)
	
	set_tests_properties(
		test1-1-single-thread-client
		test1-2-multithread-callbacks
		test1-3-connack-return-codes
		test1-4-client-persistence
		test1-5-disconnect-with-quiesce
		test1-6-connlost-will-message
		test1-7-connlost-binary-will-message
		PROPERTIES TIMEOUT 540
	)
	
	add_test(
    NAME test1-1-ws-single-thread-client
    COMMAND "test1" "--test_no" "1" "--connection" ${MQTT_WS_TEST_BROKER}
  )
    
  add_test(
    NAME test1-2-ws-multithread-callbacks
    COMMAND "test1" "--test_no" "2" "--connection" ${MQTT_WS_TEST_BROKER}
  )
    
  add_test(
    NAME test1-3-ws-connack-return-codes
    COMMAND "test1" "--test_no" "3" "--connection" ${MQTT_WS_TEST_BROKER}
  )

  add_test(
    NAME test1-4-ws-client-persistence
    COMMAND "test1" "--test_no" "4" "--connection" ${MQTT_WS_TEST_BROKER}
  )

  add_test(
    NAME test1-5-ws-disconnect-with-quiesce
    COMMAND "test1" "--test_no" "5" "--connection" ${MQTT_WS_TEST_BROKER}
  )

  add_test(
    NAME test1-6-ws-connlost-will-message
    COMMAND "test1" "--test_no" "6" "--connection" ${MQTT_WS_TEST_BROKER} "--proxy_connection" ${MQTT_WS_TEST_PROXY}
  )

  add_test(
    NAME test1-7-ws-connlost-binary-will-message
    COMMAND "test1" "--test_no" "7" "--connection" ${MQTT_WS_TEST_BROKER} "--proxy_connection" ${MQTT_WS_TEST_PROXY}
  )
    
  set_tests_properties(
    test1-1-ws-single-thread-client
    test1-2-ws-multithread-callbacks
    test1-3-ws-connack-return-codes
    test1-4-ws-client-persistence
    test1-5-ws-disconnect-with-quiesce
    test1-6-ws-connlost-will-message
    test1-7-ws-connlost-binary-will-message
    PROPERTIES TIMEOUT 540
  )
endif()


if(PAHO_BUILD_STATIC)
	add_executable(test15-static test15.c)
	target_link_libraries(test15-static paho-mqtt3c-static)

	add_test(
		NAME test15-1-single-thread-client-static
		COMMAND "test15-static" "--test_no" "1" "--connection" ${MQTT_TEST_BROKER} "--proxy_connection" ${MQTT_TEST_PROXY}
	)
	
	add_test(
		NAME test15-2-multithread-callbacks-static
		COMMAND "test15-static" "--test_no" "2" "--connection" ${MQTT_TEST_BROKER} "--proxy_connection" ${MQTT_TEST_PROXY}
	)
	
	add_test(
		NAME test15-3-connack-return-codes-static
		COMMAND "test15-static" "--test_no" "3" "--connection" ${MQTT_TEST_BROKER} "--proxy_connection" ${MQTT_TEST_PROXY}
	)
	
	add_test(
		NAME test15-4-client-persistence-static
		COMMAND "test15-static" "--test_no" "4" "--connection" ${MQTT_TEST_BROKER} "--proxy_connection" ${MQTT_TEST_PROXY}
	)
	
	add_test(
		NAME test15-5-disconnect-with-quiesce-static
		COMMAND "test15-static" "--test_no" "5" "--connection" ${MQTT_TEST_BROKER} "--proxy_connection" ${MQTT_TEST_PROXY}
	)
	
	add_test(
		NAME test15-6-connlost-will-message-static
		COMMAND "test15-static" "--test_no" "6" "--connection" ${MQTT_TEST_BROKER} "--proxy_connection" ${MQTT_TEST_PROXY}
	)
	
	add_test(
		NAME test15-7-connlost-binary-will-message-static
		COMMAND "test15-static" "--test_no" "7" "--connection" ${MQTT_TEST_BROKER} "--proxy_connection" ${MQTT_TEST_PROXY}
	)

	set_tests_properties(
		test15-1-single-thread-client-static
		test15-2-multithread-callbacks-static
		test15-3-connack-return-codes-static
		test15-4-client-persistence-static
		test15-5-disconnect-with-quiesce-static
		test15-6-connlost-will-message-static
		test15-7-connlost-binary-will-message-static
		PROPERTIES TIMEOUT 540
	)
endif()

if(PAHO_BUILD_SHARED)
	add_executable(test15 test15.c)
	target_link_libraries(test15 paho-mqtt3c)

  add_test(
		NAME test15-1-single-thread-client
		COMMAND "test15" "--test_no" "1" "--connection" ${MQTT_TEST_BROKER} "--proxy_connection" ${MQTT_TEST_PROXY}
	)
	
	add_test(
		NAME test15-2-multithread-callbacks
		COMMAND "test15" "--test_no" "2" "--connection" ${MQTT_TEST_BROKER} "--proxy_connection" ${MQTT_TEST_PROXY}
	)
	
	add_test(
		NAME test15-3-connack-return-codes
		COMMAND "test15" "--test_no" "3" "--connection" ${MQTT_TEST_BROKER} "--proxy_connection" ${MQTT_TEST_PROXY}
	)
	
	add_test(
		NAME test15-4-client-persistence
		COMMAND "test15" "--test_no" "4" "--connection" ${MQTT_TEST_BROKER} "--proxy_connection" ${MQTT_TEST_PROXY}
	)
	
	add_test(
		NAME test15-5-disconnect-with-quiesce
		COMMAND "test15" "--test_no" "5" "--connection" ${MQTT_TEST_BROKER} "--proxy_connection" ${MQTT_TEST_PROXY}
	)
	
	add_test(
		NAME test15-6-connlost-will-message
		COMMAND "test15" "--test_no" "6" "--connection" ${MQTT_TEST_BROKER} "--proxy_connection" ${MQTT_TEST_PROXY}
	)
	
	add_test(
		NAME test15-7-connlost-binary-will-message
		COMMAND "test15" "--test_no" "7" "--connection" ${MQTT_TEST_BROKER} "--proxy_connection" ${MQTT_TEST_PROXY}
	)

	set_tests_properties(
		test15-1-single-thread-client
		test15-2-multithread-callbacks
		test15-3-connack-return-codes
		test15-4-client-persistence
		test15-5-disconnect-with-quiesce
		test15-6-connlost-will-message
		test15-7-connlost-binary-will-message
		PROPERTIES TIMEOUT 540
	)

  add_test(
    NAME test15-1-ws-single-thread-client
    COMMAND "test15" "--test_no" "1" "--connection" ${MQTT_WS_TEST_BROKER} "--proxy_connection" ${MQTT_WS_TEST_PROXY}
  )
    
  add_test(
    NAME test15-2-ws-multithread-callbacks
    COMMAND "test15" "--test_no" "2" "--connection" ${MQTT_WS_TEST_BROKER} "--proxy_connection" ${MQTT_WS_TEST_PROXY}
  )

  add_test(
    NAME test15-3-ws-connack-return-codes
    COMMAND "test15" "--test_no" "3" "--connection" ${MQTT_WS_TEST_BROKER} "--proxy_connection" ${MQTT_WS_TEST_PROXY}
  )
    
  add_test(
    NAME test15-4-ws-client-persistence
    COMMAND "test15" "--test_no" "4" "--connection" ${MQTT_WS_TEST_BROKER} "--proxy_connection" ${MQTT_WS_TEST_PROXY}
  )
    
  add_test(
    NAME test15-5-ws-disconnect-with-quiesce
    COMMAND "test15" "--test_no" "5" "--connection" ${MQTT_WS_TEST_BROKER} "--proxy_connection" ${MQTT_WS_TEST_PROXY}
  )
    
  add_test(
    NAME test15-6-ws-connlost-will-message
    COMMAND "test15" "--test_no" "6" "--connection" ${MQTT_WS_TEST_BROKER} "--proxy_connection" ${MQTT_WS_TEST_PROXY}
  )
    
  add_test(
    NAME test15-7-ws-connlost-binary-will-message
    COMMAND "test15" "--test_no" "7" "--connection" ${MQTT_WS_TEST_BROKER} "--proxy_connection" ${MQTT_WS_TEST_PROXY}
  )

  set_tests_properties(
    test15-1-ws-single-thread-client
    test15-2-ws-multithread-callbacks
    test15-3-ws-connack-return-codes
    test15-4-ws-client-persistence
    test15-5-ws-disconnect-with-quiesce
    test15-6-ws-connlost-will-message
    test15-7-ws-connlost-binary-will-message
    PROPERTIES TIMEOUT 540
  )
endif()

if(PAHO_BUILD_STATIC)
	add_executable(test2-static test2.c)
	target_link_libraries(test2-static paho-mqtt3c-static)
	
	add_test(
		NAME test2-1-multiple-threads-single-client-static
		COMMAND test2-static "--connection" ${MQTT_TEST_BROKER}
	)
	
	set_tests_properties(
		test2-1-multiple-threads-single-client-static
		PROPERTIES TIMEOUT 540
	)
endif()

if(PAHO_BUILD_SHARED)
	add_executable(test2 test2.c)
	target_link_libraries(test2 paho-mqtt3c)
	
  add_test(
    NAME test2-1-multiple-threads-single-client
    COMMAND test2 "--connection" ${MQTT_TEST_BROKER}
  )

  add_test(
    NAME test2-1-ws-multiple-threads-single-client
    COMMAND test2 "--connection" ${MQTT_WS_TEST_BROKER}
	)

	set_tests_properties(
    test2-1-multiple-threads-single-client
    test2-1-ws-multiple-threads-single-client
    PROPERTIES TIMEOUT 540
	)
endif()


<<<<<<< HEAD
if(PAHO_WITH_SSL)
=======
IF (PAHO_WITH_SSL OR PAHO_WITH_LIBRESSL)
>>>>>>> 7e37bfb3

	if(PAHO_BUILD_STATIC)
		add_executable(test3-static test3.c)
		target_link_libraries(test3-static paho-mqtt3cs-static)
		
		add_test(
			NAME test3-1-ssl-conn-to-non-SSL-broker-static
			COMMAND test3-static "--test_no" "1" "--hostname" ${MQTT_SSL_HOSTNAME} "--client_key"	"${CERTDIR}/client.pem" "--server_key"	"${CERTDIR}/test-root-ca.crt"
		)
		
		add_test(
			NAME test3-2as-mutual-ssl-auth-single-thread-static
			COMMAND test3-static "--test_no" "2" "--hostname" ${MQTT_SSL_HOSTNAME} "--client_key"	"${CERTDIR}/client.pem" "--server_key"	"${CERTDIR}/test-root-ca.crt"
		)
		
		add_test(
			NAME test3-2am-mutual-ssl-auth-multi-thread-static
			COMMAND test3-static "--test_no" "3" "--hostname" ${MQTT_SSL_HOSTNAME} "--client_key"	"${CERTDIR}/client.pem" "--server_key"	"${CERTDIR}/test-root-ca.crt"
		)
		
		add_test(
			NAME test3-2b-mutual-ssl-broker-missing-client-cert-static
			COMMAND test3-static "--test_no" "4" "--hostname" ${MQTT_SSL_HOSTNAME} "--client_key"	"${CERTDIR}/client.pem" "--server_key"	"${CERTDIR}/test-root-ca.crt"
		)
		
		add_test(
			NAME test3-2c-mutual-ssl-client-missing-broker-cert-static
			COMMAND test3-static "--test_no" "5" "--hostname" ${MQTT_SSL_HOSTNAME} "--client_key"	"${CERTDIR}/client.pem" "--server_key"	"${CERTDIR}/test-root-ca.crt"
		)
		
    add_test(
      NAME test3-2e-ssl-with-ha-static
      COMMAND test3-static "--test_no" "12" "--hostname" ${MQTT_SSL_HOSTNAME} "--client_key"   "${CERTDIR}/client.pem" "--server_key"  "${CERTDIR}/test-root-ca.crt"
    )
        
    add_test(
      NAME test3-2e-ws-ssl-with-ha-static
      COMMAND test3-static "--test_no" "12" "--ws" "--hostname" ${MQTT_SSL_HOSTNAME} "--client_key"   "${CERTDIR}/client.pem" "--server_key"  "${CERTDIR}/test-root-ca.crt"
    )
		
		add_test(
			NAME test3-3as-broker-auth-server-cert-in-client-store-single-thread-static
			COMMAND test3-static "--test_no" "6" "--hostname" ${MQTT_SSL_HOSTNAME} "--client_key"	"${CERTDIR}/client.pem" "--server_key"	"${CERTDIR}/test-root-ca.crt"
		)
		
		add_test(
			NAME test3-3am-broker-auth-server-cert-in-client-store-multi-thread-static
			COMMAND test3-static "--test_no" "7" "--hostname" ${MQTT_SSL_HOSTNAME} "--client_key"	"${CERTDIR}/client.pem" "--server_key"	"${CERTDIR}/test-root-ca.crt"
		)
		
		add_test(
			NAME test3-3b-broker-auth-client-missing-broker-cert-static
			COMMAND test3-static "--test_no" "8" "--hostname" ${MQTT_SSL_HOSTNAME} "--client_key"	"${CERTDIR}/client.pem" "--server_key"	"${CERTDIR}/test-root-ca.crt"
		)
		
		add_test(
			NAME test3-4s-broker-auth-accept-invalid-certificate-single-thread-static
			COMMAND test3-static "--test_no" "9" "--hostname" ${MQTT_SSL_HOSTNAME} "--client_key"	"${CERTDIR}/client.pem" "--server_key"	"${CERTDIR}/test-root-ca.crt"
		)
		
		add_test(
			NAME test3-4m-broker-auth-accept-invalid-certificate-multi-thread-static
			COMMAND test3-static "--test_no" "10" "--hostname" ${MQTT_SSL_HOSTNAME} "--client_key"	"${CERTDIR}/client.pem" "--server_key"	"${CERTDIR}/test-root-ca.crt"
		)
		
		#add_test(
		#	NAME test3-6-psk-ssl-auth-static
		#	COMMAND test3-static "--test_no" "11" "--hostname" ${MQTT_SSL_HOSTNAME}
		#)
		
		set_tests_properties(
			test3-1-ssl-conn-to-non-SSL-broker-static
			test3-2as-mutual-ssl-auth-single-thread-static
			test3-2am-mutual-ssl-auth-multi-thread-static
			test3-2b-mutual-ssl-broker-missing-client-cert-static
			test3-2c-mutual-ssl-client-missing-broker-cert-static
			test3-2e-ssl-with-ha-static
			test3-2e-ws-ssl-with-ha-static
			test3-3as-broker-auth-server-cert-in-client-store-single-thread-static
			test3-3am-broker-auth-server-cert-in-client-store-multi-thread-static
			test3-3b-broker-auth-client-missing-broker-cert-static
			test3-4s-broker-auth-accept-invalid-certificate-single-thread-static
			test3-4m-broker-auth-accept-invalid-certificate-multi-thread-static
		#	test3-6-psk-ssl-auth-static
			PROPERTIES TIMEOUT 540
		)
	endif()
	
	if(PAHO_BUILD_SHARED)
		add_executable(test3 test3.c)
		target_link_libraries(test3 paho-mqtt3cs)
	
		add_test(
			NAME test3-1-ssl-conn-to-non-SSL-broker
			COMMAND test3 "--test_no" "1" "--hostname" ${MQTT_SSL_HOSTNAME} "--client_key"	"${CERTDIR}/client.pem" "--server_key"	"${CERTDIR}/test-root-ca.crt"
		)
		
		add_test(
			NAME test3-2as-mutual-ssl-auth-single-thread
			COMMAND test3 "--test_no" "2" "--hostname" ${MQTT_SSL_HOSTNAME} "--client_key"	"${CERTDIR}/client.pem" "--server_key"	"${CERTDIR}/test-root-ca.crt"
		)
		
		add_test(
			NAME test3-2am-mutual-ssl-auth-multi-thread
			COMMAND test3 "--test_no" "3" "--hostname" ${MQTT_SSL_HOSTNAME} "--client_key"	"${CERTDIR}/client.pem" "--server_key"	"${CERTDIR}/test-root-ca.crt"
		)
		
		add_test(
			NAME test3-2b-mutual-ssl-broker-missing-client-cert
			COMMAND test3 "--test_no" "4" "--hostname" ${MQTT_SSL_HOSTNAME} "--client_key"	"${CERTDIR}/client.pem" "--server_key"	"${CERTDIR}/test-root-ca.crt"
		)
		
		add_test(
			NAME test3-2c-mutual-ssl-client-missing-broker-cert
			COMMAND test3 "--test_no" "5" "--hostname" ${MQTT_SSL_HOSTNAME} "--client_key"	"${CERTDIR}/client.pem" "--server_key"	"${CERTDIR}/test-root-ca.crt"
		)
		
    add_test(
      NAME test3-2e-ssl-with-ha
      COMMAND test3 "--test_no" "12" "--hostname" ${MQTT_SSL_HOSTNAME} "--client_key"   "${CERTDIR}/client.pem" "--server_key"  "${CERTDIR}/test-root-ca.crt"
    )
        	
    add_test(
      NAME test3-3as-broker-auth-server-cert-in-client-store-single-thread
      COMMAND test3 "--test_no" "6" "--hostname" ${MQTT_SSL_HOSTNAME} "--client_key"	"${CERTDIR}/client.pem" "--server_key"	"${CERTDIR}/test-root-ca.crt"
    )
		
		add_test(
      NAME test3-3am-broker-auth-server-cert-in-client-store-multi-thread
			COMMAND test3 "--test_no" "7" "--hostname" ${MQTT_SSL_HOSTNAME} "--client_key"	"${CERTDIR}/client.pem" "--server_key"	"${CERTDIR}/test-root-ca.crt"
		)
		
		add_test(
			NAME test3-3b-broker-auth-client-missing-broker-cert
			COMMAND test3 "--test_no" "8" "--hostname" ${MQTT_SSL_HOSTNAME} "--client_key"	"${CERTDIR}/client.pem" "--server_key"	"${CERTDIR}/test-root-ca.crt"
		)
		
		add_test(
			NAME test3-4s-broker-auth-accept-invalid-certificate-single-thread
			COMMAND test3 "--test_no" "9" "--hostname" ${MQTT_SSL_HOSTNAME} "--client_key"	"${CERTDIR}/client.pem" "--server_key"	"${CERTDIR}/test-root-ca.crt"
		)
		
		add_test(
			NAME test3-4m-broker-auth-accept-invalid-certificate-multi-thread
			COMMAND test3 "--test_no" "10" "--hostname" ${MQTT_SSL_HOSTNAME} "--client_key"	"${CERTDIR}/client.pem" "--server_key"	"${CERTDIR}/test-root-ca.crt"
		)
		
		#add_test(
		#	NAME test3-6-psk-ssl-auth
		#	COMMAND test3 "--test_no" "11" "--hostname" ${MQTT_SSL_HOSTNAME}
		#)
		
    set_tests_properties(
      test3-1-ssl-conn-to-non-SSL-broker
			test3-2as-mutual-ssl-auth-single-thread
			test3-2am-mutual-ssl-auth-multi-thread
			test3-2b-mutual-ssl-broker-missing-client-cert
			test3-2c-mutual-ssl-client-missing-broker-cert
			test3-2e-ssl-with-ha
			test3-3as-broker-auth-server-cert-in-client-store-single-thread
			test3-3am-broker-auth-server-cert-in-client-store-multi-thread
			test3-3b-broker-auth-client-missing-broker-cert
			test3-4s-broker-auth-accept-invalid-certificate-single-thread
			test3-4m-broker-auth-accept-invalid-certificate-multi-thread
		#	test3-6-psk-ssl-auth
			PROPERTIES TIMEOUT 540
		)
		
    add_test(
      NAME test3-1-ws-ssl-conn-to-non-SSL-broker
      COMMAND test3 "--test_no" "1" "--ws" "--hostname" ${MQTT_SSL_HOSTNAME} "--client_key"  "${CERTDIR}/client.pem" "--server_key"  "${CERTDIR}/test-root-ca.crt"
      )

    add_test(
      NAME test3-2as-ws-mutual-ssl-auth-single-thread
      COMMAND test3 "--test_no" "2" "--ws" "--hostname" ${MQTT_SSL_HOSTNAME} "--client_key"  "${CERTDIR}/client.pem" "--server_key"  "${CERTDIR}/test-root-ca.crt"
    )
        
    add_test(
      NAME test3-2am-ws-mutual-ssl-auth-multi-thread
      COMMAND test3 "--test_no" "3" "--ws" "--hostname" ${MQTT_SSL_HOSTNAME} "--client_key"  "${CERTDIR}/client.pem" "--server_key"  "${CERTDIR}/test-root-ca.crt"
    )
        
    add_test(
      NAME test3-2b-ws-mutual-ssl-broker-missing-client-cert
      COMMAND test3 "--test_no" "4" "--ws" "--hostname" ${MQTT_SSL_HOSTNAME} "--client_key"  "${CERTDIR}/client.pem" "--server_key"  "${CERTDIR}/test-root-ca.crt"
    )
        
    add_test(
      NAME test3-2c-ws-mutual-ssl-client-missing-broker-cert
      COMMAND test3 "--test_no" "5" "--ws" "--hostname" ${MQTT_SSL_HOSTNAME} "--client_key"  "${CERTDIR}/client.pem" "--server_key"  "${CERTDIR}/test-root-ca.crt"
    )
               
    add_test(
      NAME test3-2e-ws-ssl-with-ha
      COMMAND test3 "--test_no" "12" "--ws" "--hostname" ${MQTT_SSL_HOSTNAME} "--client_key"   "${CERTDIR}/client.pem" "--server_key"  "${CERTDIR}/test-root-ca.crt"
    )
        
    add_test(
      NAME test3-3as-ws-broker-auth-server-cert-in-client-store-single-thread
      COMMAND test3 "--test_no" "6" "--ws" "--hostname" ${MQTT_SSL_HOSTNAME} "--client_key"  "${CERTDIR}/client.pem" "--server_key"  "${CERTDIR}/test-root-ca.crt"
    )
        
    add_test(
      NAME test3-3am-ws-broker-auth-server-cert-in-client-store-multi-thread
      COMMAND test3 "--test_no" "7" "--ws" "--hostname" ${MQTT_SSL_HOSTNAME} "--client_key"  "${CERTDIR}/client.pem" "--server_key"  "${CERTDIR}/test-root-ca.crt"
    )
        
    add_test(
      NAME test3-3b-ws-broker-auth-client-missing-broker-cert
      COMMAND test3 "--test_no" "8" "--ws" "--hostname" ${MQTT_SSL_HOSTNAME} "--client_key"  "${CERTDIR}/client.pem" "--server_key"  "${CERTDIR}/test-root-ca.crt"
    )
        
    add_test(
      NAME test3-4s-ws-broker-auth-accept-invalid-certificate-single-thread
      COMMAND test3 "--test_no" "9" "--ws" "--hostname" ${MQTT_SSL_HOSTNAME} "--client_key"  "${CERTDIR}/client.pem" "--server_key"  "${CERTDIR}/test-root-ca.crt"
    )
        
    add_test(
      NAME test3-4m-ws-broker-auth-accept-invalid-certificate-multi-thread
      COMMAND test3 "--test_no" "10" "--ws" "--hostname" ${MQTT_SSL_HOSTNAME} "--client_key" "${CERTDIR}/client.pem" "--server_key"  "${CERTDIR}/test-root-ca.crt"
    )
        
    #add_test(
    #   NAME test3-6-ws-psk-ssl-auth
    #   COMMAND test3 "--test_no" "11" "--ws" "--hostname" ${MQTT_SSL_HOSTNAME}
    #)
        
    set_tests_properties(
      test3-1-ws-ssl-conn-to-non-SSL-broker
      test3-2as-ws-mutual-ssl-auth-single-thread
      test3-2am-ws-mutual-ssl-auth-multi-thread
      test3-2b-ws-mutual-ssl-broker-missing-client-cert
      test3-2c-ws-mutual-ssl-client-missing-broker-cert
      test3-2e-ws-ssl-with-ha
      test3-3as-ws-broker-auth-server-cert-in-client-store-single-thread
      test3-3am-ws-broker-auth-server-cert-in-client-store-multi-thread
      test3-3b-ws-broker-auth-client-missing-broker-cert
      test3-4s-ws-broker-auth-accept-invalid-certificate-single-thread
      test3-4m-ws-broker-auth-accept-invalid-certificate-multi-thread
      #   test3-6-psk-ssl-auth
      PROPERTIES TIMEOUT 540
    )
	endif()
endif()

if(PAHO_BUILD_STATIC)
	add_executable(test4-static test4.c)
	target_link_libraries(test4-static paho-mqtt3a-static)
	
	add_test(
		NAME test4-1-basic-connect-subscribe-receive-static
		COMMAND test4-static "--test_no" "1" "--connection" ${MQTT_TEST_BROKER}
	)
	
	add_test(
		NAME test4-2-connect-timeout-static
		COMMAND test4-static "--test_no" "2" "--connection" ${MQTT_TEST_BROKER}
	)
	
	add_test(
		NAME test4-3-multiple-client-objs-simultaneous-working-static
		COMMAND test4-static "--test_no" "3" "--connection" ${MQTT_TEST_BROKER}
	)
	
	add_test(
		NAME test4-4-send-receive-big-messages-static
		COMMAND test4-static "--test_no" "4" "--connection" ${MQTT_TEST_BROKER}
	)
	
	add_test(
		NAME test4-5-connack-return-codes-static
		COMMAND test4-static "--test_no" "5" "--connection" ${MQTT_TEST_BROKER}
	)
	
	add_test(
		NAME test4-6-ha-connections-static
		COMMAND test4-static "--test_no" "6" "--connection" ${MQTT_TEST_BROKER}
	)
	
	add_test(
		NAME test4-7-pending-tokens-static
		COMMAND test4-static "--test_no" "7" "--connection" ${MQTT_TEST_BROKER}
	)
	
	add_test(
		NAME test4-8-incomplete-commands-requests-static
		COMMAND test4-static "--test_no" "8" "--connection" ${MQTT_TEST_BROKER}
	)
	
	set_tests_properties(
		test4-1-basic-connect-subscribe-receive-static
		test4-2-connect-timeout-static
		test4-3-multiple-client-objs-simultaneous-working-static
		test4-4-send-receive-big-messages-static
		test4-5-connack-return-codes-static
		test4-6-ha-connections-static
		test4-7-pending-tokens-static
		test4-8-incomplete-commands-requests-static
		PROPERTIES TIMEOUT 540
	)
endif()

if(PAHO_BUILD_SHARED)
	add_executable(test4 test4.c)
	target_link_libraries(test4 paho-mqtt3a)

	add_test(
		NAME test4-1-basic-connect-subscribe-receive
		COMMAND test4 "--test_no" "1" "--connection" ${MQTT_TEST_BROKER}
	)
	
	add_test(
		NAME test4-2-connect-timeout
		COMMAND test4 "--test_no" "2" "--connection" ${MQTT_TEST_BROKER}
	)
	
	add_test(
		NAME test4-3-multiple-client-objs-simultaneous-working
		COMMAND test4 "--test_no" "3" "--connection" ${MQTT_TEST_BROKER}
	)
	
	add_test(
		NAME test4-4-send-receive-big-messages
		COMMAND test4 "--test_no" "4" "--connection" ${MQTT_TEST_BROKER}
	)
	
	add_test(
		NAME test4-5-connack-return-codes
		COMMAND test4 "--test_no" "5" "--connection" ${MQTT_TEST_BROKER}
	)
	
	add_test(
		NAME test4-6-ha-connections
		COMMAND test4 "--test_no" "6" "--connection" ${MQTT_TEST_BROKER}
	)
	
	add_test(
		NAME test4-7-pending-tokens
		COMMAND test4 "--test_no" "7" "--connection" ${MQTT_TEST_BROKER}
	)
	
	add_test(
		NAME test4-8-incomplete-commands-requests
		COMMAND test4 "--test_no" "8" "--connection" ${MQTT_TEST_BROKER}
	)
	
	set_tests_properties(
		test4-1-basic-connect-subscribe-receive
		test4-2-connect-timeout
		test4-3-multiple-client-objs-simultaneous-working
		test4-4-send-receive-big-messages
		test4-5-connack-return-codes
		test4-6-ha-connections
		test4-7-pending-tokens
		test4-8-incomplete-commands-requests
		PROPERTIES TIMEOUT 540
	)
endif()

if(PAHO_BUILD_STATIC)
	add_executable(test45-static test45.c)
	target_link_libraries(test45-static paho-mqtt3a-static)
	
	add_test(
		NAME test45-1-basic-connect-subscribe-receive-static
		COMMAND test45-static "--test_no" "1" "--connection" ${MQTT_TEST_BROKER}
	)
	
	add_test(
		NAME test45-2-connect-timeout-static
		COMMAND test45-static "--test_no" "2" "--connection" ${MQTT_TEST_BROKER}
	)
	
	add_test(
		NAME test45-3-multiple-client-objs-simultaneous-working-static
		COMMAND test45-static "--test_no" "3" "--connection" ${MQTT_TEST_BROKER}
	)
	
	add_test(
		NAME test45-4-send-receive-big-messages-static
		COMMAND test45-static "--test_no" "4" "--connection" ${MQTT_TEST_BROKER}
	)
	
	add_test(
		NAME test45-5-connack-return-codes-static
		COMMAND test45-static "--test_no" "5" "--connection" ${MQTT_TEST_BROKER}
	)
	
	add_test(
		NAME test45-6-ha-connections-static
		COMMAND test45-static "--test_no" "6" "--connection" ${MQTT_TEST_BROKER}
	)
	
	add_test(
		NAME test45-7-pending-tokens-static
		COMMAND test45-static "--test_no" "7" "--connection" ${MQTT_TEST_BROKER} 
	)
	
	add_test(
		NAME test45-8-incomplete-commands-requests-static
		COMMAND test45-static "--test_no" "8" "--connection" ${MQTT_TEST_BROKER}
	)
	
	set_tests_properties(
		test45-1-basic-connect-subscribe-receive-static
		test45-2-connect-timeout-static
		test45-3-multiple-client-objs-simultaneous-working-static
		test45-4-send-receive-big-messages-static
		test45-5-connack-return-codes-static
		test45-6-ha-connections-static
		test45-7-pending-tokens-static
		test45-8-incomplete-commands-requests-static
		PROPERTIES TIMEOUT 540
	)
endif()

if(PAHO_BUILD_SHARED)
	add_executable(test45 test45.c)
	target_link_libraries(test45 paho-mqtt3a)

	add_test(
		NAME test45-1-basic-connect-subscribe-receive
		COMMAND test45 "--test_no" "1" "--connection" ${MQTT_TEST_BROKER}
	)
	
	add_test(
		NAME test45-2-connect-timeout
		COMMAND test45 "--test_no" "2" "--connection" ${MQTT_TEST_BROKER}
	)
	
	add_test(
		NAME test45-3-multiple-client-objs-simultaneous-working
		COMMAND test45 "--test_no" "3" "--connection" ${MQTT_TEST_BROKER}
	)
	
	add_test(
		NAME test45-4-send-receive-big-messages
		COMMAND test45 "--test_no" "4" "--connection" ${MQTT_TEST_BROKER}
	)
	
	add_test(
		NAME test45-5-connack-return-codes
		COMMAND test45 "--test_no" "5" "--connection" ${MQTT_TEST_BROKER}
	)
	
	add_test(
		NAME test45-6-ha-connections
		COMMAND test45 "--test_no" "6" "--connection" ${MQTT_TEST_BROKER}
	)
	
	add_test(
		NAME test45-7-pending-tokens
		COMMAND test45 "--test_no" "7" "--connection" ${MQTT_TEST_BROKER} 
	)
	
	add_test(
		NAME test45-8-incomplete-commands-requests
		COMMAND test45 "--test_no" "8" "--connection" ${MQTT_TEST_BROKER}
	)
	
	set_tests_properties(
		test45-1-basic-connect-subscribe-receive
		test45-2-connect-timeout
		test45-3-multiple-client-objs-simultaneous-working
		test45-4-send-receive-big-messages
		test45-5-connack-return-codes
		test45-6-ha-connections
		test45-7-pending-tokens
		test45-8-incomplete-commands-requests
		PROPERTIES TIMEOUT 540
	)
endif()

<<<<<<< HEAD
if(PAHO_WITH_SSL)
	if(PAHO_BUILD_STATIC)
		add_executable(test5-static test5.c)
		target_link_libraries(test5-static paho-mqtt3as-static)
=======
IF (PAHO_WITH_SSL OR PAHO_WITH_LIBRESSL)
	IF (PAHO_BUILD_STATIC)
		ADD_EXECUTABLE(
			test5-static
			test5.c
		)
>>>>>>> 7e37bfb3
		
		add_test(
			NAME test5-1-ssl-connection-to-no-SSL-server-static
			COMMAND test5-static "--test_no" "1" "--hostname" ${MQTT_SSL_HOSTNAME} "--client_key"	 "${CERTDIR}/client.pem" "--server_key"	"${CERTDIR}/test-root-ca.crt"
		)
		
		add_test(
			NAME test5-1-ws-ssl-connection-to-no-SSL-server-static
			COMMAND test5-static "--test_no" "1" "--ws" "--hostname" ${MQTT_SSL_HOSTNAME} "--client_key"	 "${CERTDIR}/client.pem" "--server_key"	"${CERTDIR}/test-root-ca.crt"
		)
		
		add_test(
			NAME test5-2a-mutual-ssl-auth-certificates-in-place-static
			COMMAND test5-static "--test_no" "2" "--hostname" ${MQTT_SSL_HOSTNAME} "--client_key"	 "${CERTDIR}/client.pem" "--server_key"	"${CERTDIR}/test-root-ca.crt"
		)
		
		add_test(
			NAME test5-2a-ws-mutual-ssl-auth-certificates-in-place-static
			COMMAND test5-static "--test_no" "2" "--ws" "--hostname" ${MQTT_SSL_HOSTNAME} "--client_key"	 "${CERTDIR}/client.pem" "--server_key"	"${CERTDIR}/test-root-ca.crt"
		)
		
		add_test(
			NAME test5-2b-mutual-ssl-auth-broker-missing-client-cert-static
			COMMAND test5-static "--test_no" "3" "--hostname" ${MQTT_SSL_HOSTNAME} "--client_key"	 "${CERTDIR}/client.pem" "--server_key"	"${CERTDIR}/test-root-ca.crt"
		)
		
		add_test(
			NAME test5-2b-ws-mutual-ssl-auth-broker-missing-client-cert-static
			COMMAND test5-static "--test_no" "3" "--ws" "--hostname" ${MQTT_SSL_HOSTNAME} "--client_key"	 "${CERTDIR}/client.pem" "--server_key"	"${CERTDIR}/test-root-ca.crt"
		)
		
		add_test(
			NAME test5-2c-mutual-ssl-auth-client-missing-broker-cert-static
			COMMAND test5-static "--test_no" "4" "--hostname" ${MQTT_SSL_HOSTNAME} "--client_key"	 "${CERTDIR}/client.pem" "--server_key"	"${CERTDIR}/test-root-ca.crt"
		)
		
		add_test(
			NAME test5-2c-ws-mutual-ssl-auth-client-missing-broker-cert-static
			COMMAND test5-static "--test_no" "4" "--ws" "--hostname" ${MQTT_SSL_HOSTNAME} "--client_key"	 "${CERTDIR}/client.pem" "--server_key"	"${CERTDIR}/test-root-ca.crt"
		)
		
		add_test(
			NAME test5-2d-mutual-ssl-auth-client-missing-client-cert-static
			COMMAND test5-static "--test_no" "5" "--hostname" ${MQTT_SSL_HOSTNAME} "--client_key"	 "${CERTDIR}/client.pem" "--server_key"	"${CERTDIR}/test-root-ca.crt"
		)
		
		add_test(
			NAME test5-2d-ws-mutual-ssl-auth-client-missing-client-cert-static
			COMMAND test5-static "--test_no" "5" "--ws" "--hostname" ${MQTT_SSL_HOSTNAME} "--client_key"	 "${CERTDIR}/client.pem" "--server_key"	"${CERTDIR}/test-root-ca.crt"
		)
		
		add_test(
			NAME test5-3a-server-auth-server-cert-in-client-store-static
			COMMAND test5-static "--test_no" "6" "--hostname" ${MQTT_SSL_HOSTNAME} "--client_key"	 "${CERTDIR}/client.pem" "--server_key"	"${CERTDIR}/test-root-ca.crt"
		)
		
		add_test(
			NAME test5-3a-ws-server-auth-server-cert-in-client-store-static
			COMMAND test5-static "--test_no" "6" "--ws" "--hostname" ${MQTT_SSL_HOSTNAME} "--client_key"	 "${CERTDIR}/client.pem" "--server_key"	"${CERTDIR}/test-root-ca.crt"
		)
		
		add_test(
			NAME test5-3b-server-auth-client-missing-broker-cert-static
			COMMAND test5-static "--test_no" "7" "--hostname" ${MQTT_SSL_HOSTNAME} "--client_key"	 "${CERTDIR}/client.pem" "--server_key"	"${CERTDIR}/test-root-ca.crt"
		)
		
		add_test(
			NAME test5-3b-ws-server-auth-client-missing-broker-cert-static
			COMMAND test5-static "--test_no" "7" "--ws" "--hostname" ${MQTT_SSL_HOSTNAME} "--client_key"	 "${CERTDIR}/client.pem" "--server_key"	"${CERTDIR}/test-root-ca.crt"
		)
		
		add_test(
			NAME test5-4-accept-invalid-certificates-static
			COMMAND test5-static "--test_no" "8" "--hostname" ${MQTT_SSL_HOSTNAME} "--client_key"	 "${CERTDIR}/client.pem" "--server_key"	"${CERTDIR}/test-root-ca.crt"
		)
		
		add_test(
			NAME test5-4-ws-accept-invalid-certificates-static
			COMMAND test5-static "--test_no" "8" "--ws" "--hostname" ${MQTT_SSL_HOSTNAME} "--client_key"	 "${CERTDIR}/client.pem" "--server_key"	"${CERTDIR}/test-root-ca.crt"
		)
		
		add_test(
			NAME test5-6-multiple-connections-static
			COMMAND test5-static "--test_no" "9" "--hostname" ${MQTT_SSL_HOSTNAME} "--client_key"	 "${CERTDIR}/client.pem" "--server_key"	"${CERTDIR}/test-root-ca.crt"
		)
		
		add_test(
			NAME test5-6-ws-multiple-connections-static
			COMMAND test5-static "--test_no" "9" "--ws" "--hostname" ${MQTT_SSL_HOSTNAME} "--client_key"	 "${CERTDIR}/client.pem" "--server_key"	"${CERTDIR}/test-root-ca.crt"
		)
		
		add_test(
			NAME test5-7-big-messages-static
			COMMAND test5-static "--test_no" "10" "--hostname" ${MQTT_SSL_HOSTNAME} "--client_key"	 "${CERTDIR}/client.pem" "--server_key"	"${CERTDIR}/test-root-ca.crt" 
		)
		
		add_test(
			NAME test5-7-ws-big-messages-static
			COMMAND test5-static "--test_no" "10" "--ws" "--hostname" ${MQTT_SSL_HOSTNAME} "--client_key"	 "${CERTDIR}/client.pem" "--server_key"	"${CERTDIR}/test-root-ca.crt" 
		)
		
		add_test(
      NAME test5-2e-ssl-with-ha-static
      COMMAND test5-static "--test_no" "14" "--hostname" ${MQTT_SSL_HOSTNAME} "--client_key"   "${CERTDIR}/client.pem" "--server_key" "${CERTDIR}/test-root-ca.crt"
    )
        
    add_test(
      NAME test5-2e-ws-ssl-with-ha-static
      COMMAND test5-static "--test_no" "14" "--ws" "--hostname" ${MQTT_SSL_HOSTNAME} "--client_key"    "${CERTDIR}/client.pem" "--server_key" "${CERTDIR}/test-root-ca.crt"
    )
		
		#add_test(
		#	NAME test5-8-psk-ssl-auth-static
		#	COMMAND test5-static "--test_no" "11" "--hostname" ${MQTT_SSL_HOSTNAME}
		#)
		
		if(NOT WIN32)
			# OpenSSL CApath tests rely on Unix-type filesystem - can it work on Windows?
			add_test(
				NAME test5-5-server-verify-with-capath-static
				COMMAND test5-static "--test_no" "12" "--hostname" ${MQTT_SSL_HOSTNAME} "--client_key"	 "${CERTDIR}/client.pem" "--capath"	"${CERTDIR}/capath"
			)
			
			add_test(
				NAME test5-5-ws-server-verify-with-capath-static
				COMMAND test5-static "--test_no" "12" "--ws" "--hostname" ${MQTT_SSL_HOSTNAME} "--client_key"	 "${CERTDIR}/client.pem" "--capath"	"${CERTDIR}/capath"
			)
			
			add_test(
				NAME test5-6-server-verify-with-capath-static
				COMMAND test5-static "--test_no" "13" "--hostname" ${MQTT_SSL_HOSTNAME} "--client_key"	 "${CERTDIR}/client.pem" "--capath"	"${CERTDIR}/notexist"
			)
			
			add_test(
				NAME test5-6-ws-server-verify-with-capath-static
				COMMAND test5-static "--test_no" "13" "--ws" "--hostname" ${MQTT_SSL_HOSTNAME} "--client_key"	 "${CERTDIR}/client.pem" "--capath"	"${CERTDIR}/notexist"
			)
			
			set_tests_properties(
				test5-5-server-verify-with-capath-static
				test5-5-ws-server-verify-with-capath-static
				test5-6-server-verify-with-capath-static
				test5-6-ws-server-verify-with-capath-static
				PROPERTIES TIMEOUT 540
			)
		endif()

		set_tests_properties(
			test5-1-ssl-connection-to-no-SSL-server-static
			test5-1-ws-ssl-connection-to-no-SSL-server-static
			test5-2a-mutual-ssl-auth-certificates-in-place-static
			test5-2a-ws-mutual-ssl-auth-certificates-in-place-static
			test5-2b-mutual-ssl-auth-broker-missing-client-cert-static
			test5-2b-ws-mutual-ssl-auth-broker-missing-client-cert-static
			test5-2c-mutual-ssl-auth-client-missing-broker-cert-static
			test5-2c-ws-mutual-ssl-auth-client-missing-broker-cert-static
			test5-2d-mutual-ssl-auth-client-missing-client-cert-static
			test5-2d-ws-mutual-ssl-auth-client-missing-client-cert-static
			test5-2e-ssl-with-ha-static
			test5-2e-ws-ssl-with-ha-static
			test5-3a-server-auth-server-cert-in-client-store-static
			test5-3a-ws-server-auth-server-cert-in-client-store-static
			test5-3b-server-auth-client-missing-broker-cert-static
			test5-3b-ws-server-auth-client-missing-broker-cert-static
			test5-4-accept-invalid-certificates-static
			test5-4-ws-accept-invalid-certificates-static
			test5-6-multiple-connections-static
			test5-6-ws-multiple-connections-static
			test5-7-big-messages-static
			test5-7-ws-big-messages-static
		#	test5-8-psk-ssl-auth-static
			PROPERTIES TIMEOUT 540
		)
	endif()
	
	if(PAHO_BUILD_SHARED)
		add_executable(test5 test5.c)
		target_link_libraries(test5 paho-mqtt3as)

		add_test(
			NAME test5-1-ssl-connection-to-no-SSL-server
			COMMAND test5 "--test_no" "1" "--hostname" ${MQTT_SSL_HOSTNAME} "--client_key"	 "${CERTDIR}/client.pem" "--server_key"	"${CERTDIR}/test-root-ca.crt"
		)
		
		add_test(
			NAME test5-1-ws-ssl-connection-to-no-SSL-server
			COMMAND test5 "--test_no" "1" "--ws" "--hostname" ${MQTT_SSL_HOSTNAME} "--client_key"	 "${CERTDIR}/client.pem" "--server_key"	"${CERTDIR}/test-root-ca.crt"
		)
		
		add_test(
			NAME test5-2a-mutual-ssl-auth-certificates-in-place
			COMMAND test5 "--test_no" "2" "--hostname" ${MQTT_SSL_HOSTNAME} "--client_key"	 "${CERTDIR}/client.pem" "--server_key"	"${CERTDIR}/test-root-ca.crt"
		)
		
		add_test(
			NAME test5-2a-ws-mutual-ssl-auth-certificates-in-place
			COMMAND test5 "--test_no" "2" "--ws" "--hostname" ${MQTT_SSL_HOSTNAME} "--client_key"	 "${CERTDIR}/client.pem" "--server_key"	"${CERTDIR}/test-root-ca.crt"
		)
		
		add_test(
			NAME test5-2b-mutual-ssl-auth-broker-missing-client-cert
			COMMAND test5 "--test_no" "3" "--hostname" ${MQTT_SSL_HOSTNAME} "--client_key"	 "${CERTDIR}/client.pem" "--server_key"	"${CERTDIR}/test-root-ca.crt"
		)
		
		add_test(
			NAME test5-2b-ws-mutual-ssl-auth-broker-missing-client-cert
			COMMAND test5 "--test_no" "3" "--ws" "--hostname" ${MQTT_SSL_HOSTNAME} "--client_key"	 "${CERTDIR}/client.pem" "--server_key"	"${CERTDIR}/test-root-ca.crt"
		)
		
		add_test(
			NAME test5-2c-mutual-ssl-auth-client-missing-broker-cert
			COMMAND test5 "--test_no" "4" "--hostname" ${MQTT_SSL_HOSTNAME} "--client_key"	 "${CERTDIR}/client.pem" "--server_key"	"${CERTDIR}/test-root-ca.crt"
		)
		
		add_test(
			NAME test5-2c-ws-mutual-ssl-auth-client-missing-broker-cert
			COMMAND test5 "--test_no" "4" "--ws" "--hostname" ${MQTT_SSL_HOSTNAME} "--client_key"	 "${CERTDIR}/client.pem" "--server_key"	"${CERTDIR}/test-root-ca.crt"
		)
		
		add_test(
			NAME test5-2d-mutual-ssl-auth-client-missing-client-cert
			COMMAND test5 "--test_no" "5" "--hostname" ${MQTT_SSL_HOSTNAME} "--client_key"	 "${CERTDIR}/client.pem" "--server_key"	"${CERTDIR}/test-root-ca.crt"
		)
		
		add_test(
			NAME test5-2d-ws-mutual-ssl-auth-client-missing-client-cert
			COMMAND test5 "--test_no" "5" "--ws" "--hostname" ${MQTT_SSL_HOSTNAME} "--client_key"	 "${CERTDIR}/client.pem" "--server_key"	"${CERTDIR}/test-root-ca.crt"
		)
		
		add_test(
			NAME test5-3a-server-auth-server-cert-in-client-store
			COMMAND test5 "--test_no" "6" "--hostname" ${MQTT_SSL_HOSTNAME} "--client_key"	 "${CERTDIR}/client.pem" "--server_key"	"${CERTDIR}/test-root-ca.crt"
		)
		
		add_test(
			NAME test5-3a-ws-server-auth-server-cert-in-client-store
			COMMAND test5 "--test_no" "6" "--ws" "--hostname" ${MQTT_SSL_HOSTNAME} "--client_key"	 "${CERTDIR}/client.pem" "--server_key"	"${CERTDIR}/test-root-ca.crt"
		)
		
		add_test(
			NAME test5-3b-server-auth-client-missing-broker-cert
			COMMAND test5 "--test_no" "7" "--hostname" ${MQTT_SSL_HOSTNAME} "--client_key"	 "${CERTDIR}/client.pem" "--server_key"	"${CERTDIR}/test-root-ca.crt"
		)
		
		add_test(
			NAME test5-3b-ws-server-auth-client-missing-broker-cert
			COMMAND test5 "--test_no" "7" "--ws" "--hostname" ${MQTT_SSL_HOSTNAME} "--client_key"	 "${CERTDIR}/client.pem" "--server_key"	"${CERTDIR}/test-root-ca.crt"
		)
		
		add_test(
			NAME test5-4-accept-invalid-certificates
			COMMAND test5 "--test_no" "8" "--hostname" ${MQTT_SSL_HOSTNAME} "--client_key"	 "${CERTDIR}/client.pem" "--server_key"	"${CERTDIR}/test-root-ca.crt"
		)
		
		add_test(
			NAME test5-4-ws-accept-invalid-certificates
			COMMAND test5 "--test_no" "8" "--ws" "--hostname" ${MQTT_SSL_HOSTNAME} "--client_key"	 "${CERTDIR}/client.pem" "--server_key"	"${CERTDIR}/test-root-ca.crt"
		)
		
		add_test(
			NAME test5-6-multiple-connections
			COMMAND test5 "--test_no" "9" "--hostname" ${MQTT_SSL_HOSTNAME} "--client_key"	 "${CERTDIR}/client.pem" "--server_key"	"${CERTDIR}/test-root-ca.crt"
		)
		
		add_test(
			NAME test5-6-ws-multiple-connections
			COMMAND test5 "--test_no" "9" "--ws" "--hostname" ${MQTT_SSL_HOSTNAME} "--client_key"	 "${CERTDIR}/client.pem" "--server_key"	"${CERTDIR}/test-root-ca.crt"
		)
		
		add_test(
			NAME test5-7-big-messages
			COMMAND test5 "--test_no" "10" "--hostname" ${MQTT_SSL_HOSTNAME} "--client_key"	 "${CERTDIR}/client.pem" "--server_key"	"${CERTDIR}/test-root-ca.crt" 
		)
		
		add_test(
			NAME test5-7-ws-big-messages
			COMMAND test5 "--test_no" "10" "--ws" "--hostname" ${MQTT_SSL_HOSTNAME} "--client_key"	 "${CERTDIR}/client.pem" "--server_key"	"${CERTDIR}/test-root-ca.crt" 
		)
		
    add_test(
      NAME test5-2e-ssl-with-ha
      COMMAND test5 "--test_no" "14" "--hostname" ${MQTT_SSL_HOSTNAME} "--client_key"   "${CERTDIR}/client.pem" "--server_key" "${CERTDIR}/test-root-ca.crt"
    )
        
    add_test(
      NAME test5-2e-ws-ssl-with-ha
      COMMAND test5 "--test_no" "14" "--ws" "--hostname" ${MQTT_SSL_HOSTNAME} "--client_key"    "${CERTDIR}/client.pem" "--server_key" "${CERTDIR}/test-root-ca.crt"
    )

		#add_test(
		#	NAME test5-8-psk-ssl-auth
		#	COMMAND test5 "--test_no" "11" "--hostname" ${MQTT_SSL_HOSTNAME}
		#)

		if(NOT WIN32)
			# OpenSSL CApath tests rely on Unix-type filesystem - can it work on Windows?
			add_test(
				NAME test5-5-server-verify-with-capath
				COMMAND test5 "--test_no" "12" "--hostname" ${MQTT_SSL_HOSTNAME} "--client_key"	 "${CERTDIR}/client.pem" "--capath"	"${CERTDIR}/capath"
			)
			
			add_test(
				NAME test5-5-ws-server-verify-with-capath
				COMMAND test5 "--test_no" "12" "--ws" "--hostname" ${MQTT_SSL_HOSTNAME} "--client_key"	 "${CERTDIR}/client.pem" "--capath"	"${CERTDIR}/capath"
			)
			
			add_test(
				NAME test5-6-server-verify-with-capath
				COMMAND test5 "--test_no" "13" "--hostname" ${MQTT_SSL_HOSTNAME} "--client_key"	 "${CERTDIR}/client.pem" "--capath"	"${CERTDIR}/notexist"
			)
			
			add_test(
				NAME test5-6-ws-server-verify-with-capath
				COMMAND test5 "--test_no" "13" "--ws" "--hostname" ${MQTT_SSL_HOSTNAME} "--client_key"	 "${CERTDIR}/client.pem" "--capath"	"${CERTDIR}/notexist"
			)
			
			set_tests_properties(
				test5-5-server-verify-with-capath
				test5-5-ws-server-verify-with-capath
				test5-6-server-verify-with-capath
				test5-6-ws-server-verify-with-capath
				PROPERTIES TIMEOUT 540
			)
		ENDif()
	
		set_tests_properties(
			test5-1-ssl-connection-to-no-SSL-server
			test5-1-ws-ssl-connection-to-no-SSL-server
			test5-2a-mutual-ssl-auth-certificates-in-place
			test5-2a-ws-mutual-ssl-auth-certificates-in-place
			test5-2b-mutual-ssl-auth-broker-missing-client-cert
			test5-2b-ws-mutual-ssl-auth-broker-missing-client-cert
			test5-2c-mutual-ssl-auth-client-missing-broker-cert
			test5-2c-ws-mutual-ssl-auth-client-missing-broker-cert
			test5-2d-mutual-ssl-auth-client-missing-client-cert
			test5-2d-ws-mutual-ssl-auth-client-missing-client-cert
			test5-2e-ssl-with-ha
			test5-2e-ws-ssl-with-ha
			test5-3a-server-auth-server-cert-in-client-store
			test5-3a-ws-server-auth-server-cert-in-client-store
			test5-3b-server-auth-client-missing-broker-cert
			test5-3b-ws-server-auth-client-missing-broker-cert
			test5-4-accept-invalid-certificates
			test5-4-ws-accept-invalid-certificates
			test5-6-multiple-connections
			test5-6-ws-multiple-connections
			test5-7-big-messages
			test5-7-ws-big-messages
		#	test5-8-psk-ssl-auth
			PROPERTIES TIMEOUT 540
		)
	
	endif()
endif()


if(PAHO_BUILD_STATIC)
	add_executable(test6-static test6.c)
	target_link_libraries(test6-static paho-mqtt3a-static)
	
	add_test(
		NAME test6-restart-recovery-static
		COMMAND test6-static "--connection" ${MQTT_TEST_BROKER}
	)
	
	set_tests_properties(
		test6-restart-recovery-static
		PROPERTIES TIMEOUT 540
	)
endif()

if(PAHO_BUILD_SHARED)
	add_executable(test6 test6.c)
	target_link_libraries(test6 paho-mqtt3a)

	add_test(
		NAME test6-restart-recovery
		COMMAND test6 "--connection" ${MQTT_TEST_BROKER}
	)
	
	set_tests_properties(
		test6-restart-recovery
		PROPERTIES TIMEOUT 540
	)
endif()


if(PAHO_BUILD_STATIC)
	add_executable(test8-static test8.c)
	target_link_libraries(test8-static paho-mqtt3a-static)
	
	add_test(
		NAME test8-1-basic-connect-subscribe-receive-static
		COMMAND test8-static "--test_no" "1" "--connection" ${MQTT_TEST_BROKER}
	)
	
	add_test(
		NAME test8-2-connect-timeout-static
		COMMAND test8-static "--test_no" "2" "--connection" ${MQTT_TEST_BROKER}
	)
	
	add_test(
		NAME test8-3-multiple-client-objects-simultaneous-working-static
		COMMAND test8-static "--test_no" "3" "--connection" ${MQTT_TEST_BROKER}
	)
	
	add_test(
		NAME test8-4-send-receive-big-messages-static
		COMMAND test8-static "--test_no" "4" "--connection" ${MQTT_TEST_BROKER} "--size" "500000"
	)
	
	add_test(
		NAME test8-5a-all-ha-connections-out-of-service-static
		COMMAND test8-static "--test_no" "5" "--connection" ${MQTT_TEST_BROKER}
	)
	
	add_test(
		NAME test8-5b-all-ha-connections-out-of-service-except-the-last-one-static
		COMMAND test8-static "--test_no" "6" "--connection" ${MQTT_TEST_BROKER}
	)
	
	add_test(
		NAME test8-5c-all-ha-connections-out-of-service-except-the-first-one-static
		COMMAND test8-static "--test_no" "7" "--connection" ${MQTT_TEST_BROKER}
	)
	
	add_test(
		NAME test8-6-blocked-acks-static
		COMMAND test8-static "--test_no" "8" "--connection" ${MQTT_TEST_BROKER} "--size" "500000" 
	)
	
	set_tests_properties(
		test8-1-basic-connect-subscribe-receive-static
		test8-2-connect-timeout-static
		test8-3-multiple-client-objects-simultaneous-working-static
		test8-4-send-receive-big-messages-static
		test8-5a-all-ha-connections-out-of-service-static
		test8-5b-all-ha-connections-out-of-service-except-the-last-one-static
		test8-5c-all-ha-connections-out-of-service-except-the-first-one-static
		test8-6-blocked-acks-static
		PROPERTIES TIMEOUT 540
	)
endif()

if(PAHO_BUILD_SHARED)
	add_executable(test8 test8.c)
	target_link_libraries(test8 paho-mqtt3a)

	add_test(
		NAME test8-1-basic-connect-subscribe-receive
		COMMAND test8 "--test_no" "1" "--connection" ${MQTT_TEST_BROKER}
	)
	
	add_test(
		NAME test8-2-connect-timeout
		COMMAND test8 "--test_no" "2" "--connection" ${MQTT_TEST_BROKER}
	)
	
	add_test(
		NAME test8-3-multiple-client-objects-simultaneous-working
		COMMAND test8 "--test_no" "3" "--connection" ${MQTT_TEST_BROKER}
	)
	
	add_test(
		NAME test8-4-send-receive-big-messages
		COMMAND test8 "--test_no" "4" "--connection" ${MQTT_TEST_BROKER} "--size" "500000"
	)
	
	add_test(
		NAME test8-5a-all-ha-connections-out-of-service
		COMMAND test8 "--test_no" "5" "--connection" ${MQTT_TEST_BROKER}
	)
	
	add_test(
		NAME test8-5b-all-ha-connections-out-of-service-except-the-last-one
		COMMAND test8 "--test_no" "6" "--connection" ${MQTT_TEST_BROKER}
	)
	
	add_test(
		NAME test8-5c-all-ha-connections-out-of-service-except-the-first-one
		COMMAND test8 "--test_no" "7" "--connection" ${MQTT_TEST_BROKER}
	)
	
	add_test(
		NAME test8-6-blocked-acks
		COMMAND test8 "--test_no" "8" "--connection" ${MQTT_TEST_BROKER} "--size" "500000" 
	)
	
	set_tests_properties(
		test8-1-basic-connect-subscribe-receive
		test8-2-connect-timeout
		test8-3-multiple-client-objects-simultaneous-working
		test8-4-send-receive-big-messages
		test8-5a-all-ha-connections-out-of-service
		test8-5b-all-ha-connections-out-of-service-except-the-last-one
		test8-5c-all-ha-connections-out-of-service-except-the-first-one
		test8-6-blocked-acks
		PROPERTIES TIMEOUT 540
	)
endif()

if(PAHO_BUILD_STATIC)
	add_executable(test9-static test9.c)
	target_link_libraries(test9-static paho-mqtt3a-static)
	
  add_test(
    NAME test9-1-offline-buffering-send-disconnected-static
		COMMAND test9-static "--test_no" "1" "--connection" ${MQTT_TEST_BROKER} "--proxy_connection" ${MQTT_TEST_PROXY}
	)
	
	add_test(
		NAME test9-2-offline-buffering-send-disconnected-serverURIs-static
		COMMAND test9-static "--test_no" "2" "--connection" ${MQTT_TEST_BROKER} "--proxy_connection" ${MQTT_TEST_PROXY}
	)
	
	add_test(
		NAME test9-3-offline-buffering-auto-reconnect-static
		COMMAND test9-static "--test_no" "3" "--connection" ${MQTT_TEST_BROKER} "--proxy_connection" ${MQTT_TEST_PROXY}
	)
	
	add_test(
		NAME test9-4-offline-buffering-auto-reconnect-serverURIs-static
		COMMAND test9-static "--test_no" "4" "--connection" ${MQTT_TEST_BROKER} "--proxy_connection" ${MQTT_TEST_PROXY}
	)
	
	add_test(
		NAME test9-5-offline-buffering-max-buffered-static
		COMMAND test9-static "--test_no" "5" "--connection" ${MQTT_TEST_BROKER} "--proxy_connection" ${MQTT_TEST_PROXY}
	)
	
	add_test(
		NAME test9-6-offline-buffering-max-buffered-binary-will-static
		COMMAND test9-static "--test_no" "6" "--connection" ${MQTT_TEST_BROKER} "--proxy_connection" ${MQTT_TEST_PROXY}
	)
	
  add_test(
    NAME test9-8-offline-buffering-before-connect-static
    COMMAND test9-static "--test_no" "8" "--connection" ${MQTT_TEST_BROKER} "--proxy_connection" ${MQTT_TEST_PROXY}
  )
      
  add_test(
    NAME test9-10-offline-buffering-delete-oldest-messages-static
    COMMAND test9-static "--test_no" "10" "--connection" ${MQTT_TEST_BROKER} "--proxy_connection" ${MQTT_TEST_PROXY}
  )
	
  set_tests_properties(
		test9-1-offline-buffering-send-disconnected-static
    test9-2-offline-buffering-send-disconnected-serverURIs-static
		test9-3-offline-buffering-auto-reconnect-static
		test9-4-offline-buffering-auto-reconnect-serverURIs-static
		test9-5-offline-buffering-max-buffered-static
		test9-6-offline-buffering-max-buffered-binary-will-static
		test9-8-offline-buffering-before-connect-static
		test9-10-offline-buffering-delete-oldest-messages-static
		PROPERTIES TIMEOUT 540
	)
	
	 add_test(
        NAME test9-1ws-offline-buffering-send-disconnected-static
        COMMAND test9-static "--test_no" "1" "--connection" ${MQTT_WS_TEST_BROKER} "--proxy_connection" ${MQTT_WS_TEST_PROXY}
    )
    
    add_test(
        NAME test9-2ws-offline-buffering-send-disconnected-serverURIs-static
        COMMAND test9-static "--test_no" "2" "--connection" ${MQTT_WS_TEST_BROKER} "--proxy_connection" ${MQTT_WS_TEST_PROXY} 
    )
    
    add_test(
        NAME test9-3ws-offline-buffering-auto-reconnect-static
        COMMAND test9-static "--test_no" "3" "--connection" ${MQTT_WS_TEST_BROKER} "--proxy_connection" ${MQTT_WS_TEST_PROXY}
    )
    
    add_test(
        NAME test9-4ws-offline-buffering-auto-reconnect-serverURIs-static
        COMMAND test9-static "--test_no" "4" "--connection" ${MQTT_WS_TEST_BROKER} "--proxy_connection" ${MQTT_WS_TEST_PROXY}
    )
    
    add_test(
        NAME test9-5ws-offline-buffering-max-buffered-static
        COMMAND test9-static "--test_no" "5" "--connection" ${MQTT_WS_TEST_BROKER} "--proxy_connection" ${MQTT_WS_TEST_PROXY}
    )
    
    add_test(
        NAME test9-6ws-offline-buffering-max-buffered-binary-will-static
        COMMAND test9-static "--test_no" "6" "--connection" ${MQTT_WS_TEST_BROKER} "--proxy_connection" ${MQTT_WS_TEST_PROXY}
    )
    
    add_test(
        NAME test9-8ws-offline-buffering-before-connect-static
        COMMAND test9-static "--test_no" "8" "--connection" ${MQTT_WS_TEST_BROKER} "--proxy_connection" ${MQTT_WS_TEST_PROXY}
    )
    
    add_test(
        NAME test9-10ws-offline-buffering-delete-oldest-messages-static
        COMMAND test9-static "--test_no" "10" "--connection" ${MQTT_WS_TEST_BROKER} "--proxy_connection" ${MQTT_WS_TEST_PROXY}
    )
    
    set_tests_properties(
        test9-1ws-offline-buffering-send-disconnected-static
        test9-2ws-offline-buffering-send-disconnected-serverURIs-static
        test9-3ws-offline-buffering-auto-reconnect-static
        test9-4ws-offline-buffering-auto-reconnect-serverURIs-static
        test9-5ws-offline-buffering-max-buffered-static
        test9-6ws-offline-buffering-max-buffered-binary-will-static
        test9-8ws-offline-buffering-before-connect-static
        test9-10ws-offline-buffering-delete-oldest-messages-static
        PROPERTIES TIMEOUT 540
    )
endif()
	
if(PAHO_BUILD_SHARED)
	add_executable(test9 test9.c)
	target_link_libraries(test9 paho-mqtt3a)

	add_test(
		NAME test9-1-offline-buffering-send-disconnected
		COMMAND test9 "--test_no" "1" "--connection" ${MQTT_TEST_BROKER} "--proxy_connection" ${MQTT_TEST_PROXY}
	)
	
	add_test(
		NAME test9-2-offline-buffering-send-disconnected-serverURIs
		COMMAND test9 "--test_no" "2" "--connection" ${MQTT_TEST_BROKER} "--proxy_connection" ${MQTT_TEST_PROXY}
	)
	
	add_test(
		NAME test9-3-offline-buffering-auto-reconnect
		COMMAND test9 "--test_no" "3" "--connection" ${MQTT_TEST_BROKER} "--proxy_connection" ${MQTT_TEST_PROXY}
	)
	
	add_test(
		NAME test9-4-offline-buffering-auto-reconnect-serverURIs
		COMMAND test9 "--test_no" "4" "--connection" ${MQTT_TEST_BROKER} "--proxy_connection" ${MQTT_TEST_PROXY}
	)
	
	add_test(
		NAME test9-5-offline-buffering-max-buffered
		COMMAND test9 "--test_no" "5" "--connection" ${MQTT_TEST_BROKER} "--proxy_connection" ${MQTT_TEST_PROXY}
	)
	
	add_test(
		NAME test9-6-offline-buffering-max-buffered-binary-will
		COMMAND test9 "--test_no" "6" "--connection" ${MQTT_TEST_BROKER} "--proxy_connection" ${MQTT_TEST_PROXY}
	)
	
	add_test(
        NAME test9-8-offline-buffering-before-connect
        COMMAND test9 "--test_no" "8" "--connection" ${MQTT_TEST_BROKER} "--proxy_connection" ${MQTT_TEST_PROXY}
    )
    
    add_test(
        NAME test9-10-offline-buffering-delete-oldest-messages
        COMMAND test9 "--test_no" "10" "--connection" ${MQTT_TEST_BROKER} "--proxy_connection" ${MQTT_TEST_PROXY}
    )
	
	set_tests_properties(
		test9-1-offline-buffering-send-disconnected
		test9-2-offline-buffering-send-disconnected-serverURIs
		test9-3-offline-buffering-auto-reconnect
		test9-4-offline-buffering-auto-reconnect-serverURIs
		test9-5-offline-buffering-max-buffered
		test9-6-offline-buffering-max-buffered-binary-will
		test9-8-offline-buffering-before-connect
		test9-10-offline-buffering-delete-oldest-messages
		PROPERTIES TIMEOUT 540
	)
	
	add_test(
    NAME test9-1-ws-offline-buffering-send-disconnected
    COMMAND test9 "--test_no" "1" "--connection" ${MQTT_WS_TEST_BROKER} "--proxy_connection" ${MQTT_WS_TEST_PROXY}
  )

  add_test(
    NAME test9-2-ws-offline-buffering-send-disconnected-serverURIs
    COMMAND test9 "--test_no" "2" "--connection" ${MQTT_WS_TEST_BROKER} "--proxy_connection" ${MQTT_WS_TEST_PROXY}
  )
    
  add_test(
    NAME test9-3-ws-offline-buffering-auto-reconnect
    COMMAND test9 "--test_no" "3" "--connection" ${MQTT_WS_TEST_BROKER} "--proxy_connection" ${MQTT_WS_TEST_PROXY}
  )
    
  add_test(
    NAME test9-4-ws-offline-buffering-auto-reconnect-serverURIs
    COMMAND test9 "--test_no" "4" "--connection" ${MQTT_WS_TEST_BROKER} "--proxy_connection" ${MQTT_WS_TEST_PROXY}
  )
    
  add_test(
    NAME test9-5-ws-offline-buffering-max-buffered
    COMMAND test9 "--test_no" "5" "--connection" ${MQTT_WS_TEST_BROKER} "--proxy_connection" ${MQTT_WS_TEST_PROXY}
  )

  add_test(
    NAME test9-6-ws-offline-buffering-max-buffered-binary-will
    COMMAND test9 "--test_no" "6" "--connection" ${MQTT_WS_TEST_BROKER} "--proxy_connection" ${MQTT_WS_TEST_PROXY}
  )
    
  add_test(
    NAME test9-8-ws-offline-buffering-before-connect
    COMMAND test9 "--test_no" "8" "--connection" ${MQTT_WS_TEST_BROKER} "--proxy_connection" ${MQTT_WS_TEST_PROXY}
  )
    
  add_test(
    NAME test9-10-ws-offline-buffering-delete-oldest-messages
    COMMAND test9 "--test_no" "10" "--connection" ${MQTT_WS_TEST_BROKER} "--proxy_connection" ${MQTT_WS_TEST_PROXY}
  )
    
  set_tests_properties(
    test9-1-ws-offline-buffering-send-disconnected
    test9-2-ws-offline-buffering-send-disconnected-serverURIs
    test9-3-ws-offline-buffering-auto-reconnect
    test9-4-ws-offline-buffering-auto-reconnect-serverURIs
    test9-5-ws-offline-buffering-max-buffered
    test9-6-ws-offline-buffering-max-buffered-binary-will
    test9-8-ws-offline-buffering-before-connect
    test9-10-ws-offline-buffering-delete-oldest-messages
    PROPERTIES TIMEOUT 540
  )
endif()

if(PAHO_BUILD_STATIC)
	add_executable(test95-static test95.c)
	target_link_libraries(test95-static paho-mqtt3a-static)
	
	add_test(
		NAME test95-1-offline-buffering-send-disconnected-static
		COMMAND test95-static "--test_no" "1" "--connection" ${MQTT_TEST_BROKER} "--proxy_connection" ${MQTT_TEST_PROXY}
	)
	
	add_test(
		NAME test95-2-offline-buffering-send-disconnected-serverURIs-static
		COMMAND test95-static "--test_no" "2" "--connection" ${MQTT_TEST_BROKER} "--proxy_connection" ${MQTT_TEST_PROXY}
	)
	
	add_test(
		NAME test95-3-offline-buffering-auto-reconnect-static
		COMMAND test95-static "--test_no" "3" "--connection" ${MQTT_TEST_BROKER} "--proxy_connection" ${MQTT_TEST_PROXY}
	)
	
	add_test(
		NAME test95-4-offline-buffering-auto-reconnect-serverURIs-static
		COMMAND test95-static "--test_no" "4" "--connection" ${MQTT_TEST_BROKER} "--proxy_connection" ${MQTT_TEST_PROXY}
	)
	
	add_test(
		NAME test95-5-offline-buffering-max-buffered-static
		COMMAND test95-static "--test_no" "5" "--connection" ${MQTT_TEST_BROKER} "--proxy_connection" ${MQTT_TEST_PROXY}
	)
	
	add_test(
		NAME test95-6-offline-buffering-max-buffered-binary-will-static
		COMMAND test95-static "--test_no" "6" "--connection" ${MQTT_TEST_BROKER} "--proxy_connection" ${MQTT_TEST_PROXY}
	)
	
	set_tests_properties(
		test95-1-offline-buffering-send-disconnected-static
		test95-2-offline-buffering-send-disconnected-serverURIs-static
		test95-3-offline-buffering-auto-reconnect-static
		test95-4-offline-buffering-auto-reconnect-serverURIs-static
		test95-5-offline-buffering-max-buffered-static
		test95-6-offline-buffering-max-buffered-binary-will-static
		PROPERTIES TIMEOUT 540
	)
	
	add_test(
        NAME test95-1ws-offline-buffering-send-disconnected-static
        COMMAND test95-static "--test_no" "1" "--connection" ${MQTT_WS_TEST_BROKER} "--proxy_connection" ${MQTT_WS_TEST_PROXY}
    )
    
    add_test(
        NAME test95-2ws-offline-buffering-send-disconnected-serverURIs-static
        COMMAND test95-static "--test_no" "2" "--connection" ${MQTT_WS_TEST_BROKER} "--proxy_connection" ${MQTT_WS_TEST_PROXY}
    )
    
    add_test(
        NAME test95-3ws-offline-buffering-auto-reconnect-static
        COMMAND test95-static "--test_no" "3" "--connection" ${MQTT_WS_TEST_BROKER} "--proxy_connection" ${MQTT_WS_TEST_PROXY}
    )
    
    add_test(
        NAME test95-4ws-offline-buffering-auto-reconnect-serverURIs-static
        COMMAND test95-static "--test_no" "4" "--connection" ${MQTT_WS_TEST_BROKER} "--proxy_connection" ${MQTT_WS_TEST_PROXY}
    )
    
    add_test(
        NAME test95-5ws-offline-buffering-max-buffered-static
        COMMAND test95-static "--test_no" "5" "--connection" ${MQTT_WS_TEST_BROKER} "--proxy_connection" ${MQTT_WS_TEST_PROXY}
    )
    
    add_test(
        NAME test95-6ws-offline-buffering-max-buffered-binary-will-static
        COMMAND test95-static "--test_no" "6" "--connection" ${MQTT_WS_TEST_BROKER} "--proxy_connection" ${MQTT_WS_TEST_PROXY}
    )
    
    set_tests_properties(
        test95-1ws-offline-buffering-send-disconnected-static
        test95-2ws-offline-buffering-send-disconnected-serverURIs-static
        test95-3ws-offline-buffering-auto-reconnect-static
        test95-4ws-offline-buffering-auto-reconnect-serverURIs-static
        test95-5ws-offline-buffering-max-buffered-static
        test95-6ws-offline-buffering-max-buffered-binary-will-static
        PROPERTIES TIMEOUT 540
    )
endif()

if(PAHO_BUILD_SHARED)
	add_executable(test95 test95.c)
	target_link_libraries(test95 paho-mqtt3a)

	add_test(
		NAME test95-1-offline-buffering-send-disconnected
		COMMAND test95 "--test_no" "1" "--connection" ${MQTT_TEST_BROKER} "--proxy_connection" ${MQTT_TEST_PROXY}
	)
	
	add_test(
		NAME test95-2-offline-buffering-send-disconnected-serverURIs
		COMMAND test95 "--test_no" "2" "--connection" ${MQTT_TEST_BROKER} "--proxy_connection" ${MQTT_TEST_PROXY}
	)
	
	add_test(
		NAME test95-3-offline-buffering-auto-reconnect
		COMMAND test95 "--test_no" "3" "--connection" ${MQTT_TEST_BROKER} "--proxy_connection" ${MQTT_TEST_PROXY}
	)
	
	add_test(
		NAME test95-4-offline-buffering-auto-reconnect-serverURIs
		COMMAND test95 "--test_no" "4" "--connection" ${MQTT_TEST_BROKER} "--proxy_connection" ${MQTT_TEST_PROXY}
	)
	
	add_test(
		NAME test95-5-offline-buffering-max-buffered
		COMMAND test95 "--test_no" "5" "--connection" ${MQTT_TEST_BROKER} "--proxy_connection" ${MQTT_TEST_PROXY}
	)
	
	add_test(
		NAME test95-6-offline-buffering-max-buffered-binary-will
		COMMAND test95 "--test_no" "6" "--connection" ${MQTT_TEST_BROKER} "--proxy_connection" ${MQTT_TEST_PROXY}
	)
	
	set_tests_properties(
		test95-1-offline-buffering-send-disconnected
		test95-2-offline-buffering-send-disconnected-serverURIs
		test95-3-offline-buffering-auto-reconnect
		test95-4-offline-buffering-auto-reconnect-serverURIs
		test95-5-offline-buffering-max-buffered
		test95-6-offline-buffering-max-buffered-binary-will
		PROPERTIES TIMEOUT 540
	)
	
	add_test(
        NAME test95-1ws-offline-buffering-send-disconnected
        COMMAND test95 "--test_no" "1" "--connection" ${MQTT_WS_TEST_BROKER} "--proxy_connection" ${MQTT_WS_TEST_PROXY}
    )
    
    add_test(
        NAME test95-2ws-offline-buffering-send-disconnected-serverURIs
        COMMAND test95 "--test_no" "2" "--connection" ${MQTT_WS_TEST_BROKER} "--proxy_connection" ${MQTT_WS_TEST_PROXY}
    )
    
    add_test(
        NAME test95-3ws-offline-buffering-auto-reconnect
        COMMAND test95 "--test_no" "3" "--connection" ${MQTT_WS_TEST_BROKER} "--proxy_connection" ${MQTT_WS_TEST_PROXY}
    )
    
    add_test(
        NAME test95-4ws-offline-buffering-auto-reconnect-serverURIs
        COMMAND test95 "--test_no" "4" "--connection" ${MQTT_WS_TEST_BROKER} "--proxy_connection" ${MQTT_WS_TEST_PROXY}
    )
    
    add_test(
        NAME test95-5ws-offline-buffering-max-buffered
        COMMAND test95 "--test_no" "5" "--connection" ${MQTT_WS_TEST_BROKER} "--proxy_connection" ${MQTT_WS_TEST_PROXY}
    )
    
    add_test(
        NAME test95-6ws-offline-buffering-max-buffered-binary-will
        COMMAND test95 "--test_no" "6" "--connection" ${MQTT_WS_TEST_BROKER} "--proxy_connection" ${MQTT_WS_TEST_PROXY}
    )
       
    set_tests_properties(
        test95-1ws-offline-buffering-send-disconnected
        test95-2ws-offline-buffering-send-disconnected-serverURIs
        test95-3ws-offline-buffering-auto-reconnect
        test95-4ws-offline-buffering-auto-reconnect-serverURIs
        test95-5ws-offline-buffering-max-buffered
        test95-6ws-offline-buffering-max-buffered-binary-will
        PROPERTIES TIMEOUT 540
    )
endif()

if(PAHO_BUILD_STATIC)
	add_executable(test10-static test10.c)
	target_link_libraries(test10-static paho-mqtt3c-static)
	
	add_test(
		NAME test10-1-client_topic_aliases-static
		COMMAND "test10-static" "--test_no" "1" "--connection" ${MQTT_TEST_BROKER} "--proxy_connection" ${MQTT_TEST_PROXY}
	)
	
	add_test(
		NAME test10-2-server_topic_aliases-static
		COMMAND "test10-static" "--test_no" "2" "--connection" ${MQTT_TEST_BROKER} "--proxy_connection" ${MQTT_TEST_PROXY}
	)
	
	add_test(
		NAME test10-3-subscription_ids-static
		COMMAND "test10-static" "--test_no" "3" "--connection" ${MQTT_TEST_BROKER} "--proxy_connection" ${MQTT_TEST_PROXY}
	)
	
	add_test(
		NAME test10-4-flow_control-static
		COMMAND "test10-static" "--test_no" "4" "--connection" ${MQTT_TEST_BROKER} "--proxy_connection" ${MQTT_TEST_PROXY}
	)
	
	add_test(
		NAME test10-5-error_handling-static
		COMMAND "test10-static" "--test_no" "5" "--connection" ${MQTT_TEST_BROKER} "--proxy_connection" ${MQTT_TEST_PROXY}
	)
	
	add_test(
		NAME test10-6-qos_1_2_errors-static
		COMMAND "test10-static" "--test_no" "6" "--connection" ${MQTT_TEST_BROKER} "--proxy_connection" ${MQTT_TEST_PROXY}
	)
	
	add_test(
		NAME test10-7-request_response-static
		COMMAND "test10-static" "--test_no" "7" "--connection" ${MQTT_TEST_BROKER} "--proxy_connection" ${MQTT_TEST_PROXY}
	)
	
	add_test(
		NAME test10-8-subscribe_options-static
		COMMAND "test10-static" "--test_no" "8" "--connection" ${MQTT_TEST_BROKER} "--proxy_connection" ${MQTT_TEST_PROXY}
	)
	
	add_test(
		NAME test10-9-shared_subscriptions-static
		COMMAND "test10-static" "--test_no" "9" "--connection" ${MQTT_TEST_BROKER} "--proxy_connection" ${MQTT_TEST_PROXY}
	)
	
	set_tests_properties(
		test10-1-client_topic_aliases-static
		test10-2-server_topic_aliases-static
		test10-3-subscription_ids-static
		test10-4-flow_control-static
		test10-5-error_handling-static
		test10-6-qos_1_2_errors-static
		test10-7-request_response-static
		test10-8-subscribe_options-static
		test10-9-shared_subscriptions-static
		PROPERTIES TIMEOUT 540
	)
endif()

if(PAHO_BUILD_SHARED)
	add_executable(test10 test10.c)
	target_link_libraries(test10 paho-mqtt3c)

	add_test(
		NAME test10-1-client_topic_aliases
		COMMAND "test10" "--test_no" "1" "--connection" ${MQTT_TEST_BROKER} "--proxy_connection" ${MQTT_TEST_PROXY}
	)
	
	add_test(
		NAME test10-2-server_topic_aliases
		COMMAND "test10" "--test_no" "2" "--connection" ${MQTT_TEST_BROKER} "--proxy_connection" ${MQTT_TEST_PROXY}
	)
	
	add_test(
		NAME test10-3-subscription_ids
		COMMAND "test10" "--test_no" "3" "--connection" ${MQTT_TEST_BROKER} "--proxy_connection" ${MQTT_TEST_PROXY}
	)
	
	add_test(
		NAME test10-4-flow_control
		COMMAND "test10" "--test_no" "4" "--connection" ${MQTT_TEST_BROKER} "--proxy_connection" ${MQTT_TEST_PROXY}
	)
	
	add_test(
		NAME test10-5-error_handling
		COMMAND "test10" "--test_no" "5" "--connection" ${MQTT_TEST_BROKER} "--proxy_connection" ${MQTT_TEST_PROXY}
	)
	
	add_test(
		NAME test10-6-qos_1_2_errors
		COMMAND "test10" "--test_no" "6" "--connection" ${MQTT_TEST_BROKER} "--proxy_connection" ${MQTT_TEST_PROXY}
	)
	
	add_test(
		NAME test10-7-request_response
		COMMAND "test10" "--test_no" "7" "--connection" ${MQTT_TEST_BROKER} "--proxy_connection" ${MQTT_TEST_PROXY}
	)
	
	add_test(
		NAME test10-8-subscribe_options
		COMMAND "test10" "--test_no" "8" "--connection" ${MQTT_TEST_BROKER} "--proxy_connection" ${MQTT_TEST_PROXY}
	)
	
	add_test(
		NAME test10-9-shared_subscriptions
		COMMAND "test10" "--test_no" "9" "--connection" ${MQTT_TEST_BROKER} "--proxy_connection" ${MQTT_TEST_PROXY}
	)
	
	set_tests_properties(
		test10-1-client_topic_aliases
		test10-2-server_topic_aliases
		test10-3-subscription_ids
		test10-4-flow_control
		test10-5-error_handling
		test10-6-qos_1_2_errors
		test10-7-request_response
		test10-8-subscribe_options
		test10-9-shared_subscriptions
		PROPERTIES TIMEOUT 540
	)
endif()

if(PAHO_BUILD_STATIC)
	add_executable(test11-static test11.c)
	target_link_libraries(test11-static paho-mqtt3a-static)
	
	add_test(
		NAME test11-1-client_topic_aliases-static
		COMMAND "test11-static" "--test_no" "1" "--connection" ${MQTT_TEST_BROKER} "--proxy_connection" ${MQTT_TEST_PROXY}
	)
	
	add_test(
		NAME test11-2-server_topic_aliases-static
		COMMAND "test11-static" "--test_no" "2" "--connection" ${MQTT_TEST_BROKER} "--proxy_connection" ${MQTT_TEST_PROXY}
	)
	
	add_test(
		NAME test11-3-subscription_ids-static
		COMMAND "test11-static" "--test_no" "3" "--connection" ${MQTT_TEST_BROKER} "--proxy_connection" ${MQTT_TEST_PROXY}
	)
	
	add_test(
		NAME test11-4-flow_control-static
		COMMAND "test11-static" "--test_no" "4" "--connection" ${MQTT_TEST_BROKER} "--proxy_connection" ${MQTT_TEST_PROXY}
	)
	
	add_test(
		NAME test11-5-error_handling-static
		COMMAND "test11-static" "--test_no" "5" "--connection" ${MQTT_TEST_BROKER} "--proxy_connection" ${MQTT_TEST_PROXY}
	)
	
	add_test(
		NAME test11-6-qos_1_2_errors-static
		COMMAND "test11-static" "--test_no" "6" "--connection" ${MQTT_TEST_BROKER} "--proxy_connection" ${MQTT_TEST_PROXY}
	)
	
	add_test(
		NAME test11-7-request_response-static
		COMMAND "test11-static" "--test_no" "7" "--connection" ${MQTT_TEST_BROKER} "--proxy_connection" ${MQTT_TEST_PROXY}
	)
	
	add_test(
		NAME test11-8-subscribe_options-static
		COMMAND "test11-static" "--test_no" "8" "--connection" ${MQTT_TEST_BROKER} "--proxy_connection" ${MQTT_TEST_PROXY}
	)
	
	add_test(
		NAME test11-9-shared_subscriptions-static
		COMMAND "test11-static" "--test_no" "9" "--connection" ${MQTT_TEST_BROKER} "--proxy_connection" ${MQTT_TEST_PROXY}
	)
	
	set_tests_properties(
		test11-1-client_topic_aliases-static
		test11-2-server_topic_aliases-static
		test11-3-subscription_ids-static
		test11-4-flow_control-static
		test11-5-error_handling-static
		test11-6-qos_1_2_errors-static
		test11-7-request_response-static
		test11-8-subscribe_options-static
		test11-9-shared_subscriptions-static
		PROPERTIES TIMEOUT 540
	)
endif()

if(PAHO_BUILD_SHARED)
	add_executable(test11 test11.c)
	target_link_libraries(test11 paho-mqtt3a)

	add_test(
		NAME test11-1-client_topic_aliases
		COMMAND "test11" "--test_no" "1" "--connection" ${MQTT_TEST_BROKER} "--proxy_connection" ${MQTT_TEST_PROXY}
	)
	
	add_test(
		NAME test11-2-server_topic_aliases
		COMMAND "test11" "--test_no" "2" "--connection" ${MQTT_TEST_BROKER} "--proxy_connection" ${MQTT_TEST_PROXY}
	)
	
	add_test(
		NAME test11-3-subscription_ids
		COMMAND "test11" "--test_no" "3" "--connection" ${MQTT_TEST_BROKER} "--proxy_connection" ${MQTT_TEST_PROXY}
	)
	
	add_test(
		NAME test11-4-flow_control
		COMMAND "test11" "--test_no" "4" "--connection" ${MQTT_TEST_BROKER} "--proxy_connection" ${MQTT_TEST_PROXY}
	)
	
	add_test(
		NAME test11-5-error_handling
		COMMAND "test11" "--test_no" "5" "--connection" ${MQTT_TEST_BROKER} "--proxy_connection" ${MQTT_TEST_PROXY}
	)
	
	add_test(
		NAME test11-6-qos_1_2_errors
		COMMAND "test11" "--test_no" "6" "--connection" ${MQTT_TEST_BROKER} "--proxy_connection" ${MQTT_TEST_PROXY}
	)
	
	add_test(
		NAME test11-7-request_response
		COMMAND "test11" "--test_no" "7" "--connection" ${MQTT_TEST_BROKER} "--proxy_connection" ${MQTT_TEST_PROXY}
	)
	
	add_test(
		NAME test11-8-subscribe_options
		COMMAND "test11" "--test_no" "8" "--connection" ${MQTT_TEST_BROKER} "--proxy_connection" ${MQTT_TEST_PROXY}
	)
	
	add_test(
		NAME test11-9-shared_subscriptions
		COMMAND "test11" "--test_no" "9" "--connection" ${MQTT_TEST_BROKER} "--proxy_connection" ${MQTT_TEST_PROXY}
	)
	
	set_tests_properties(
		test11-1-client_topic_aliases
		test11-2-server_topic_aliases
		test11-3-subscription_ids
		test11-4-flow_control
		test11-5-error_handling
		test11-6-qos_1_2_errors
		test11-7-request_response
		test11-8-subscribe_options
		test11-9-shared_subscriptions
		PROPERTIES TIMEOUT 540
	)
endif()

if(NOT PAHO_HIGH_PERFORMANCE)
  if(PAHO_BUILD_STATIC)
    add_executable(test_issue373-static test_issue373.c)
    target_link_libraries(test_issue373-static paho-mqtt3a-static)
  endif()

  if(PAHO_BUILD_SHARED)
    add_executable(test_issue373 test_issue373.c)
    target_link_libraries(test_issue373 paho-mqtt3a)
  endif()
endif()


if(PAHO_BUILD_STATIC)
	add_executable(test_sync_session_present-static test_sync_session_present.c)
	target_link_libraries(test_sync_session_present-static paho-mqtt3c-static)
	
	add_test(
		NAME test_sync_session_present-1-client_session_present_after_reconnect-static
		COMMAND "test_sync_session_present-static" "--test_no" "1" "--connection" ${MQTT_TEST_BROKER} "--proxy_connection" ${MQTT_TEST_PROXY}
	)
	
	set_tests_properties(
		test_sync_session_present-1-client_session_present_after_reconnect-static
		PROPERTIES TIMEOUT 540
	)
endif()

if(PAHO_BUILD_SHARED)
	add_executable(test_sync_session_present test_sync_session_present.c)
	target_link_libraries(test_sync_session_present paho-mqtt3c)

	add_test(
		NAME test_sync_session_present-1-client_session_present_after_reconnect
		COMMAND "test_sync_session_present" "--test_no" "1" "--connection" ${MQTT_TEST_BROKER} "--proxy_connection" ${MQTT_TEST_PROXY}
	)
	
	set_tests_properties(
		test_sync_session_present-1-client_session_present_after_reconnect
		PROPERTIES TIMEOUT 540
	)
endif()

if(PAHO_BUILD_STATIC)
  add_executable(test_connect_destroy-static test_connect_destroy.c)
  target_link_libraries(test_connect_destroy-static paho-mqtt3c-static)

  add_test(
    NAME test_connect_destroy-1-execute-destroy-during-connect-static
    COMMAND "test_connect_destroy-static" "--test_no" "1" "--connection" ${MQTT_TEST_BROKER}
  )
    
  set_tests_properties(
    test_connect_destroy-1-execute-destroy-during-connect-static
    PROPERTIES TIMEOUT 540
  )
endif()


if(PAHO_BUILD_SHARED)
  add_executable(test_connect_destroy test_connect_destroy.c)    
  target_link_libraries(test_connect_destroy paho-mqtt3c)

  add_test(
    NAME test_connect_destroy-1-execute-destroy-during-connect
    COMMAND "test_connect_destroy" "--test_no" "1" "--connection" ${MQTT_TEST_BROKER}
  )

  set_tests_properties(
    test_connect_destroy-1-execute-destroy-during-connect
    PROPERTIES TIMEOUT 540
  )
endif()<|MERGE_RESOLUTION|>--- conflicted
+++ resolved
@@ -376,12 +376,7 @@
 	)
 endif()
 
-
-<<<<<<< HEAD
-if(PAHO_WITH_SSL)
-=======
-IF (PAHO_WITH_SSL OR PAHO_WITH_LIBRESSL)
->>>>>>> 7e37bfb3
+if(PAHO_WITH_SSL OR PAHO_WITH_LIBRESSL)
 
 	if(PAHO_BUILD_STATIC)
 		add_executable(test3-static test3.c)
@@ -856,20 +851,11 @@
 	)
 endif()
 
-<<<<<<< HEAD
-if(PAHO_WITH_SSL)
+if(PAHO_WITH_SSL OR PAHO_WITH_LIBRESSL)
 	if(PAHO_BUILD_STATIC)
 		add_executable(test5-static test5.c)
 		target_link_libraries(test5-static paho-mqtt3as-static)
-=======
-IF (PAHO_WITH_SSL OR PAHO_WITH_LIBRESSL)
-	IF (PAHO_BUILD_STATIC)
-		ADD_EXECUTABLE(
-			test5-static
-			test5.c
-		)
->>>>>>> 7e37bfb3
-		
+
 		add_test(
 			NAME test5-1-ssl-connection-to-no-SSL-server-static
 			COMMAND test5-static "--test_no" "1" "--hostname" ${MQTT_SSL_HOSTNAME} "--client_key"	 "${CERTDIR}/client.pem" "--server_key"	"${CERTDIR}/test-root-ca.crt"
