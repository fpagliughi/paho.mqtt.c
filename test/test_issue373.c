--- conflicted
+++ resolved
@@ -296,11 +296,7 @@
 		goto exit;
 	}
 	MQTTAsync_setTraceLevel(MQTTASYNC_TRACE_ERROR);
-<<<<<<< HEAD
-	while (connectCnt < 40)
-=======
 	while (connectCnt < options.iterrations)
->>>>>>> 00e3a0f5
 	{
 		if (!connected)
 		{
