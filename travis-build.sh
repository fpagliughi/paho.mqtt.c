#!/bin/bash

set -e

if [ "$TRAVIS_OS_NAME" == "osx" ]; then
  mkdir build.paho
  cd build.paho
  echo "travis build dir $TRAVIS_BUILD_DIR pwd $PWD"
  cmake -DPAHO_WITH_SSL=TRUE -DPAHO_BUILD_DOCUMENTATION=FALSE -DPAHO_BUILD_SAMPLES=TRUE ..
  make
  python ../test/mqttsas2.py &
  ctest -VV --timeout 600
  kill %1 
  killall mosquitto
fi

if [[ "$TRAVIS_OS_NAME" == "linux" ]]; then
  mkdir build.paho
  cd build.paho
  echo "travis build dir $TRAVIS_BUILD_DIR pwd $PWD"
  cmake -DPAHO_WITH_SSL=TRUE -DPAHO_BUILD_DOCUMENTATION=FALSE -DPAHO_BUILD_SAMPLES=TRUE ..
  make
  python ../test/mqttsas2.py &
  ctest -VV --timeout 600
<<<<<<< HEAD
  kill %1 
=======
  kill %1
>>>>>>> e4129555
  killall mosquitto
fi<|MERGE_RESOLUTION|>--- conflicted
+++ resolved
@@ -10,7 +10,7 @@
   make
   python ../test/mqttsas2.py &
   ctest -VV --timeout 600
-  kill %1 
+  kill %1
   killall mosquitto
 fi
 
@@ -22,10 +22,6 @@
   make
   python ../test/mqttsas2.py &
   ctest -VV --timeout 600
-<<<<<<< HEAD
-  kill %1 
-=======
   kill %1
->>>>>>> e4129555
   killall mosquitto
 fi